LOCAL_PATH := $(call my-dir)

cvd_host_package_tar := $(HOST_OUT)/cvd-host_package.tar.gz

.PHONY: hosttar
hosttar: $(cvd_host_package_tar)

# Build this by default when a developer types make
droidcore: $(cvd_host_package_tar)

# Build and store them on the build server.
$(call dist-for-goals, dist_files, $(cvd_host_package_tar))

bin_path := $(notdir $(HOST_OUT_EXECUTABLES))
lib_path := $(notdir $(HOST_OUT_SHARED_LIBRARIES))
tests_path := $(notdir $(HOST_OUT_NATIVE_TESTS))
webrtc_files_path := usr/share/webrtc
modem_simulator_path := etc/modem_simulator

cvd_host_executables := \
    adb \
    allocd \
    allocd_client \
    adbshell \
    launch_cvd \
    lpmake \
    lpunpack \
    socket_vsock_proxy \
    adb_connector \
    stop_cvd \
    vnc_server \
    kernel_log_monitor \
    extract-vmlinux \
    crosvm \
    aarch64-linux-gnu/crosvm \
    aarch64-linux-gnu/libepoxy.so.0 \
    aarch64-linux-gnu/libgbm.so.1 \
    aarch64-linux-gnu/libminijail.so \
    aarch64-linux-gnu/libvirglrenderer.so.1 \
    x86_64-linux-gnu/crosvm \
    x86_64-linux-gnu/libc++.so.1 \
    x86_64-linux-gnu/libandroid-emu-shared.so \
    x86_64-linux-gnu/libemugl_common.so \
    x86_64-linux-gnu/libOpenglRender.so \
    x86_64-linux-gnu/libgfxstream_backend.so \
    logcat_receiver \
    config_server \
    tombstone_receiver \
    console_forwarder \
    assemble_cvd \
    run_cvd \
    cvd_status \
    powerwash_cvd \
    webRTC \
    webrtc_operator \
    metrics \
    fsck.f2fs \
    resize.f2fs \
    make_f2fs \
    tpm_simulator_manager \
    vtpm_passthrough \
    ms-tpm-20-ref \
    lz4 \
    mkenvimage \
    tapsetiff \
    newfs_msdos \
    secure_env \
    log_tee \
    modem_simulator \
    gnss_grpc_proxy \

ifneq ($(wildcard device/google/trout),)
    cvd_host_executables += android.hardware.automotive.vehicle@2.0-virtualization-grpc-server
endif

cvd_host_tests := \
    monotonic_time_test \
    cuttlefish_net_tests \
    modem_simulator_test \

cvd_host_shared_libraries := \
    libbase.so \
    libcuttlefish_fs.so \
    libcuttlefish_utils.so \
    libcuttlefish_allocd_utils.so \
    cuttlefish_tcp_socket.so \
    cuttlefish_net.so \
    liblog.so \
    libnl.so \
    libc++.so \
    libcutils.so \
    libpuresoftkeymasterdevice_host.so \
    liblp.so \
    libsparse-host.so \
    libcrypto-host.so \
    libcrypto_utils.so \
    libext4_utils.so \
    libz-host.so \
    libicuuc-host.so \
    libicui18n-host.so \
    libandroidicu-host.so \
    libcuttlefish_device_config.so \
    cdisk_spec.so \
    libprotobuf-cpp-full.so \
    libziparchive.so \
    libvpx.so \
    libssl-host.so \
    libopus.so \
    libyuv.so \
    libjpeg.so \
    libkeymaster_messages.so \
    libkeymaster_portable.so \
    libsoft_attestation_cert.so \
    libcuttlefish_security.so \
    tpm2-tss2-esys.so \
    tpm2-tss2-mu.so \
    tpm2-tss2-rc.so \
    tpm2-tss2-sys.so \
    tpm2-tss2-tcti.so \
    tpm2-tss2-util.so \
    libgatekeeper.so \
    ms-tpm-20-ref-lib.so \
<<<<<<< HEAD
    libcap.so \
    libdrm.so \
    libepoxy.so \
    libfdt.so \
    libgbm.so \
    libminijail.so \
    libvirglrenderer.so \
    libwayland_client.so
=======
    libhidlbase.so \
    libutils.so \
    libjsoncpp.so \
    libgrpc++.so \
    android.hardware.automotive.vehicle@2.0.so \
>>>>>>> 1f069b9d

webrtc_assets := \
    index.html \
    style.css \
    js/logcat.js \
    js/app.js \
    js/cf_webrtc.js \

webrtc_certs := \
    server.crt \
    server.key \
    server.p12 \
    trusted.pem \

cvd_host_webrtc_files := \
    $(addprefix assets/,$(webrtc_assets)) \
    $(addprefix certs/,$(webrtc_certs)) \

modem_simulator_files := \
     iccprofile_for_sim0.xml \
     iccprofile_for_sim0_for_CtsCarrierApiTestCases.xml \
     numeric_operator.xml \

include external/crosvm/seccomp/host_package.mk

cvd_host_package_files := \
     $(addprefix $(bin_path)/,$(cvd_host_executables)) \
     $(addprefix $(lib_path)/,$(cvd_host_shared_libraries)) \
     $(foreach test,$(cvd_host_tests), ${tests_path}/$(test)/$(test)) \
     $(addprefix $(webrtc_files_path)/,$(cvd_host_webrtc_files)) \
     $(addprefix $(modem_simulator_path)/files/,$(modem_simulator_files)) \
     $(crosvm_inline_seccomp_policy_x86_64) \
     $(crosvm_inline_seccomp_policy_aarch64) \

$(cvd_host_package_tar): PRIVATE_FILES := $(cvd_host_package_files)
$(cvd_host_package_tar): $(addprefix $(HOST_OUT)/,$(cvd_host_package_files))
	$(hide) rm -rf $@ && tar Scfz $@.tmp -C $(HOST_OUT) $(PRIVATE_FILES)
	$(hide) mv $@.tmp $@<|MERGE_RESOLUTION|>--- conflicted
+++ resolved
@@ -120,7 +120,11 @@
     tpm2-tss2-util.so \
     libgatekeeper.so \
     ms-tpm-20-ref-lib.so \
-<<<<<<< HEAD
+    libhidlbase.so \
+    libutils.so \
+    libjsoncpp.so \
+    libgrpc++.so \
+    android.hardware.automotive.vehicle@2.0.so \
     libcap.so \
     libdrm.so \
     libepoxy.so \
@@ -129,13 +133,6 @@
     libminijail.so \
     libvirglrenderer.so \
     libwayland_client.so
-=======
-    libhidlbase.so \
-    libutils.so \
-    libjsoncpp.so \
-    libgrpc++.so \
-    android.hardware.automotive.vehicle@2.0.so \
->>>>>>> 1f069b9d
 
 webrtc_assets := \
     index.html \
