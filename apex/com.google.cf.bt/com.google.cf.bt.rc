<<<<<<< HEAD
# start bt_vhci_forwarder at the earliest possible moment.
# apexd.status=ready indicates APEXes are ready to use.
# TODO(b/202731768) introduce a new trigger for APEX readiness
on property:apexd.status=ready
=======
# start bt_vhci_forwarder when apex is ready
on apex-ready
>>>>>>> b1dc9ef4
    start bt_vhci_forwarder

service bt_vhci_forwarder /apex/com.google.cf.bt/bin/bt_vhci_forwarder -virtio_console_dev=${vendor.ser.bt-uart}
    user bluetooth
    group bluetooth

service btlinux-1.1 /apex/com.google.cf.bt/bin/hw/android.hardware.bluetooth@1.1-service.btlinux
    class hal
    user bluetooth
    group bluetooth net_admin net_bt_admin
    capabilities NET_ADMIN<|MERGE_RESOLUTION|>--- conflicted
+++ resolved
@@ -1,12 +1,5 @@
-<<<<<<< HEAD
-# start bt_vhci_forwarder at the earliest possible moment.
-# apexd.status=ready indicates APEXes are ready to use.
-# TODO(b/202731768) introduce a new trigger for APEX readiness
-on property:apexd.status=ready
-=======
 # start bt_vhci_forwarder when apex is ready
 on apex-ready
->>>>>>> b1dc9ef4
     start bt_vhci_forwarder
 
 service bt_vhci_forwarder /apex/com.google.cf.bt/bin/bt_vhci_forwarder -virtio_console_dev=${vendor.ser.bt-uart}
