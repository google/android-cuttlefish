// Copyright (C) 2021 The Android Open Source Project
//
// Licensed under the Apache License, Version 2.0 (the "License");
// you may not use this file except in compliance with the License.
// You may obtain a copy of the License at
//
//      http://www.apache.org/licenses/LICENSE-2.0
//
// Unless required by applicable law or agreed to in writing, software
// distributed under the License is distributed on an "AS IS" BASIS,
// WITHOUT WARRANTIES OR CONDITIONS OF ANY KIND, either express or implied.
// See the License for the specific language governing permissions and
// limitations under the License.

soong_namespace {
    imports: [
        "device/generic/goldfish",
    ],
}

package {
    default_applicable_licenses: ["Android-Apache-2.0"],
}

prebuilt_etc {
    name: "com.google.cf.wifi_hwsim.rc",
    src: "com.google.cf.wifi_hwsim.rc",
    installable: false,
}

<<<<<<< HEAD
cc_binary {
    name: "android.hardware.wifi@1.0-service_cf",
    defaults: ["android.hardware.wifi@1.0-service_default"],
    shared_libs: ["libwifi-hal"],
    static_libs: ["android.hardware.wifi@1.0-service-lib_cf"],
}

cc_library_static {
    name: "android.hardware.wifi@1.0-service-lib_cf",
    defaults: ["android.hardware.wifi@1.0-service-lib_defaults"],
    shared_libs: ["libwifi-hal"],
}

=======
>>>>>>> 7d42f738
apex {
    name: "com.google.cf.wifi_hwsim",
    // Name expected by wpa_supplicant when it looks for config files.
    apex_name: "com.android.wifi.hal",
    manifest: "apex_manifest.json",
    key: "com.google.cf.apex.key",
    certificate: ":com.google.cf.apex.certificate",
    file_contexts: "file_contexts",
    use_vndk_as_stable: true,
    updatable: false,
    // Install the apex in /vendor/apex
    soc_specific: true,
    binaries: [
        "mac80211_create_radios",
        "rename_netiface",
        "wpa_supplicant_cf",
        "hostapd_cf",
        "android.hardware.wifi@1.0-service",
    ],
    sh_binaries: ["init.wifi.sh_apex"],
    prebuilts: [
        "android.hardware.wifi.direct.prebuilt.xml",
        "android.hardware.wifi.passpoint.prebuilt.xml",
        "android.hardware.wifi.prebuilt.xml",
        "com.google.cf.wifi_hwsim.rc",
        "p2p_supplicant.conf.cf",
        "wpa_supplicant.conf.cf",
        "wpa_supplicant_overlay.conf.cf",
    ],
    // TODO(b/202992812): Use the vintf_fragment from the wpa_supplicant project.
    vintf_fragments: ["com.google.cf.wifi_hwsim.xml"],
}<|MERGE_RESOLUTION|>--- conflicted
+++ resolved
@@ -28,22 +28,6 @@
     installable: false,
 }
 
-<<<<<<< HEAD
-cc_binary {
-    name: "android.hardware.wifi@1.0-service_cf",
-    defaults: ["android.hardware.wifi@1.0-service_default"],
-    shared_libs: ["libwifi-hal"],
-    static_libs: ["android.hardware.wifi@1.0-service-lib_cf"],
-}
-
-cc_library_static {
-    name: "android.hardware.wifi@1.0-service-lib_cf",
-    defaults: ["android.hardware.wifi@1.0-service-lib_defaults"],
-    shared_libs: ["libwifi-hal"],
-}
-
-=======
->>>>>>> 7d42f738
 apex {
     name: "com.google.cf.wifi_hwsim",
     // Name expected by wpa_supplicant when it looks for config files.
