--- conflicted
+++ resolved
@@ -281,10 +281,6 @@
     {"android.hardware.security.see.storage.", 1, 379940224},
     {"android.hardware.security.see.hwcrypto.", 1, 379940224},
     {"android.hardware.security.see.hdcp.", 1, 379940224},
-<<<<<<< HEAD
-=======
-    {"android.system.vold.", 1, 362567323},
->>>>>>> 902a2a9e
 };
 
 // android.hardware.foo.IFoo -> android.hardware.foo.
