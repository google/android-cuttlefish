--- conflicted
+++ resolved
@@ -97,10 +97,7 @@
     // types-only packages, which never expect a default implementation
     "android.hardware.common.NativeHandle",
     "android.hardware.graphics.common.BufferUsage",
-<<<<<<< HEAD
-=======
     "android.hardware.graphics.common.ExtendableType",
->>>>>>> 1f069b9d
     "android.hardware.graphics.common.HardwareBuffer",
     "android.hardware.graphics.common.HardwareBufferDescription",
     "android.hardware.graphics.common.PixelFormat",
