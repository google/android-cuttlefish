--- conflicted
+++ resolved
@@ -279,11 +279,8 @@
     {"android.hardware.security.see.authmgr.", 1, 379940224},
     {"android.hardware.security.see.storage.", 1, 379940224},
     {"android.hardware.security.see.hwcrypto.", 1, 379940224},
-<<<<<<< HEAD
     {"android.hardware.security.see.hdcp.", 1, 379940224},
-=======
     {"android.system.vold.", 1, 362567323},
->>>>>>> b15b19a9
 };
 
 // android.hardware.foo.IFoo -> android.hardware.foo.
