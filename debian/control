--- conflicted
+++ resolved
@@ -34,11 +34,8 @@
  libvirt-daemon-system,
  libxml2,
  linux-image-extra-virtual | linux-image-amd64 (>= 4.9),
-<<<<<<< HEAD
-=======
  psmisc,
  python,
->>>>>>> f969641c
  qemu-kvm (>= 2.8.0),
  qemu-system-common (>= 2.8.0),
  qemu-system-x86 (>= 2.8.0),
