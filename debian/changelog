--- conflicted
+++ resolved
@@ -6,11 +6,7 @@
   [ Alistair Delva ]
   * Networking improvements to enable ipv4/ipv6 bridging
 
-<<<<<<< HEAD
- -- Jason Macnak <natsu@google.com>  Thu, 21 May 2020 03:18:25 -0800
-=======
--- Jason Macnak <natsu@google.com> Thu, 09 Jul 2020 11:01:15 -0800
->>>>>>> 47f33eb8
+ -- Jason Macnak <natsu@google.com> Thu, 09 Jul 2020 11:01:15 -0800
 
 cuttlefish-common (0.9.13) stable; urgency=medium
 
