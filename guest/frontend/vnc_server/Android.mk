--- conflicted
+++ resolved
@@ -48,16 +48,9 @@
     vnc_server.cpp \
 
 LOCAL_CFLAGS := \
-<<<<<<< HEAD
-	$(VSOC_VERSION_CFLAGS) \
-	-std=gnu++11 \
-	-Wall -Werror \
-	-Wno-attributes
-=======
     $(VSOC_VERSION_CFLAGS) \
     -std=gnu++11 \
     -Wall -Werror
->>>>>>> 48117bbe
 
 LOCAL_SHARED_LIBRARIES := \
     $(LIBJPEG_TURBO_NAME) \
