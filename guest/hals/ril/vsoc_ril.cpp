/*
** Copyright 2017, The Android Open Source Project
**
** Licensed under the Apache License, Version 2.0 (the "License");
** you may not use this file except in compliance with the License.
** You may obtain a copy of the License at
**
**     http://www.apache.org/licenses/LICENSE-2.0
**
** Unless required by applicable law or agreed to in writing, software
** distributed under the License ioogle/s distributed on an "AS IS" BASIS,
** WITHOUT WARRANTIES OR CONDITIONS OF ANY KIND, either express or implied.
** See the License for the specific language governing permissions and
** limitations under the License.
*/

#include "guest/hals/ril/vsoc_ril.h"

#include <cutils/properties.h>
#include <string.h>
#include <sys/types.h>
#include <time.h>

#include <map>
#include <set>
#include <string>
#include <vector>

#include "common/libs/net/netlink_client.h"
#include "common/libs/net/network_interface.h"
#include "common/libs/net/network_interface_manager.h"
#include "guest/libs/platform_support/api_level_fixes.h"

#define GCE_RIL_VERSION_STRING "Android VSoC RIL 1.0"

/* Modem Technology bits */
#define MDM_GSM 0x01
#define MDM_WCDMA 0x02
#define MDM_CDMA 0x04
#define MDM_EVDO 0x08
#define MDM_LTE 0x10

#if VSOC_PLATFORM_SDK_BEFORE(K)
#define RADIO_TECH_3GPP 1
#define RADIO_TECH_3GPP2 2
#endif

typedef enum {
  SIM_ABSENT = 0,
  SIM_NOT_READY = 1,
  SIM_READY = 2,  // SIM_READY means the radio state is RADIO_STATE_SIM_READY
  SIM_PIN = 3,
  SIM_PUK = 4,
  SIM_NETWORK_PERSONALIZATION = 5,
  RUIM_ABSENT = 6,
  RUIM_NOT_READY = 7,
  RUIM_READY = 8,
  RUIM_PIN = 9,
  RUIM_PUK = 10,
  RUIM_NETWORK_PERSONALIZATION = 11
} SIM_Status;

static const struct RIL_Env* gce_ril_env;

static const struct timeval TIMEVAL_SIMPOLL = {3, 0};

static time_t gce_ril_start_time;

static void pollSIMState(void* param);

RIL_RadioState gRadioPowerState = RADIO_STATE_OFF;

struct DataCall {
  enum AllowedAuthenticationType { kNone = 0, kPap = 1, kChap = 2, kBoth = 3 };

  enum ConnectionType {
    kConnTypeIPv4,
    kConnTypeIPv6,
    kConnTypeIPv4v6,
    kConnTypePPP
  };

  enum LinkState {
    kLinkStateInactive = 0,
    kLinkStateDown = 1,
    kLinkStateUp = 2,
  };

  RIL_RadioTechnology technology_;
  RIL_DataProfile profile_;
  std::string access_point_;
  std::string username_;
  std::string password_;
  AllowedAuthenticationType auth_type_;
  ConnectionType connection_type_;
  LinkState link_state_;
  RIL_DataCallFailCause fail_cause_;
  std::string other_properties_;
};

static std::string gSimPIN = "0000";
static const std::string gSimPUK = "11223344";
static int gSimPINAttempts = 0;
static const int gSimPINAttemptsMax = 3;
static SIM_Status gSimStatus = SIM_NOT_READY;

// SetUpNetworkInterface configures IP and Broadcast addresses on a RIL
// controlled network interface.
// This call returns true, if operation was successful.
bool SetUpNetworkInterface(const char* ipaddr, int prefixlen, const char* bcaddr) {
  auto factory = cvd::NetlinkClientFactory::Default();
  std::unique_ptr<cvd::NetlinkClient> nl(factory->New(NETLINK_ROUTE));
  std::unique_ptr<cvd::NetworkInterfaceManager> nm(
      cvd::NetworkInterfaceManager::New(factory));
  std::unique_ptr<cvd::NetworkInterface> ni(nm->Open("rmnet0"));

  if (ni) {
    ni->SetAddress(ipaddr);
    ni->SetBroadcastAddress(bcaddr);
    ni->SetPrefixLength(prefixlen);
    ni->SetOperational(true);
    bool res = nm->ApplyChanges(*ni);
    if (!res) ALOGE("Could not configure rmnet0");
    return res;
  }
<<<<<<< HEAD
  // do_dhcp doesn't really write to this
  if (do_dhcp(const_cast<char*>(interface_name))) {
    ALOGE("%s disabled because DHCP failed", interface_name);
    return false;
  }
  struct in_addr ipaddr, gateway, dns1;
  uint32_t prefix_length, unused;
  get_dhcp_info(&ipaddr.s_addr, &gateway.s_addr, &prefix_length, &dns1.s_addr,
                &unused, &unused, &unused);
  snprintf(g_address_prefix, sizeof(g_address_prefix), "%s/%d",
           inet_ntoa(ipaddr), prefix_length);
  // snprintf always null terminates, strncpy doesn't
  snprintf(g_gateway, sizeof(g_gateway), "%s", inet_ntoa(gateway));
  snprintf(g_dns1, sizeof(g_dns1), "%s", inet_ntoa(dns1));
  return true;
}

namespace {
// This gets cast to a char* because some of the interfaces are lazy about
// const. Declaring it this way ensures that we'll crash if someone tries to
// write to the interface name.
const char g_ril_interface[] = "rmnet0";
};  // namespace
=======
  return false;
}
>>>>>>> 079bb70b

// TearDownNetworkInterface disables network interface.
// This call returns true, if operation was successful.
bool TearDownNetworkInterface() {
  auto nm(cvd::NetworkInterfaceManager::New(nullptr));
  auto ni(nm->Open("rmnet0"));

  if (ni) {
    ni->SetOperational(false);
    bool res = nm->ApplyChanges(*ni);
    if (!res) ALOGE("Could not disable rmnet0");
    return res;
  }
  return false;
}

static int gNextDataCallId = 8;
static std::map<int, DataCall> gDataCalls;
static bool gRilConnected = false;

static int request_or_send_data_calllist(RIL_Token* t) {
#if VSOC_PLATFORM_SDK_AFTER(N_MR1)
  RIL_Data_Call_Response_v11* responses =
      new RIL_Data_Call_Response_v11[gDataCalls.size()];
#else
  RIL_Data_Call_Response_v6* responses =
      new RIL_Data_Call_Response_v6[gDataCalls.size()];
#endif

  int index = 0;

  ALOGV("Query data call list: %zu data calls tracked.", gDataCalls.size());

  for (std::map<int, DataCall>::iterator iter = gDataCalls.begin();
       iter != gDataCalls.end(); ++iter, ++index) {
    responses[index].status = iter->second.fail_cause_;
    responses[index].suggestedRetryTime = -1;
    responses[index].cid = iter->first;
    responses[index].active = iter->second.link_state_;

    switch (iter->second.connection_type_) {
      case DataCall::kConnTypeIPv4:
        responses[index].type = (char*)"IP";
        break;
      case DataCall::kConnTypeIPv6:
        responses[index].type = (char*)"IPV6";
        break;
      case DataCall::kConnTypeIPv4v6:
        responses[index].type = (char*)"IPV4V6";
        break;
      case DataCall::kConnTypePPP:
        responses[index].type = (char*)"PPP";
        break;
      default:
        responses[index].type = (char*)"IP";
        break;
    }

    responses[index].ifname = (char*)"rmnet0";
    responses[index].addresses = (char*)"192.168.99.2/30";
    responses[index].dnses = (char*)"8.8.8.8";
    responses[index].gateways = (char*)"192.168.99.1";
#if VSOC_PLATFORM_SDK_AFTER(N_MR1)
    responses[index].pcscf = (char*)"";
    responses[index].mtu = 1440;
#endif
  }

  bool new_conn_state = (gDataCalls.size() > 0);

  if (gRilConnected != new_conn_state) {
    time_t curr_time;
    time(&curr_time);
    double diff_in_secs = difftime(curr_time, gce_ril_start_time);

    gRilConnected = new_conn_state;

    if (new_conn_state) {
      ALOGV("MOBILE_DATA_CONNECTED %.2lf seconds", diff_in_secs);
    } else {
      ALOGV("MOBILE_DATA_DISCONNECTED %.2lf seconds", diff_in_secs);
    }

    if (property_set("ril.net_connected", new_conn_state ? "1" : "0")) {
      ALOGE("Couldn't set a system property ril.net_connected.");
    }
  }

  if (t != NULL) {
    gce_ril_env->OnRequestComplete(*t, RIL_E_SUCCESS, responses,
                                   gDataCalls.size() * sizeof(*responses));
  } else {
    gce_ril_env->OnUnsolicitedResponse(RIL_UNSOL_DATA_CALL_LIST_CHANGED,
                                       responses,
                                       gDataCalls.size() * sizeof(*responses));
  }
  delete[] responses;
  return 0;
}

static void request_datacall_fail_cause(RIL_Token t) {
  RIL_DataCallFailCause fail = PDP_FAIL_DATA_REGISTRATION_FAIL;

  if (gDataCalls.size() > 0) {
    fail = gDataCalls.rbegin()->second.fail_cause_;
  }

  ALOGV("Requesting last data call setup fail cause (%d)", fail);
  gce_ril_env->OnRequestComplete(t, RIL_E_SUCCESS, &fail, sizeof(fail));
};

static void on_data_calllist_changed(void* /*param*/) {
  request_or_send_data_calllist(NULL);
}

static void request_data_calllist(void* /*data*/, size_t /*datalen*/,
                                  RIL_Token t) {
  request_or_send_data_calllist(&t);
}

static void request_setup_data_call(void* data, size_t datalen, RIL_Token t) {
  const char* apn;
  char* cmd;
  int err;
  char** details = static_cast<char**>(data);
  const size_t fields = datalen / sizeof(details[0]);

  // There are two different versions of this interface, one providing 7 strings
  // and the other providing 8. The code below will assume the presence of 7
  // strings in all cases, so bail out here if things appear to be wrong. We
  // protect the 8 string case below.
  if (fields < 7) {
    ALOGE("%s returning: called with small datalen %zu", __FUNCTION__, datalen);
    return;
  }
  DataCall call;
  int tech = atoi(details[0]);
  switch (tech) {
    case 0:
    case 2 + RADIO_TECH_1xRTT:
      call.technology_ = RADIO_TECH_1xRTT;
      break;

    case 1:
    case 2 + RADIO_TECH_EDGE:
      call.technology_ = RADIO_TECH_EDGE;
      break;

    default:
      call.technology_ = RIL_RadioTechnology(tech - 2);
      break;
  }

  int profile = atoi(details[1]);
  call.profile_ = RIL_DataProfile(profile);

  if (details[2]) call.access_point_ = details[2];
  if (details[3]) call.username_ = details[3];
  if (details[4]) call.password_ = details[4];

  int auth_type = atoi(details[5]);
  call.auth_type_ = DataCall::AllowedAuthenticationType(auth_type);

  if (!strcmp("IP", details[6])) {
    call.connection_type_ = DataCall::kConnTypeIPv4;
  } else if (!strcmp("IPV6", details[6])) {
    call.connection_type_ = DataCall::kConnTypeIPv6;
  } else if (!strcmp("IPV4V6", details[6])) {
    call.connection_type_ = DataCall::kConnTypeIPv4v6;
  } else if (!strcmp("PPP", details[6])) {
    call.connection_type_ = DataCall::kConnTypePPP;
  } else {
    ALOGW("Unknown / unsupported connection type %s. Falling back to IPv4",
          details[6]);
    call.connection_type_ = DataCall::kConnTypeIPv4;
  }

  if (call.connection_type_ != DataCall::kConnTypeIPv4) {
    ALOGE("Non-IPv4 connections are not supported by GCE RIL.");
    gce_ril_env->OnRequestComplete(t, RIL_E_GENERIC_FAILURE, NULL, 0);
    return;
  }

  call.link_state_ = DataCall::kLinkStateUp;
  call.fail_cause_ = PDP_FAIL_NONE;
  if (fields > 7) {
    if (details[7]) call.other_properties_ = details[7];
  }

  if (gDataCalls.empty()) {
    SetUpNetworkInterface("192.168.99.2", 30, "192.168.99.3");
  }

  gDataCalls[gNextDataCallId] = call;
  gNextDataCallId++;

  ALOGV("Requesting data call setup to APN %s, technology %s, prof %s",
        details[2], details[0], details[1]);

  request_or_send_data_calllist(&t);

  gRilConnected = (gDataCalls.size() > 0);
}

static void request_teardown_data_call(void* data, size_t /*datalen*/,
                                       RIL_Token t) {
  char** data_strs = (char**)data;
  int call_id = atoi(data_strs[0]);
  int reason = atoi(data_strs[1]);

  ALOGV("Tearing down data call %d, reason: %d", call_id, reason);

  gDataCalls.erase(call_id);
  gRilConnected = (gDataCalls.size() > 0);

  if (!gRilConnected) {
    TearDownNetworkInterface();
  }
  gce_ril_env->OnRequestComplete(t, RIL_E_SUCCESS, NULL, 0);
}

static void set_radio_state(RIL_RadioState new_state, RIL_Token t) {
  // From header:
  // Toggle radio on and off (for "airplane" mode)
  // If the radio is is turned off/on the radio modem subsystem
  // is expected return to an initialized state. For instance,
  // any voice and data calls will be terminated and all associated
  // lists emptied.
  gDataCalls.clear();

  RIL_RadioState old_state;

  old_state = gRadioPowerState;
  gRadioPowerState = new_state;
  gSimStatus = SIM_NOT_READY;
  ALOGV("RIL_RadioState change %d to %d", old_state, new_state);

  if (new_state == RADIO_STATE_OFF) {
    TearDownNetworkInterface();
  }

  if (t != NULL) {
    gce_ril_env->OnRequestComplete(t, RIL_E_SUCCESS, NULL, 0);
  }

  gce_ril_env->OnUnsolicitedResponse(RIL_UNSOL_RESPONSE_RADIO_STATE_CHANGED,
                                     NULL, 0);

  pollSIMState(NULL);
}

// returns 1 if on, 0 if off, and -1 on error
static char is_radio_on() {
  RIL_RadioState state;

  state = gRadioPowerState;

  return state == RADIO_STATE_ON;
}

static void request_radio_power(void* data, size_t /*datalen*/, RIL_Token t) {
  int on = ((int*)data)[0];
  set_radio_state(on ? RADIO_STATE_ON : RADIO_STATE_OFF, t);
}

static void send_call_state_changed(void* /*param*/) {
  gce_ril_env->OnUnsolicitedResponse(RIL_UNSOL_RESPONSE_CALL_STATE_CHANGED,
                                     NULL, 0);
}

// TODO(ender): this should be a class member. Move where it belongs.
struct CallState {
  RIL_CallState state;  // e.g. RIL_CALL_HOLDING;
  bool isInternational;
  bool isMobileTerminated;
  bool isVoice;
  bool isMultiParty;

  std::string number;
  std::string name;
  std::string dtmf;

  bool canPresentNumber;
  bool canPresentName;

  CallState()
      : state(RIL_CallState(0)),
        isInternational(false),
        isMobileTerminated(true),
        isVoice(true),
        isMultiParty(false),
        canPresentNumber(true),
        canPresentName(true) {}

  CallState(const std::string& number)
      : state(RIL_CALL_INCOMING),
        isInternational(false),
        isMobileTerminated(true),
        isVoice(true),
        isMultiParty(false),
        number(number),
        name(number),
        canPresentNumber(true),
        canPresentName(true) {}

  bool isBackground() { return state == RIL_CALL_HOLDING; }

  bool isActive() { return state == RIL_CALL_ACTIVE; }

  bool isDialing() { return state == RIL_CALL_DIALING; }

  bool isIncoming() { return state == RIL_CALL_INCOMING; }

  bool isWaiting() { return state == RIL_CALL_WAITING; }

  void addDtmfDigit(char c) {
    dtmf.push_back(c);
    ALOGV("Call to %s: DTMF %s", number.c_str(), dtmf.c_str());
  }

  bool makeBackground() {
    if (state == RIL_CALL_ACTIVE) {
      state = RIL_CALL_HOLDING;
      return true;
    }

    return false;
  }

  bool makeActive() {
    if (state == RIL_CALL_INCOMING || state == RIL_CALL_WAITING ||
        state == RIL_CALL_DIALING || state == RIL_CALL_HOLDING) {
      state = RIL_CALL_ACTIVE;
      return true;
    }

    return false;
  }
};

static int gLastActiveCallIndex = 1;
static int gMicrophoneMute = 0;
static std::map<int, CallState> gActiveCalls;

static void request_get_current_calls(void* /*data*/, size_t /*datalen*/,
                                      RIL_Token t) {
  const int countCalls = gActiveCalls.size();

  RIL_Call** pp_calls = (RIL_Call**)alloca(countCalls * sizeof(RIL_Call*));
  RIL_Call* p_calls = (RIL_Call*)alloca(countCalls * sizeof(RIL_Call));

  memset(p_calls, 0, countCalls * sizeof(RIL_Call));

  /* init the pointer array */
  for (int i = 0; i < countCalls; i++) {
    pp_calls[i] = &(p_calls[i]);
  }

  // TODO(ender): This should be built from calls requested via RequestDial.
  for (std::map<int, CallState>::iterator iter = gActiveCalls.begin();
       iter != gActiveCalls.end(); ++iter, ++p_calls) {
    p_calls->state = iter->second.state;
    p_calls->index = iter->first;
    p_calls->toa = iter->second.isInternational ? 145 : 129;
    p_calls->isMpty = iter->second.isMultiParty;
    p_calls->isMT = iter->second.isMobileTerminated;
    p_calls->als = iter->first;
    p_calls->isVoice = iter->second.isVoice;
    p_calls->isVoicePrivacy = 0;
    p_calls->number = strdup(iter->second.number.c_str());
    p_calls->numberPresentation = iter->second.canPresentNumber ? 0 : 1;
    p_calls->name = strdup(iter->second.name.c_str());
    p_calls->namePresentation = iter->second.canPresentName ? 0 : 1;
    p_calls->uusInfo = NULL;

    ALOGV("Call to %s (%s): voice=%d mt=%d type=%d state=%d index=%d",
          p_calls->name, p_calls->number, p_calls->isVoice, p_calls->isMT,
          p_calls->toa, p_calls->state, p_calls->index);
  }

  gce_ril_env->OnRequestComplete(t, RIL_E_SUCCESS, pp_calls,
                                 countCalls * sizeof(RIL_Call*));

  ALOGV("Get Current calls: %d calls found.\n", countCalls);
}

static void simulate_pending_calls_answered(void* /*ignore*/) {
  ALOGV("Simulating outgoing call answered.");
  // This also resumes held calls.
  for (std::map<int, CallState>::iterator iter = gActiveCalls.begin();
       iter != gActiveCalls.end(); ++iter) {
    if (iter->second.isDialing()) {
      iter->second.makeActive();
    }
  }

  // Only unsolicited here.
  gce_ril_env->OnUnsolicitedResponse(RIL_UNSOL_RESPONSE_CALL_STATE_CHANGED,
                                     NULL, 0);
}

static void request_dial(void* data, size_t /*datalen*/, RIL_Token t) {
  RIL_Dial* p_dial = (RIL_Dial*)data;

  ALOGV("Dialing %s, number presentation is %s.", p_dial->address,
        (p_dial->clir == 0) ? "defined by operator"
                            : (p_dial->clir == 1) ? "allowed" : "restricted");

  CallState state(p_dial->address);
  state.isMobileTerminated = false;
  state.state = RIL_CALL_DIALING;

  switch (p_dial->clir) {
    case 0:  // default
    case 1:  // allow
      state.canPresentNumber = true;
      break;

    case 2:  // restrict
      state.canPresentNumber = false;
      break;
  }

  int call_index = gLastActiveCallIndex++;
  gActiveCalls[call_index] = state;

  static const struct timeval kAnswerTime = {5, 0};
  gce_ril_env->RequestTimedCallback(simulate_pending_calls_answered, NULL,
                                    &kAnswerTime);

  // success or failure is ignored by the upper layer here.
  // it will call GET_CURRENT_CALLS and determine success that way
  gce_ril_env->OnRequestComplete(t, RIL_E_SUCCESS, NULL, 0);
}

void request_set_mute(void* data, size_t /*datalen*/, RIL_Token t) {
  gMicrophoneMute = ((int*)data)[0] != 0;
  gce_ril_env->OnRequestComplete(t, RIL_E_SUCCESS, NULL, 0);
}

void request_get_mute(RIL_Token t) {
  gce_ril_env->OnRequestComplete(t, RIL_E_SUCCESS, &gMicrophoneMute,
                                 sizeof(gMicrophoneMute));
}

// TODO(ender): this should be a class member. Move where it belongs.
struct SmsMessage {
  enum SmsStatus { kUnread = 0, kRead = 1, kUnsent = 2, kSent = 3 };

  std::string message;
  SmsStatus status;
};

static int gNextMessageId = 1;
static std::map<int, SmsMessage> gMessagesOnSimCard;

static void request_write_sms_to_sim(void* data, size_t /*datalen*/,
                                     RIL_Token t) {
  RIL_SMS_WriteArgs* p_args = (RIL_SMS_WriteArgs*)data;

  SmsMessage message;
  message.status = SmsMessage::SmsStatus(p_args->status);
  message.message = p_args->pdu;

  ALOGV("Storing SMS message: '%s' with state: %s.", message.message.c_str(),
        (message.status < SmsMessage::kUnsent)
            ? ((message.status == SmsMessage::kRead) ? "READ" : "UNREAD")
            : ((message.status == SmsMessage::kSent) ? "SENT" : "UNSENT"));

  // TODO(ender): simulate SIM FULL?
  int index = gNextMessageId++;
  gMessagesOnSimCard[index] = message;

  gce_ril_env->OnRequestComplete(t, RIL_E_SUCCESS, &index, sizeof(index));
}

static void request_delete_sms_on_sim(void* data, size_t /*datalen*/,
                                      RIL_Token t) {
  int index = *(int*)data;

  ALOGV("Delete SMS message %d", index);

  if (gMessagesOnSimCard.erase(index) == 0) {
    // No such message
    gce_ril_env->OnRequestComplete(t, RIL_E_GENERIC_FAILURE, NULL, 0);
    return;
  }

  gce_ril_env->OnRequestComplete(t, RIL_E_SUCCESS, NULL, 0);
}

static void request_hangup(void* data, size_t /*datalen*/, RIL_Token t) {
  int* p_line = (int*)data;

  ALOGV("Hanging up call %d.", *p_line);
  std::map<int, CallState>::iterator iter = gActiveCalls.find(*p_line);

  if (iter == gActiveCalls.end()) {
    ALOGV("No such call: %d.", *p_line);
    gce_ril_env->OnRequestComplete(t, RIL_E_GENERIC_FAILURE, NULL, 0);
  } else {
    gActiveCalls.erase(iter);
    gce_ril_env->OnRequestComplete(t, RIL_E_SUCCESS, NULL, 0);
  }
}

static void request_hangup_waiting(void* /*data*/, size_t /*datalen*/,
                                   RIL_Token t) {
  ALOGV("Hanging up background/held calls.");
  for (std::map<int, CallState>::iterator iter = gActiveCalls.begin();
       iter != gActiveCalls.end();) {
    if (iter->second.isBackground()) {
      // C++98 -- std::map::erase doesn't return iterator.
      std::map<int, CallState>::iterator temp = iter++;
      gActiveCalls.erase(temp);
    } else {
      ++iter;
    }
  }
  gce_ril_env->OnRequestComplete(t, RIL_E_SUCCESS, NULL, 0);
}

static void request_hangup_current(RIL_Token t) {
  ALOGV("Hanging up foreground/active calls.");
  // This also resumes held calls.
  for (std::map<int, CallState>::iterator iter = gActiveCalls.begin();
       iter != gActiveCalls.end();) {
    if (iter->second.isBackground()) {
      iter->second.makeActive();
      ++iter;
    } else {
      // C++98 -- std::map::erase doesn't return iterator.
      std::map<int, CallState>::iterator temp = iter++;
      gActiveCalls.erase(temp);
    }
  }
  gce_ril_env->OnRequestComplete(t, RIL_E_SUCCESS, NULL, 0);
}

static void request_switch_current_and_waiting(RIL_Token t) {
  ALOGV("Toggle foreground and background calls.");
  // TODO(ender): fix all states. Max 2 calls.
  //   BEFORE                               AFTER
  // Call 1   Call 2                 Call 1       Call 2
  // ACTIVE   HOLDING                HOLDING     ACTIVE
  // ACTIVE   WAITING                HOLDING     ACTIVE
  // HOLDING  WAITING                HOLDING     ACTIVE
  // ACTIVE   IDLE                   HOLDING     IDLE
  // IDLE     IDLE                   IDLE        IDLE
  for (std::map<int, CallState>::iterator iter = gActiveCalls.begin();
       iter != gActiveCalls.end(); ++iter) {
    // TODO(ender): call could also be waiting or dialing or...
    if (iter->second.isBackground()) {
      iter->second.makeActive();
    } else {
      iter->second.makeBackground();
    }
  }
  gce_ril_env->OnRequestComplete(t, RIL_E_SUCCESS, NULL, 0);
}

static void request_answer_incoming(RIL_Token t) {
  ALOGV("Answering incoming call.");

  // There's two types of incoming calls:
  // - incoming: we are receiving this call while nothing happens,
  // - waiting: we are receiving this call while we're already talking.
  // We only accept the incoming ones.
  for (std::map<int, CallState>::iterator iter = gActiveCalls.begin();
       iter != gActiveCalls.end(); ++iter) {
    if (iter->second.isIncoming()) {
      iter->second.makeActive();
    }
  }
  gce_ril_env->OnRequestComplete(t, RIL_E_SUCCESS, NULL, 0);
}

static void request_combine_multiparty_call(void* /*data*/, size_t /*datalen*/,
                                            RIL_Token t) {
  ALOGW("Conference calls are not supported.");
  gce_ril_env->OnRequestComplete(t, RIL_E_GENERIC_FAILURE, NULL, 0);
}

static void request_split_multiparty_call(void* /*data*/, size_t /*datalen*/,
                                          RIL_Token t) {
  ALOGW("Conference calls are not supported.");
  gce_ril_env->OnRequestComplete(t, RIL_E_GENERIC_FAILURE, NULL, 0);
}

static void request_udub_on_incoming_calls(RIL_Token t) {
  // UDUB = user determined user busy.
  // We don't exactly do that. We simply drop these calls.
  ALOGV("Reporting busy signal to incoming calls.");
  for (std::map<int, CallState>::iterator iter = gActiveCalls.begin();
       iter != gActiveCalls.end();) {
    // If we have an incoming call, there should be no waiting call.
    // If we have a waiting call, then previous incoming call has been answered.
    if (iter->second.isIncoming() || iter->second.isWaiting()) {
      // C++98 -- std::map::erase doesn't return iterator.
      std::map<int, CallState>::iterator temp = iter++;
      gActiveCalls.erase(temp);
    } else {
      ++iter;
    }
  }
  gce_ril_env->OnRequestComplete(t, RIL_E_SUCCESS, NULL, 0);
}

static void request_send_dtmf(void* data, size_t /*datalen*/, RIL_Token t) {
  char c = ((char*)data)[0];
  ALOGV("Sending DTMF digit '%c'", c);

  for (std::map<int, CallState>::iterator iter = gActiveCalls.begin();
       iter != gActiveCalls.end(); ++iter) {
    if (iter->second.isActive()) {
      iter->second.addDtmfDigit(c);
      break;
    }
  }

  gce_ril_env->OnRequestComplete(t, RIL_E_SUCCESS, NULL, 0);
}

static void request_send_dtmf_stop(RIL_Token t) {
  ALOGV("DTMF tone end.");

  gce_ril_env->OnRequestComplete(t, RIL_E_SUCCESS, NULL, 0);
}

// Check SignalStrength.java file for more details on how these map to signal
// strength bars.
const int kGatewaySignalStrengthMin = 4;
const int kGatewaySignalStrengthMax = 30;
const int kCDMASignalStrengthMin = -110;
const int kCDMASignalStrengthMax = -60;
const int kEVDOSignalStrengthMin = -160;
const int kEVDOSignalStrengthMax = -70;
const int kLTESignalStrengthMin = 4;
const int kLTESignalStrengthMax = 30;

static int gGatewaySignalStrength = kGatewaySignalStrengthMax;
static int gCDMASignalStrength = kCDMASignalStrengthMax;
static int gEVDOSignalStrength = kEVDOSignalStrengthMax;
static int gLTESignalStrength = kLTESignalStrengthMax;

static void request_signal_strength(void* /*data*/, size_t /*datalen*/,
                                    RIL_Token t) {
  // TODO(ender): possible to support newer APIs here.
#if VSOC_PLATFORM_SDK_AFTER(N_MR1)
  RIL_SignalStrength_v10 strength;
#else
  RIL_SignalStrength_v6 strength;
#endif

  gGatewaySignalStrength += (rand() % 3 - 1);
  gCDMASignalStrength += (rand() % 3 - 1);
  gEVDOSignalStrength += (rand() % 3 - 1);
  gLTESignalStrength += (rand() % 3 - 1);

  if (gGatewaySignalStrength < kGatewaySignalStrengthMin)
    gGatewaySignalStrength = kGatewaySignalStrengthMin;
  if (gGatewaySignalStrength > kGatewaySignalStrengthMax)
    gGatewaySignalStrength = kGatewaySignalStrengthMax;
  if (gCDMASignalStrength < kCDMASignalStrengthMin)
    gCDMASignalStrength = kCDMASignalStrengthMin;
  if (gCDMASignalStrength > kCDMASignalStrengthMax)
    gCDMASignalStrength = kCDMASignalStrengthMax;
  if (gEVDOSignalStrength < kEVDOSignalStrengthMin)
    gEVDOSignalStrength = kEVDOSignalStrengthMin;
  if (gEVDOSignalStrength > kEVDOSignalStrengthMax)
    gEVDOSignalStrength = kEVDOSignalStrengthMax;
  if (gLTESignalStrength < kLTESignalStrengthMin)
    gLTESignalStrength = kLTESignalStrengthMin;
  if (gLTESignalStrength > kLTESignalStrengthMax)
    gLTESignalStrength = kLTESignalStrengthMax;

  strength.GW_SignalStrength.signalStrength = gGatewaySignalStrength;
  strength.GW_SignalStrength.bitErrorRate = 0;  // 0..7%

  strength.CDMA_SignalStrength.dbm = gCDMASignalStrength;
  strength.CDMA_SignalStrength.ecio = 0;  // Ec/Io; keep high to use dbm.

  strength.EVDO_SignalStrength.dbm = gEVDOSignalStrength;
  strength.EVDO_SignalStrength.ecio = 0;  // Ec/Io; keep high to use dbm.

  strength.LTE_SignalStrength.signalStrength = gLTESignalStrength;
  strength.LTE_SignalStrength.rsrp = INT_MAX;   // Invalid = Use signalStrength.
  strength.LTE_SignalStrength.rsrq = INT_MAX;   // Invalid = Use signalStrength.
  strength.LTE_SignalStrength.rssnr = INT_MAX;  // Invalid = Use signalStrength.
  strength.LTE_SignalStrength.cqi = INT_MAX;    // Invalid = Use signalStrength.

  ALOGV("Reporting signal strength: GW=%d CDMA=%d EVDO=%d LTE=%d",
        gGatewaySignalStrength, gCDMASignalStrength, gEVDOSignalStrength,
        gLTESignalStrength);

  gce_ril_env->OnRequestComplete(t, RIL_E_SUCCESS, &strength, sizeof(strength));
}

static std::map<RIL_PreferredNetworkType, int> gModemSupportedNetworkTypes;

static void init_modem_supported_network_types() {
  gModemSupportedNetworkTypes[PREF_NET_TYPE_GSM_WCDMA] = MDM_GSM | MDM_WCDMA;
  gModemSupportedNetworkTypes[PREF_NET_TYPE_GSM_ONLY] = MDM_GSM;
  gModemSupportedNetworkTypes[PREF_NET_TYPE_WCDMA] = MDM_WCDMA;
  gModemSupportedNetworkTypes[PREF_NET_TYPE_GSM_WCDMA_AUTO] =
      MDM_GSM | MDM_WCDMA;
  gModemSupportedNetworkTypes[PREF_NET_TYPE_CDMA_EVDO_AUTO] =
      MDM_CDMA | MDM_EVDO;
  gModemSupportedNetworkTypes[PREF_NET_TYPE_CDMA_ONLY] = MDM_CDMA;
  gModemSupportedNetworkTypes[PREF_NET_TYPE_EVDO_ONLY] = MDM_EVDO;
  gModemSupportedNetworkTypes[PREF_NET_TYPE_GSM_WCDMA_CDMA_EVDO_AUTO] =
      MDM_GSM | MDM_WCDMA | MDM_CDMA | MDM_EVDO;
  gModemSupportedNetworkTypes[PREF_NET_TYPE_LTE_CDMA_EVDO] =
      MDM_LTE | MDM_CDMA | MDM_EVDO;
  gModemSupportedNetworkTypes[PREF_NET_TYPE_LTE_GSM_WCDMA] =
      MDM_LTE | MDM_GSM | MDM_WCDMA;
  gModemSupportedNetworkTypes[PREF_NET_TYPE_LTE_CMDA_EVDO_GSM_WCDMA] =
      MDM_LTE | MDM_CDMA | MDM_EVDO | MDM_GSM | MDM_WCDMA;
  gModemSupportedNetworkTypes[PREF_NET_TYPE_LTE_ONLY] = MDM_LTE;
}

static std::map<RIL_PreferredNetworkType, int> gModemTechnologies;

RIL_RadioTechnology gDataTechnologiesPreferenceOrder[] = {
    RADIO_TECH_LTE,    RADIO_TECH_EHRPD, RADIO_TECH_HSPAP,  RADIO_TECH_HSPA,
    RADIO_TECH_HSDPA,  RADIO_TECH_HSUPA, RADIO_TECH_EVDO_B, RADIO_TECH_EVDO_A,
    RADIO_TECH_EVDO_0, RADIO_TECH_1xRTT, RADIO_TECH_UMTS,   RADIO_TECH_EDGE,
    RADIO_TECH_GPRS};

RIL_RadioTechnology gVoiceTechnologiesPreferenceOrder[] = {
    RADIO_TECH_LTE,    RADIO_TECH_EHRPD, RADIO_TECH_EVDO_B, RADIO_TECH_EVDO_A,
    RADIO_TECH_EVDO_0, RADIO_TECH_1xRTT, RADIO_TECH_IS95B,  RADIO_TECH_IS95A,
    RADIO_TECH_UMTS,   RADIO_TECH_GSM};

static void init_modem_technologies() {
  gModemTechnologies[PREF_NET_TYPE_GSM_WCDMA] =
      (1 << RADIO_TECH_GSM) | (1 << RADIO_TECH_GPRS) | (1 << RADIO_TECH_EDGE) |
      (1 << RADIO_TECH_UMTS);
  gModemTechnologies[PREF_NET_TYPE_GSM_ONLY] =
      (1 << RADIO_TECH_GSM) | (1 << RADIO_TECH_GPRS) | (1 << RADIO_TECH_EDGE);
  gModemTechnologies[PREF_NET_TYPE_WCDMA] =
      (1 << RADIO_TECH_EDGE) | (1 << RADIO_TECH_UMTS);
  gModemTechnologies[PREF_NET_TYPE_GSM_WCDMA_AUTO] =
      (1 << RADIO_TECH_GSM) | (1 << RADIO_TECH_GPRS) | (1 << RADIO_TECH_EDGE) |
      (1 << RADIO_TECH_UMTS);
  gModemTechnologies[PREF_NET_TYPE_CDMA_EVDO_AUTO] =
      (1 << RADIO_TECH_IS95A) | (1 << RADIO_TECH_IS95B) |
      (1 << RADIO_TECH_1xRTT) | (1 << RADIO_TECH_EVDO_0) |
      (1 << RADIO_TECH_EVDO_A) | (1 << RADIO_TECH_HSDPA) |
      (1 << RADIO_TECH_HSUPA) | (1 << RADIO_TECH_HSPA) |
      (1 << RADIO_TECH_EVDO_B);
  gModemTechnologies[PREF_NET_TYPE_CDMA_ONLY] = (1 << RADIO_TECH_IS95A) |
                                                (1 << RADIO_TECH_IS95B) |
                                                (1 << RADIO_TECH_1xRTT);
  gModemTechnologies[PREF_NET_TYPE_EVDO_ONLY] =
      (1 << RADIO_TECH_EVDO_0) | (1 << RADIO_TECH_EVDO_A) |
      (1 << RADIO_TECH_EVDO_A) | (1 << RADIO_TECH_HSDPA) |
      (1 << RADIO_TECH_HSUPA) | (1 << RADIO_TECH_HSPA) |
      (1 << RADIO_TECH_EVDO_B);
  gModemTechnologies[PREF_NET_TYPE_GSM_WCDMA_CDMA_EVDO_AUTO] =
      (1 << RADIO_TECH_GSM) | (1 << RADIO_TECH_GPRS) | (1 << RADIO_TECH_EDGE) |
      (1 << RADIO_TECH_UMTS) | (1 << RADIO_TECH_IS95A) |
      (1 << RADIO_TECH_IS95B) | (1 << RADIO_TECH_1xRTT) |
      (1 << RADIO_TECH_EVDO_0) | (1 << RADIO_TECH_EVDO_A) |
      (1 << RADIO_TECH_HSDPA) | (1 << RADIO_TECH_HSUPA) |
      (1 << RADIO_TECH_HSPA) | (1 << RADIO_TECH_EVDO_B);
  gModemTechnologies[PREF_NET_TYPE_LTE_CDMA_EVDO] =
      (1 << RADIO_TECH_HSPAP) | (1 << RADIO_TECH_LTE) |
      (1 << RADIO_TECH_EHRPD) | (1 << RADIO_TECH_IS95A) |
      (1 << RADIO_TECH_IS95B) | (1 << RADIO_TECH_1xRTT) |
      (1 << RADIO_TECH_EVDO_0) | (1 << RADIO_TECH_EVDO_A) |
      (1 << RADIO_TECH_HSDPA) | (1 << RADIO_TECH_HSUPA) |
      (1 << RADIO_TECH_HSPA) | (1 << RADIO_TECH_EVDO_B);
  gModemTechnologies[PREF_NET_TYPE_LTE_GSM_WCDMA] =
      (1 << RADIO_TECH_HSPAP) | (1 << RADIO_TECH_LTE) |
      (1 << RADIO_TECH_EHRPD) | (1 << RADIO_TECH_GSM) | (1 << RADIO_TECH_GPRS) |
      (1 << RADIO_TECH_EDGE) | (1 << RADIO_TECH_UMTS);

  gModemTechnologies[PREF_NET_TYPE_LTE_CMDA_EVDO_GSM_WCDMA] =
      (1 << RADIO_TECH_HSPAP) | (1 << RADIO_TECH_LTE) |
      (1 << RADIO_TECH_EHRPD) | (1 << RADIO_TECH_IS95A) |
      (1 << RADIO_TECH_IS95B) | (1 << RADIO_TECH_1xRTT) |
      (1 << RADIO_TECH_EVDO_0) | (1 << RADIO_TECH_EVDO_A) |
      (1 << RADIO_TECH_HSDPA) | (1 << RADIO_TECH_HSUPA) |
      (1 << RADIO_TECH_HSPA) | (1 << RADIO_TECH_EVDO_B) |
      (1 << RADIO_TECH_GSM) | (1 << RADIO_TECH_GPRS) | (1 << RADIO_TECH_EDGE) |
      (1 << RADIO_TECH_UMTS);
  gModemTechnologies[PREF_NET_TYPE_LTE_ONLY] =
      (1 << RADIO_TECH_HSPAP) | (1 << RADIO_TECH_LTE) | (1 << RADIO_TECH_EHRPD);
}

static const RIL_PreferredNetworkType gModemDefaultType =
    PREF_NET_TYPE_LTE_GSM_WCDMA;
static RIL_PreferredNetworkType gModemCurrentType = gModemDefaultType;
static RIL_RadioTechnology gModemTechnology = RADIO_TECH_LTE;
static RIL_RadioTechnology gModemVoiceTechnology = RADIO_TECH_LTE;

// Report technology change.
// Select best technology from the list of supported techs.
// Demotes RADIO_TECH_GSM as it's voice-only.
static RIL_RadioTechnology getBestDataTechnology(
    RIL_PreferredNetworkType network_type) {
  RIL_RadioTechnology technology = RADIO_TECH_GPRS;

  std::map<RIL_PreferredNetworkType, int>::iterator iter =
      gModemTechnologies.find(network_type);

  ALOGV("Searching for best data technology for network type %d...",
        network_type);

  // Find which technology bits are lit. Pick the top most.
  for (size_t tech_index = 0;
       tech_index < sizeof(gDataTechnologiesPreferenceOrder) /
                        sizeof(gDataTechnologiesPreferenceOrder[0]);
       ++tech_index) {
    if (iter->second & (1 << gDataTechnologiesPreferenceOrder[tech_index])) {
      technology = gDataTechnologiesPreferenceOrder[tech_index];
      break;
    }
  }

  ALOGV("Best data technology: %d.", technology);
  return technology;
}

static RIL_RadioTechnology getBestVoiceTechnology(
    RIL_PreferredNetworkType network_type) {
  RIL_RadioTechnology technology = RADIO_TECH_GSM;

  std::map<RIL_PreferredNetworkType, int>::iterator iter =
      gModemTechnologies.find(network_type);

  ALOGV("Searching for best voice technology for network type %d...",
        network_type);

  // Find which technology bits are lit. Pick the top most.
  for (size_t tech_index = 0;
       tech_index < sizeof(gVoiceTechnologiesPreferenceOrder) /
                        sizeof(gVoiceTechnologiesPreferenceOrder[0]);
       ++tech_index) {
    if (iter->second & (1 << gVoiceTechnologiesPreferenceOrder[tech_index])) {
      technology = gVoiceTechnologiesPreferenceOrder[tech_index];
      break;
    }
  }

  ALOGV("Best voice technology: %d.", technology);
  return technology;
}

static void setRadioTechnology(RIL_PreferredNetworkType network_type) {
  RIL_RadioTechnology technology = getBestVoiceTechnology(network_type);

  if (technology != gModemVoiceTechnology) {
    gModemVoiceTechnology = technology;
    gce_ril_env->OnUnsolicitedResponse(RIL_UNSOL_VOICE_RADIO_TECH_CHANGED,
                                       &gModemVoiceTechnology,
                                       sizeof(gModemVoiceTechnology));
  }
}

#if VSOC_PLATFORM_SDK_AFTER(L)
static void request_get_radio_capability(RIL_Token t) {
  ALOGV("Requesting radio capability.");
  RIL_RadioCapability rc;
  rc.version = RIL_RADIO_CAPABILITY_VERSION;
  rc.session = 1;
  rc.phase = RC_PHASE_CONFIGURED;
  rc.rat = RAF_HSPAP;
  strncpy(rc.logicalModemUuid, "com.google.cvdgce1.modem", MAX_UUID_LENGTH);
  rc.status = RC_STATUS_SUCCESS;
  gce_ril_env->OnRequestComplete(t, RIL_E_SUCCESS, &rc, sizeof(rc));
}

static void request_set_radio_capability(void* data, size_t datalen,
                                         RIL_Token t) {
  RIL_RadioCapability* rc = (RIL_RadioCapability*)data;
  ALOGV(
      "RadioCapability version %d session %d phase %d rat %d "
      "logicalModemUuid %s status %d",
      rc->version, rc->session, rc->phase, rc->rat, rc->logicalModemUuid,
      rc->status);
  // TODO(ender): do something about these numbers.
  gce_ril_env->OnRequestComplete(t, RIL_E_SUCCESS, rc, datalen);
}
#endif

static void request_set_preferred_network_type(int /*request*/, void* data,
                                               size_t /*datalen*/,
                                               RIL_Token t) {
  RIL_PreferredNetworkType desired_type = *(RIL_PreferredNetworkType*)(data);

  // TODO(ender): telephony still believes this phone is GSM only.
  ALOGV("Requesting modem technology change -> %d", desired_type);

  if (gModemSupportedNetworkTypes.find(desired_type) ==
      gModemSupportedNetworkTypes.end()) {
    desired_type = gModemSupportedNetworkTypes.begin()->first;
  }

  if (gModemCurrentType == desired_type) {
    ALOGV("Modem technology already set to %d.", desired_type);
    gce_ril_env->OnRequestComplete(t, RIL_E_SUCCESS, NULL, 0);
    return;
  }

  int supported_technologies = gModemSupportedNetworkTypes[gModemDefaultType];
  int desired_technologies = gModemSupportedNetworkTypes[desired_type];

  ALOGV("Requesting modem technology change %d -> %d", gModemCurrentType,
        desired_type);

  // Check if we support this technology.
  if ((supported_technologies & desired_technologies) != desired_technologies) {
    ALOGV("Desired technology is not supported.");
    gce_ril_env->OnRequestComplete(t, RIL_E_MODE_NOT_SUPPORTED, NULL, 0);
    return;
  }

  gModemCurrentType = desired_type;
  setRadioTechnology(desired_type);
  ALOGV("Technology change successful.");
  gce_ril_env->OnRequestComplete(t, RIL_E_SUCCESS, NULL, 0);
}

static void request_get_preferred_network_type(int /*request*/, void* /*data*/,
                                               size_t /*datalen*/,
                                               RIL_Token t) {
  gce_ril_env->OnRequestComplete(
      t, RIL_E_SUCCESS,
      const_cast<RIL_PreferredNetworkType*>(&gModemDefaultType),
      sizeof(gModemDefaultType));
}

enum RegistrationState {
  kUnregistered = 0,
  kRegisteredInHomeNetwork = 1,
  kSearchingForOperators = 2,
  kRegistrationDenied = 3,
  kUnknown = 4,
  kRegisteredInRoamingMode = 5,

  kUnregistered_EmergencyCallsOnly = 10,
  kSearchingForOperators_EmergencyCallsOnly = 12,
  kRegistrationDenied_EmergencyCallsOnly = 13,
  kUnknown_EmergencyCallsOnly = 14
};

static const char kCdmaMobileDeviceNumber[] = "5551234567";
static const char kCdmaSID[] = "123";
static const char kCdmaNID[] = "65535";  // special: indicates free roaming.

static void request_registration_state(int request, void* /*data*/,
                                       size_t /*datalen*/, RIL_Token t) {
  char** responseStr = NULL;
  int numElements = 0;

  // See RIL_REQUEST_VOICE_REGISTRATION_STATE and
  // RIL_REQUEST_DATA_REGISTRATION_STATE.
  numElements = (request == RIL_REQUEST_VOICE_REGISTRATION_STATE) ? 15 : 6;
  responseStr = (char**)malloc(numElements * sizeof(char*));

  asprintf(&responseStr[0], "%d", kRegisteredInHomeNetwork);
  responseStr[1] = NULL;  // LAC - needed for GSM / WCDMA only.
  responseStr[2] = NULL;  // CID - needed for GSM / WCDMA only.

  // This is (and always has been) a huge memory leak.
  if (request == RIL_REQUEST_VOICE_REGISTRATION_STATE) {
    ALOGV("Requesting voice registration state.");
    asprintf(&responseStr[3], "%d", getBestVoiceTechnology(gModemCurrentType));
    responseStr[4] = strdup("1");       // BSID
    responseStr[5] = strdup("123");     // Latitude
    responseStr[6] = strdup("222");     // Longitude
    responseStr[7] = strdup("0");       // CSS Indicator
    responseStr[8] = strdup(kCdmaSID);  // SID
    responseStr[9] = strdup(kCdmaNID);  // NID
    responseStr[10] = strdup("0");      // Roaming indicator
    responseStr[11] = strdup("1");      // System is in PRL
    responseStr[12] = strdup("0");      // Default Roaming indicator
    responseStr[13] = strdup("0");      // Reason for denial
    responseStr[14] = strdup("0");      // Primary Scrambling Code of Current
  } else if (request == RIL_REQUEST_DATA_REGISTRATION_STATE) {
    ALOGV("Requesting data registration state.");
    asprintf(&responseStr[3], "%d", getBestDataTechnology(gModemCurrentType));
    responseStr[4] = strdup("");   // DataServiceDenyReason
    responseStr[5] = strdup("1");  // Max simultaneous data calls.
  } else {
    ALOGV("Unexpected request type: %d", request);
    return;
  }

  gce_ril_env->OnRequestComplete(t, RIL_E_SUCCESS, responseStr,
                                 numElements * sizeof(responseStr));
}

static void request_baseband_version(RIL_Token t) {
  const char* response_str = "CVD_R1.0.0";

  ALOGV("Requested phone baseband version.");

  gce_ril_env->OnRequestComplete(t, RIL_E_SUCCESS, strdup(response_str),
                                 sizeof(response_str));
}

// Returns true, if modem is CDMA capable.
static bool isCDMA() {
  switch (gModemCurrentType) {
    case PREF_NET_TYPE_GSM_WCDMA:
    case PREF_NET_TYPE_GSM_ONLY:
    case PREF_NET_TYPE_WCDMA:
    case PREF_NET_TYPE_GSM_WCDMA_AUTO:
    case PREF_NET_TYPE_LTE_GSM_WCDMA:
    case PREF_NET_TYPE_LTE_ONLY:
      return false;

    case PREF_NET_TYPE_CDMA_EVDO_AUTO:
    case PREF_NET_TYPE_CDMA_ONLY:
    case PREF_NET_TYPE_EVDO_ONLY:
    case PREF_NET_TYPE_LTE_CDMA_EVDO:
    case PREF_NET_TYPE_LTE_CMDA_EVDO_GSM_WCDMA:
    case PREF_NET_TYPE_GSM_WCDMA_CDMA_EVDO_AUTO:
      return true;
    default:
      break;
  }

  ALOGE("INVALID MODEM TYPE: %d", gModemCurrentType);
  return false;
}

// Returns true, if modem is GSM capable.
// Note, this is not same as !isCDMA().
static bool isGSM() {
  switch (gModemCurrentType) {
    case PREF_NET_TYPE_GSM_WCDMA:
    case PREF_NET_TYPE_GSM_ONLY:
    case PREF_NET_TYPE_WCDMA:
    case PREF_NET_TYPE_GSM_WCDMA_AUTO:
    case PREF_NET_TYPE_LTE_GSM_WCDMA:
    case PREF_NET_TYPE_LTE_ONLY:
    case PREF_NET_TYPE_GSM_WCDMA_CDMA_EVDO_AUTO:
      return true;

    case PREF_NET_TYPE_CDMA_EVDO_AUTO:
    case PREF_NET_TYPE_CDMA_ONLY:
    case PREF_NET_TYPE_EVDO_ONLY:
    case PREF_NET_TYPE_LTE_CDMA_EVDO:
    case PREF_NET_TYPE_LTE_CMDA_EVDO_GSM_WCDMA:
      return false;
    default:
      break;
  }

  ALOGE("INVALID MODEM TYPE: %d", gModemCurrentType);
  return false;
}

static const char gIdentityGsmImei[] = "12345678902468";  // Luhn cksum = 0.
static const char gIdentityGsmImeiSv[] = "01";            // Arbitrary version.
static const char gIdentityCdmaEsn[] = "A0123456";        // 8 digits, ^[A-F].*
static const char gIdentityCdmaMeid[] =
    "A0123456789012";  // 14 digits, ^[A-F].*

static void request_get_imei(RIL_Token t) {
  ALOGV("Requesting IMEI");
  gce_ril_env->OnRequestComplete(t, RIL_E_SUCCESS,
                                 const_cast<char*>(gIdentityGsmImei),
                                 strlen(gIdentityGsmImei));
}

static void request_get_imei_sv(RIL_Token t) {
  ALOGV("Requesting IMEI SV");
  gce_ril_env->OnRequestComplete(t, RIL_E_SUCCESS,
                                 const_cast<char*>(gIdentityGsmImeiSv),
                                 strlen(gIdentityGsmImeiSv));
}

static void request_device_identity(int /*request*/, void* /*data*/,
                                    size_t /*datalen*/, RIL_Token t) {
  char* response[4] = {NULL};

  ALOGV("Requesting device identity...");

  if (isCDMA()) {
    response[2] = strdup(&gIdentityCdmaEsn[0]);
    response[3] = strdup(&gIdentityCdmaMeid[0]);
  }

  if (isGSM()) {
    response[0] = strdup(&gIdentityGsmImei[0]);
    response[1] = strdup(&gIdentityGsmImeiSv[0]);
  }

  gce_ril_env->OnRequestComplete(t, RIL_E_SUCCESS, &response, sizeof(response));

  free(response[0]);
  free(response[1]);
}

// Let's pretend we have SIM for CDMA (by default).
static bool gCdmaHasSim = true;
static RIL_CdmaSubscriptionSource gCdmaSubscriptionType =
    CDMA_SUBSCRIPTION_SOURCE_RUIM_SIM;

static void request_cdma_get_subscription_source(int /*request*/,
                                                 void* /*data*/,
                                                 size_t /*datalen*/,
                                                 RIL_Token t) {
  ALOGV("Requesting CDMA Subscription source.");

  if (!isCDMA()) {
    // No such radio.
    gce_ril_env->OnRequestComplete(t, RIL_E_RADIO_NOT_AVAILABLE, NULL, 0);
    return;
  }

  gce_ril_env->OnRequestComplete(t, RIL_E_SUCCESS, &gCdmaSubscriptionType,
                                 sizeof(gCdmaSubscriptionType));
}

static void request_cdma_set_subscription_source(int /*request*/, void* data,
                                                 size_t /*datalen*/,
                                                 RIL_Token t) {
  ALOGV("Setting CDMA Subscription source.");

  if (!isCDMA()) {
    // No such radio.
    gce_ril_env->OnRequestComplete(t, RIL_E_RADIO_NOT_AVAILABLE, NULL, 0);
    return;
  }

  RIL_CdmaSubscriptionSource new_source = *(RIL_CdmaSubscriptionSource*)(data);

  if (new_source == CDMA_SUBSCRIPTION_SOURCE_RUIM_SIM && !gCdmaHasSim) {
    // No such radio.
    gce_ril_env->OnRequestComplete(t, RIL_E_SIM_ABSENT, NULL, 0);
    return;
  }

  ALOGV("Changed CDMA subscription type from %d to %d", gCdmaSubscriptionType,
        new_source);
  gCdmaSubscriptionType = new_source;

  gce_ril_env->OnRequestComplete(t, RIL_E_SUCCESS, NULL, 0);
  gce_ril_env->OnUnsolicitedResponse(RIL_UNSOL_CDMA_SUBSCRIPTION_SOURCE_CHANGED,
                                     &gCdmaSubscriptionType,
                                     sizeof(gCdmaSubscriptionType));
}

static void request_cdma_subscription(int /*request*/, void* /*data*/,
                                      size_t /*datalen*/, RIL_Token t) {
  ALOGV("Requesting CDMA Subscription.");

  if (!isCDMA()) {
    // No such radio.
    gce_ril_env->OnRequestComplete(t, RIL_E_RADIO_NOT_AVAILABLE, NULL, 0);
    return;
  }

  char* responseStr[5] = {NULL};
  responseStr[0] = strdup(&kCdmaMobileDeviceNumber[0]);  // MDN
  responseStr[1] = strdup(&kCdmaSID[0]);                 // SID
  responseStr[2] = strdup(&kCdmaNID[0]);                 // NID
  responseStr[3] = strdup(&kCdmaMobileDeviceNumber[0]);  // MIN
  responseStr[4] = strdup("1");                          // PRL Version
  gce_ril_env->OnRequestComplete(t, RIL_E_SUCCESS, responseStr,
                                 sizeof(responseStr));
}

static const int gMaxConcurrentVoiceCalls = 4;
static const int gMaxConcurrentDataCalls = 4;
static const int gMaxConcurrentStandbyConnections = 4;

#if VSOC_PLATFORM_SDK_AFTER(K)
static void request_hardware_config(RIL_Token t) {
  RIL_HardwareConfig hw_cfg[2];

  ALOGV("Requesting hardware configuration.");

  strncpy(hw_cfg[0].uuid, "com.google.cvdgce1.modem", sizeof(hw_cfg[0].uuid));
  strncpy(hw_cfg[1].uuid, "com.google.cvdgce1.sim", sizeof(hw_cfg[1].uuid));

  int technologies = 0;  // = unknown.
  std::map<RIL_PreferredNetworkType, int>::iterator iter =
      gModemTechnologies.find(gModemDefaultType);
  if (iter != gModemTechnologies.end()) {
    technologies = iter->second;
  }

  hw_cfg[0].type = RIL_HARDWARE_CONFIG_MODEM;
  hw_cfg[0].state = RIL_HARDWARE_CONFIG_STATE_ENABLED;
  hw_cfg[0].cfg.modem.rilModel = 0;
  hw_cfg[0].cfg.modem.rat = technologies;
  hw_cfg[0].cfg.modem.maxVoice = gMaxConcurrentVoiceCalls;
  hw_cfg[0].cfg.modem.maxData = gMaxConcurrentDataCalls;
  hw_cfg[0].cfg.modem.maxStandby = gMaxConcurrentStandbyConnections;

  hw_cfg[1].type = RIL_HARDWARE_CONFIG_SIM;
  hw_cfg[1].state = RIL_HARDWARE_CONFIG_STATE_ENABLED;
  memcpy(hw_cfg[1].cfg.sim.modemUuid, hw_cfg[0].uuid,
         sizeof(hw_cfg[1].cfg.sim.modemUuid));

  gce_ril_env->OnRequestComplete(t, RIL_E_SUCCESS, &hw_cfg, sizeof(hw_cfg));
}
#endif

// 0 = Home network only, 1 = preferred networks only, 2 = all networks.
static int gCdmaRoamingPreference = 2;

static void request_cdma_get_roaming_preference(int /*request*/, void* /*data*/,
                                                size_t /*datalen*/,
                                                RIL_Token t) {
  if (!isCDMA()) {
    // No such radio.
    gce_ril_env->OnRequestComplete(t, RIL_E_RADIO_NOT_AVAILABLE, NULL, 0);
    return;
  }

  ALOGV("Requesting CDMA Roaming preference");

  gce_ril_env->OnRequestComplete(t, RIL_E_SUCCESS, &gCdmaRoamingPreference,
                                 sizeof(gCdmaRoamingPreference));
}

static void request_cdma_set_roaming_preference(int /*request*/, void* data,
                                                size_t /*datalen*/,
                                                RIL_Token t) {
  if (!isCDMA()) {
    // No such radio.
    gce_ril_env->OnRequestComplete(t, RIL_E_RADIO_NOT_AVAILABLE, NULL, 0);
    return;
  }

  int pref = *(int*)data;
  ALOGV("Changing CDMA roaming preference: %d -> %d", gCdmaRoamingPreference,
        pref);

  if ((pref < 0) || (pref > 2)) {
    ALOGV("Unsupported roaming preference: %d", pref);
    gce_ril_env->OnRequestComplete(t, RIL_E_GENERIC_FAILURE, NULL, 0);
    return;
  }

  gCdmaRoamingPreference = pref;
  gce_ril_env->OnRequestComplete(t, RIL_E_SUCCESS, NULL, 0);
}

static void request_send_ussd(void* /*data*/, size_t /*datalen*/, RIL_Token t) {
  ALOGV("Sending USSD code is currently not supported");
  // TODO(ender): support this feature
  gce_ril_env->OnRequestComplete(t, RIL_E_REQUEST_NOT_SUPPORTED, NULL, 0);
}

static void request_cancel_ussd(RIL_Token t) {
  ALOGV("Cancelling USSD code is currently not supported");
  // TODO(ender): support this feature
  gce_ril_env->OnRequestComplete(t, RIL_E_REQUEST_NOT_SUPPORTED, NULL, 0);
}

static void request_exit_emergency_mode(void* /*data*/, size_t /*datalen*/,
                                        RIL_Token t) {
  ALOGV("Exiting emergency callback mode.");

  gce_ril_env->OnRequestComplete(t, RIL_E_SUCCESS, NULL, 0);
}

static RIL_RadioState gce_ril_current_state() {
  ALOGV("Reporting radio state %d", gRadioPowerState);
  return gRadioPowerState;
}

static int gce_ril_on_supports(int requestCode) {
  ALOGE("%s: Request code %d not implemented", __FUNCTION__, requestCode);
  return 1;
}

static void gce_ril_on_cancel(RIL_Token /*t*/) {
  ALOGE("Cancel operation not implemented");
}

static const char* gce_ril_get_version(void) {
  ALOGV("Reporting GCE version " GCE_RIL_VERSION_STRING);
  return GCE_RIL_VERSION_STRING;
}

static int s_cell_info_rate_ms = INT_MAX;
static int s_mcc = 0;
static int s_mnc = 0;
static int s_lac = 0;
static int s_cid = 0;

std::vector<RIL_NeighboringCell> gGSMNeighboringCells;

static void request_get_neighboring_cell_ids(void* /*data*/, size_t /*datalen*/,
                                             RIL_Token t) {
  ALOGV("Requesting GSM neighboring cell ids");

  if (!isGSM() || gGSMNeighboringCells.empty()) {
    gce_ril_env->OnRequestComplete(t, RIL_E_GENERIC_FAILURE, NULL, 0);
    return;
  }

  RIL_NeighboringCell** cells =
      new RIL_NeighboringCell*[gGSMNeighboringCells.size()];

  for (size_t index = 0; index < gGSMNeighboringCells.size(); ++index) {
    cells[index] = &gGSMNeighboringCells[index];
  }

  gce_ril_env->OnRequestComplete(t, RIL_E_SUCCESS, cells,
                                 sizeof(RIL_NeighboringCell*));
  delete[] cells;
}

#if VSOC_PLATFORM_SDK_AFTER(J_MR1)
static void request_get_cell_info_list(void* /*data*/, size_t /*datalen*/,
                                       RIL_Token t) {
  struct timespec now;
  uint64_t curTime;

  ALOGV("Requesting Cell Info List");

  clock_gettime(CLOCK_MONOTONIC, &now);
  curTime = now.tv_sec * 1000000000LL + now.tv_nsec;

#if VSOC_PLATFORM_SDK_AFTER(N_MR1)
  RIL_CellInfo_v12 ci;
#else
  RIL_CellInfo ci;
#endif

  if (isGSM()) {
    ci.cellInfoType = RIL_CELL_INFO_TYPE_GSM;
    ci.registered = 1;
    ci.timeStampType = RIL_TIMESTAMP_TYPE_ANTENNA;  // Our own timestamp.
    ci.timeStamp = curTime - 1000;                  // Fake time in the past.
    ci.CellInfo.gsm.cellIdentityGsm.mcc = s_mcc;
    ci.CellInfo.gsm.cellIdentityGsm.mnc = s_mnc;
    ci.CellInfo.gsm.cellIdentityGsm.lac = s_lac;
    ci.CellInfo.gsm.cellIdentityGsm.cid = s_cid;
    ci.CellInfo.gsm.signalStrengthGsm.signalStrength = 10;
    ci.CellInfo.gsm.signalStrengthGsm.bitErrorRate = 0;

    gce_ril_env->OnRequestComplete(t, RIL_E_SUCCESS, &ci, sizeof(ci));
  } else if (isCDMA()) {
    // TODO(ender): CDMA cell support. And LTE.
    gce_ril_env->OnRequestComplete(t, RIL_E_RADIO_NOT_AVAILABLE, NULL, 0);
  } else {
    gce_ril_env->OnRequestComplete(t, RIL_E_GENERIC_FAILURE, NULL, 0);
  }
}
#endif

struct NetworkOperator {
  std::string long_name;
  std::string short_name;
  bool is_accessible;

  NetworkOperator() {}

  NetworkOperator(const std::string& long_name, const std::string& short_name,
                  bool is_accessible)
      : long_name(long_name),
        short_name(short_name),
        is_accessible(is_accessible) {}
};

static std::map<std::string, NetworkOperator> gNetworkOperators;
static std::string gCurrentNetworkOperator = "";

enum OperatorSelectionMethod {
  kOperatorAutomatic = 0,
  kOperatorManual = 1,
  kOperatorDeregistered = 2,
  kOperatorManualThenAutomatic = 4
};

static void init_virtual_network() {
  gGSMNeighboringCells.resize(1);
  gGSMNeighboringCells[0].cid = (char*)"0000";
  gGSMNeighboringCells[0].rssi = 75;
  gNetworkOperators["310260"] =
      NetworkOperator("Android Virtual Operator", "Android", true);
  gNetworkOperators["310300"] =
      NetworkOperator("Alternative Operator", "Alternative", true);
  gNetworkOperators["310400"] =
      NetworkOperator("Hermetic Network Operator", "Hermetic", false);
}

static OperatorSelectionMethod gOperatorSelectionMethod = kOperatorDeregistered;

static void request_query_network_selection_mode(void* /*data*/,
                                                 size_t /*datalen*/,
                                                 RIL_Token t) {
  ALOGV("Query operator selection mode (%d)", gOperatorSelectionMethod);
  gce_ril_env->OnRequestComplete(t, RIL_E_SUCCESS, &gOperatorSelectionMethod,
                                 sizeof(gOperatorSelectionMethod));
}

static void request_operator(void* /*data*/, size_t /*datalen*/, RIL_Token t) {
  std::map<std::string, NetworkOperator>::iterator iter =
      gNetworkOperators.find(gCurrentNetworkOperator);

  ALOGV("Requesting current operator info");

  if (iter == gNetworkOperators.end()) {
    gce_ril_env->OnRequestComplete(t, RIL_E_RADIO_NOT_AVAILABLE, NULL, 0);
    return;
  }

  const char* response[] = {iter->second.long_name.c_str(),
                            iter->second.short_name.c_str(),
                            iter->first.c_str()};

  gce_ril_env->OnRequestComplete(t, RIL_E_SUCCESS, response, sizeof(response));
}

static void request_query_available_networks(void* /*data*/, size_t /*datalen*/,
                                             RIL_Token t) {
  const char** available_networks =
      new const char*[gNetworkOperators.size() * 4];

  ALOGV("Querying available networks.");

  // TODO(ender): this should only respond once operator is selected and
  // registered.
  int index = 0;
  for (std::map<std::string, NetworkOperator>::iterator iter =
           gNetworkOperators.begin();
       iter != gNetworkOperators.end(); ++iter) {
    // TODO(ender): wrap in a neat structure maybe?
    available_networks[index++] = iter->second.long_name.c_str();
    available_networks[index++] = iter->second.short_name.c_str();
    available_networks[index++] = iter->first.c_str();
    if (!iter->second.is_accessible) {
      available_networks[index++] = "forbidden";
    } else if (iter->first == gCurrentNetworkOperator) {
      available_networks[index++] = "current";
    } else {
      available_networks[index++] = "available";
    }
  }

  gce_ril_env->OnRequestComplete(t, RIL_E_SUCCESS, &available_networks,
                                 4 * gNetworkOperators.size());
  delete[] available_networks;
}

static void request_set_automatic_network_selection(RIL_Token t) {
  ALOGV("Requesting automatic operator selection");
  gCurrentNetworkOperator = gNetworkOperators.begin()->first;
  gOperatorSelectionMethod = kOperatorAutomatic;
  gce_ril_env->OnRequestComplete(t, RIL_E_SUCCESS, NULL, 0);
}

static void request_set_manual_network_selection(void* data, size_t /*datalen*/,
                                                 RIL_Token t) {
  char* mccmnc = (char*)data;

  ALOGV("Requesting manual operator selection: %s", mccmnc);

  std::map<std::string, NetworkOperator>::iterator iter =
      gNetworkOperators.find(mccmnc);

  if (iter == gNetworkOperators.end() || iter->second.is_accessible) {
    gce_ril_env->OnRequestComplete(t, RIL_E_ILLEGAL_SIM_OR_ME, NULL, 0);
    return;
  }

  gCurrentNetworkOperator = mccmnc;
  gOperatorSelectionMethod = kOperatorManual;

  gce_ril_env->OnRequestComplete(t, RIL_E_SUCCESS, NULL, 0);
}

static const char kDefaultSMSC[] = "00";
static int gNextSmsMessageId = 1;

static void request_cdma_send_SMS(void* /*data*/, RIL_Token t) {
  RIL_SMS_Response response = {0, 0, 0};
  // RIL_CDMA_SMS_Message* rcsm = (RIL_CDMA_SMS_Message*) data;

  ALOGW("CDMA SMS Send is currently not implemented.");

  // Cdma Send SMS implementation will go here:
  // But it is not implemented yet.
  memset(&response, 0, sizeof(response));
  response.messageRef = -1;  // This must be BearerData MessageId.
  gce_ril_env->OnRequestComplete(t, RIL_E_SMS_SEND_FAIL_RETRY, &response,
                                 sizeof(response));
}

static void request_send_SMS(void* data, RIL_Token t) {
  RIL_SMS_Response response = {0, 0, 0};

  ALOGV("Send GSM SMS Message");

  // SMSC is an address of SMS center or NULL for default.
  const char* smsc = ((const char**)data)[0];
  if (smsc == NULL) smsc = &kDefaultSMSC[0];

  // PDU in hex-encoded string.
  const char* pdu = ((const char**)data)[1];
  int pdu_length = strlen(pdu) / 2;

  response.messageRef = gNextSmsMessageId++;
  response.ackPDU = NULL;
  response.errorCode = 0;

  gce_ril_env->OnRequestComplete(t, RIL_E_SUCCESS, &response, sizeof(response));

  // response.messageRef = -1;
  // gce_ril_env->OnRequestComplete(t, RIL_E_SMS_SEND_FAIL_RETRY, &response,
  //                                sizeof(response));
}

#if VSOC_PLATFORM_SDK_AFTER(J_MR1)
static void request_set_cell_info_list_rate(void* data, size_t /*datalen*/,
                                            RIL_Token t) {
  // For now we'll save the rate but no RIL_UNSOL_CELL_INFO_LIST messages
  // will be sent.
  ALOGV("Setting cell info list rate.");
  s_cell_info_rate_ms = ((int*)data)[0];
  gce_ril_env->OnRequestComplete(t, RIL_E_SUCCESS, NULL, 0);
}
#endif
#if VSOC_PLATFORM_SDK_AFTER(J_MR2)
static void request_ims_send_SMS(void* data, size_t /*datalen*/, RIL_Token t) {
  RIL_IMS_SMS_Message* args = (RIL_IMS_SMS_Message*)data;
  RIL_SMS_Response response{};

  ALOGV("Send IMS SMS Message");

  switch (args->tech) {
    case RADIO_TECH_3GPP:
      return request_send_SMS(args->message.gsmMessage, t);

    case RADIO_TECH_3GPP2:
      return request_cdma_send_SMS(args->message.gsmMessage, t);

    default:
      ALOGE("Invalid SMS format value: %d", args->tech);
      response.messageRef = -2;
      gce_ril_env->OnRequestComplete(t, RIL_E_GENERIC_FAILURE, &response,
                                     sizeof(response));
  }
}
#endif

static void request_SMS_acknowledge(void* data, size_t /*datalen*/,
                                    RIL_Token t) {
  int* ack = (int*)data;

  // TODO(ender): we should retain "incoming" sms for later reception.
  ALOGV("SMS receipt %ssuccessful (reason %d).", ack[0] ? "" : "un", ack[1]);

  gce_ril_env->OnRequestComplete(t, RIL_E_SUCCESS, NULL, 0);
}

struct SimFileCommand {
  uint8_t command;
  uint16_t efid;
  uint8_t param1;
  uint8_t param2;
  uint8_t param3;

  bool operator<(const SimFileCommand& other) const {
    uint64_t sum1, sum2;
    sum1 = (command * 1ull << 40) | (efid * 1ull << 24) | (param1 << 16) |
           (param2 << 8) | (param3);
    sum2 = (other.command * 1ull << 40) | (other.efid * 1ull << 24) |
           (other.param1 << 16) | (other.param2 << 8) | (other.param3);
    return sum1 < sum2;
  }

  SimFileCommand(uint8_t cmd, uint16_t efid, uint8_t p1, uint8_t p2, uint8_t p3)
      : command(cmd), efid(efid), param1(p1), param2(p2), param3(p3) {}
};

struct SimFileResponse {
  uint8_t sw1;
  uint8_t sw2;
  const char* data;

  SimFileResponse() : sw1(0), sw2(0), data(NULL) {}

  SimFileResponse(uint8_t sw1, uint8_t sw2, const char* data)
      : sw1(sw1), sw2(sw2), data(data) {}
};

// TODO(ender): Double check & rewrite these.
std::map<SimFileCommand, SimFileResponse> gSimFileSystem;

static void init_sim_file_system() {
  gSimFileSystem[SimFileCommand(192, 28436, 0, 0, 15)] =
      SimFileResponse(144, 0, "000000146f1404001aa0aa01020000");
  gSimFileSystem[SimFileCommand(176, 28436, 0, 0, 20)] =
      SimFileResponse(144, 0, "416e64726f6964ffffffffffffffffffffffffff");
  gSimFileSystem[SimFileCommand(192, 28433, 0, 0, 15)] =
      SimFileResponse(144, 0, "000000016f11040011a0aa01020000");
  gSimFileSystem[SimFileCommand(176, 28433, 0, 0, 1)] =
      SimFileResponse(144, 0, "55");
  gSimFileSystem[SimFileCommand(192, 12258, 0, 0, 15)] =
      SimFileResponse(144, 0, "0000000a2fe204000fa0aa01020000");
  gSimFileSystem[SimFileCommand(176, 12258, 0, 0, 10)] =
      SimFileResponse(144, 0, "98101430121181157002");
  gSimFileSystem[SimFileCommand(192, 28435, 0, 0, 15)] =
      SimFileResponse(144, 0, "000000016f13040011a0aa01020000");
  gSimFileSystem[SimFileCommand(176, 28435, 0, 0, 1)] =
      SimFileResponse(144, 0, "55");
  gSimFileSystem[SimFileCommand(192, 28472, 0, 0, 15)] =
      SimFileResponse(144, 0, "0000000f6f3804001aa0aa01020000");
  gSimFileSystem[SimFileCommand(176, 28472, 0, 0, 15)] =
      SimFileResponse(144, 0, "ff30ffff3c003c03000c0000f03f00");
  gSimFileSystem[SimFileCommand(192, 28617, 0, 0, 15)] =
      SimFileResponse(144, 0, "000000086fc9040011a0aa01020104");
  gSimFileSystem[SimFileCommand(178, 28617, 1, 4, 4)] =
      SimFileResponse(144, 0, "01000000");
  gSimFileSystem[SimFileCommand(192, 28618, 0, 0, 15)] =
      SimFileResponse(144, 0, "0000000a6fca040011a0aa01020105");
  gSimFileSystem[SimFileCommand(178, 28618, 1, 4, 5)] =
      SimFileResponse(144, 0, "0000000000");
  gSimFileSystem[SimFileCommand(192, 28589, 0, 0, 15)] =
      SimFileResponse(144, 0, "000000046fad04000aa0aa01020000");
  gSimFileSystem[SimFileCommand(176, 28589, 0, 0, 4)] =
      SimFileResponse(144, 0, "00000003");
  gSimFileSystem[SimFileCommand(192, 28438, 0, 0, 15)] =
      SimFileResponse(144, 0, "000000026f1604001aa0aa01020000");
  gSimFileSystem[SimFileCommand(176, 28438, 0, 0, 2)] =
      SimFileResponse(144, 0, "0233");
  gSimFileSystem[SimFileCommand(192, 28486, 0, 0, 15)] =
      SimFileResponse(148, 4, NULL);
  gSimFileSystem[SimFileCommand(192, 28621, 0, 0, 15)] =
      SimFileResponse(148, 4, NULL);
  gSimFileSystem[SimFileCommand(192, 28613, 0, 0, 15)] =
      SimFileResponse(144, 0, "000000f06fc504000aa0aa01020118");
  gSimFileSystem[SimFileCommand(178, 28613, 1, 4, 24)] = SimFileResponse(
      144, 0, "43058441aa890affffffffffffffffffffffffffffffffff");
  gSimFileSystem[SimFileCommand(192, 28480, 0, 0, 15)] =
      SimFileResponse(144, 0, "000000806f40040011a0aa01020120");
  // Primary phone number encapsulated
  // [51][55][21][43][65][f7] = 1 555 1234 567$
  gSimFileSystem[SimFileCommand(178, 28480, 1, 4, 32)] = SimFileResponse(
      144, 0,
      "ffffffffffffffffffffffffffffffffffff07915155214365f7ffffffffffff");
  gSimFileSystem[SimFileCommand(192, 28615, 0, 0, 15)] =
      SimFileResponse(144, 0, "000000406fc7040011a0aa01020120");
  // Voice mail number encapsulated
  // [56][6f][69][63][65][6d][61][69][6c] = 'Voicemail'
  // [51][55][67][45][23][f1] = 1 555 7654 321$
  gSimFileSystem[SimFileCommand(178, 28615, 1, 4, 32)] = SimFileResponse(
      144, 0,
      "566f6963656d61696cffffffffffffffffff07915155674523f1ffffffffffff");
  gSimFileSystem[SimFileCommand(192, 12037, 0, 0, 15)] =
      SimFileResponse(148, 4, NULL);
  gSimFileSystem[SimFileCommand(192, 28437, 0, 0, 15)] =
      SimFileResponse(148, 4, NULL);
  gSimFileSystem[SimFileCommand(192, 28478, 0, 0, 15)] =
      SimFileResponse(148, 4, NULL);
  gSimFileSystem[SimFileCommand(192, 28450, 0, 0, 15)] =
      SimFileResponse(148, 4, NULL);
  gSimFileSystem[SimFileCommand(192, 28456, 0, 0, 15)] =
      SimFileResponse(148, 4, NULL);
  gSimFileSystem[SimFileCommand(192, 28474, 0, 0, 15)] =
      SimFileResponse(148, 4, NULL);
  gSimFileSystem[SimFileCommand(192, 28481, 0, 0, 15)] =
      SimFileResponse(148, 4, NULL);
  gSimFileSystem[SimFileCommand(192, 28484, 0, 0, 15)] =
      SimFileResponse(148, 4, NULL);
  gSimFileSystem[SimFileCommand(192, 28493, 0, 0, 15)] =
      SimFileResponse(148, 4, NULL);
  gSimFileSystem[SimFileCommand(192, 28619, 0, 0, 15)] =
      SimFileResponse(148, 4, NULL);
  gSimFileSystem[SimFileCommand(176, 28506, 0, 0, 4)] =
      SimFileResponse(144, 0, "00000013");
}

static void request_SIM_IO(void* data, size_t /*datalen*/, RIL_Token t) {
  const RIL_SIM_IO_v6& args = *(RIL_SIM_IO_v6*)data;
  RIL_SIM_IO_Response sr = {0, 0, 0};

  ALOGV(
      "Requesting SIM File IO: %d EFID %x, Params: %d, %d, %d, path: %s, "
      "data %s PIN: %s AID: %s",
      args.command, args.fileid, args.p1, args.p2, args.p3, args.path,
      args.data, args.pin2, args.aidPtr);

  SimFileCommand cmd(args.command, args.fileid, args.p1, args.p2, args.p3);

  std::map<SimFileCommand, SimFileResponse>::iterator resp =
      gSimFileSystem.find(cmd);

  if (resp != gSimFileSystem.end()) {
    sr.sw1 = resp->second.sw1;
    sr.sw2 = resp->second.sw2;
    if (resp->second.data) sr.simResponse = strdup(resp->second.data);
    gce_ril_env->OnRequestComplete(t, RIL_E_SUCCESS, &sr, sizeof(sr));
    return;
  }

  ALOGW("Unsupported SIM File IO command.");
  gce_ril_env->OnRequestComplete(t, RIL_E_GENERIC_FAILURE, NULL, 0);
}

static void request_enter_sim_pin(void* data, size_t /*datalen*/, RIL_Token t) {
  const char** pin_aid = (const char**)data;

  ALOGV("Entering PIN: %s / %s", pin_aid[0], pin_aid[1]);

  ++gSimPINAttempts;
  int remaining_attempts = gSimPINAttemptsMax - gSimPINAttempts;

  bool is_valid = false;

  if (gSimStatus == SIM_PIN) {
    is_valid = (gSimPIN == pin_aid[0]);
  } else if (gSimStatus == SIM_PUK) {
    is_valid = (gSimPUK == pin_aid[0]);
  } else {
    ALOGV("Unexpected SIM status for unlock: %d", gSimStatus);
    gce_ril_env->OnRequestComplete(t, RIL_E_GENERIC_FAILURE, NULL, 0);
    return;
  }

  if (!is_valid) {
    if (gSimPINAttempts == gSimPINAttemptsMax) {
      if (gSimStatus == SIM_PIN) {
        gSimStatus = SIM_PUK;
        gSimPINAttempts = 0;
      } else {
        ALOGV("PIN and PUK verification failed; locking SIM card.");
        gSimStatus = SIM_NOT_READY;
        gce_ril_env->OnRequestComplete(t, RIL_E_GENERIC_FAILURE, NULL, 0);
        return;
      }
    }

    gce_ril_env->OnRequestComplete(t, RIL_E_PASSWORD_INCORRECT,
                                   &remaining_attempts,
                                   sizeof(remaining_attempts));
  } else {
    if (gSimStatus == SIM_PUK) {
      ALOGV("Resetting SIM PIN to %s", pin_aid[1]);
      gSimPIN = pin_aid[1];
    }

    gSimPINAttempts = 0;
    gSimStatus = SIM_READY;
    gce_ril_env->OnRequestComplete(t, RIL_E_SUCCESS, &remaining_attempts,
                                   sizeof(remaining_attempts));
  }

  pollSIMState(NULL);
}

/**
 * No longer POLL.
 */
static void pollSIMState(void* /*param*/) {
  // TODO(ender): check radio state?

  ALOGV("Polling SIM Status.");

  switch (gSimStatus) {
    case SIM_ABSENT:
    case SIM_PIN:
    case SIM_PUK:
    case SIM_NETWORK_PERSONALIZATION:
    default:
      ALOGV("SIM Absent or Locked");
      break;

    case SIM_NOT_READY:
      // Transition directly to READY. Set default network operator.
      if (gRadioPowerState == RADIO_STATE_ON) {
        gSimStatus = SIM_READY;
        gCurrentNetworkOperator = "310260";
      }

      gce_ril_env->RequestTimedCallback(pollSIMState, NULL, &TIMEVAL_SIMPOLL);
      break;

    case SIM_READY:
      ALOGV("SIM Ready. Notifying network state changed.");
      break;
  }

  if (gRadioPowerState != RADIO_STATE_OFF) {
    gce_ril_env->OnUnsolicitedResponse(RIL_UNSOL_RESPONSE_SIM_STATUS_CHANGED,
                                       NULL, 0);
    gce_ril_env->OnUnsolicitedResponse(
        RIL_UNSOL_RESPONSE_VOICE_NETWORK_STATE_CHANGED, NULL, 0);
  }
}

std::map<SIM_Status, RIL_AppStatus> gRilAppStatus;

static void init_sim_status() {
  gRilAppStatus[SIM_ABSENT] = (RIL_AppStatus){RIL_APPTYPE_UNKNOWN,
                                              RIL_APPSTATE_UNKNOWN,
                                              RIL_PERSOSUBSTATE_UNKNOWN,
                                              NULL,
                                              NULL,
                                              0,
                                              RIL_PINSTATE_UNKNOWN,
                                              RIL_PINSTATE_UNKNOWN};
  gRilAppStatus[SIM_NOT_READY] =
      (RIL_AppStatus){RIL_APPTYPE_SIM,
                      RIL_APPSTATE_DETECTED,
                      RIL_PERSOSUBSTATE_UNKNOWN,
                      NULL,
                      NULL,
                      0,
                      RIL_PINSTATE_ENABLED_NOT_VERIFIED,
                      RIL_PINSTATE_ENABLED_NOT_VERIFIED};
  gRilAppStatus[SIM_READY] = (RIL_AppStatus){
      RIL_APPTYPE_SIM,
      RIL_APPSTATE_READY,
      RIL_PERSOSUBSTATE_READY,
      NULL,
      NULL,
      0,
      RIL_PINSTATE_ENABLED_VERIFIED,
      RIL_PINSTATE_ENABLED_VERIFIED,
  };
  gRilAppStatus[SIM_PIN] = (RIL_AppStatus){RIL_APPTYPE_SIM,
                                           RIL_APPSTATE_PIN,
                                           RIL_PERSOSUBSTATE_UNKNOWN,
                                           NULL,
                                           NULL,
                                           0,
                                           RIL_PINSTATE_ENABLED_NOT_VERIFIED,
                                           RIL_PINSTATE_UNKNOWN};
  gRilAppStatus[SIM_PUK] = (RIL_AppStatus){RIL_APPTYPE_SIM,
                                           RIL_APPSTATE_PUK,
                                           RIL_PERSOSUBSTATE_UNKNOWN,
                                           NULL,
                                           NULL,
                                           0,
                                           RIL_PINSTATE_ENABLED_BLOCKED,
                                           RIL_PINSTATE_UNKNOWN};
  gRilAppStatus[SIM_NETWORK_PERSONALIZATION] =
      (RIL_AppStatus){RIL_APPTYPE_SIM,
                      RIL_APPSTATE_SUBSCRIPTION_PERSO,
                      RIL_PERSOSUBSTATE_SIM_NETWORK,
                      NULL,
                      NULL,
                      0,
                      RIL_PINSTATE_ENABLED_NOT_VERIFIED,
                      RIL_PINSTATE_UNKNOWN};
  gRilAppStatus[RUIM_ABSENT] = (RIL_AppStatus){RIL_APPTYPE_UNKNOWN,
                                               RIL_APPSTATE_UNKNOWN,
                                               RIL_PERSOSUBSTATE_UNKNOWN,
                                               NULL,
                                               NULL,
                                               0,
                                               RIL_PINSTATE_UNKNOWN,
                                               RIL_PINSTATE_UNKNOWN};
  gRilAppStatus[RUIM_NOT_READY] = (RIL_AppStatus){RIL_APPTYPE_RUIM,
                                                  RIL_APPSTATE_DETECTED,
                                                  RIL_PERSOSUBSTATE_UNKNOWN,
                                                  NULL,
                                                  NULL,
                                                  0,
                                                  RIL_PINSTATE_UNKNOWN,
                                                  RIL_PINSTATE_UNKNOWN};
  gRilAppStatus[RUIM_READY] = (RIL_AppStatus){RIL_APPTYPE_RUIM,
                                              RIL_APPSTATE_READY,
                                              RIL_PERSOSUBSTATE_READY,
                                              NULL,
                                              NULL,
                                              0,
                                              RIL_PINSTATE_UNKNOWN,
                                              RIL_PINSTATE_UNKNOWN};
  gRilAppStatus[RUIM_PIN] = (RIL_AppStatus){RIL_APPTYPE_RUIM,
                                            RIL_APPSTATE_PIN,
                                            RIL_PERSOSUBSTATE_UNKNOWN,
                                            NULL,
                                            NULL,
                                            0,
                                            RIL_PINSTATE_ENABLED_NOT_VERIFIED,
                                            RIL_PINSTATE_UNKNOWN};
  gRilAppStatus[RUIM_PUK] = (RIL_AppStatus){RIL_APPTYPE_RUIM,
                                            RIL_APPSTATE_PUK,
                                            RIL_PERSOSUBSTATE_UNKNOWN,
                                            NULL,
                                            NULL,
                                            0,
                                            RIL_PINSTATE_ENABLED_BLOCKED,
                                            RIL_PINSTATE_UNKNOWN};
  gRilAppStatus[RUIM_NETWORK_PERSONALIZATION] =
      (RIL_AppStatus){RIL_APPTYPE_RUIM,
                      RIL_APPSTATE_SUBSCRIPTION_PERSO,
                      RIL_PERSOSUBSTATE_SIM_NETWORK,
                      NULL,
                      NULL,
                      0,
                      RIL_PINSTATE_ENABLED_NOT_VERIFIED,
                      RIL_PINSTATE_UNKNOWN};
}

/**
 * Get the current card status.
 */
static void getCardStatus(RIL_Token t) {
  ALOGV("Querying SIM status.");
  RIL_CardStatus_v6 card_status;

  if (gSimStatus == SIM_ABSENT) {
    card_status.card_state = RIL_CARDSTATE_ABSENT;
    card_status.num_applications = 0;
  } else {
    card_status.card_state = RIL_CARDSTATE_PRESENT;
    card_status.num_applications = 1;
  }

  card_status.universal_pin_state = RIL_PINSTATE_UNKNOWN;
  card_status.gsm_umts_subscription_app_index = -1;
  card_status.cdma_subscription_app_index = -1;
  card_status.ims_subscription_app_index = -1;

  // Initialize application status
  for (int i = 0; i < RIL_CARD_MAX_APPS; i++) {
    card_status.applications[i] = gRilAppStatus[SIM_ABSENT];
  }

  if (card_status.num_applications > 0) {
    card_status.gsm_umts_subscription_app_index = 0;

    card_status.applications[0] = gRilAppStatus[gSimStatus];
    card_status.universal_pin_state = card_status.applications[0].pin1;
    // To enable basic CDMA (currently neither supported nor functional):
    //    card_status.num_applications = 2;
    //    card_status.cdma_subscription_app_index = 1;
    //    card_status.applications[1] =
    //        gRilAppStatus[SIM_Status(gSimStatus + RUIM_ABSENT)];
  }

  gce_ril_env->OnRequestComplete(t, RIL_E_SUCCESS, &card_status,
                                 sizeof(card_status));
}

struct SimSession {
  std::string aid;
};

static int gNextSimSessionId = 1;
static std::map<int, SimSession> gSimSessions;

static void request_sim_open_channel(void* data, size_t /*datalen*/,
                                     RIL_Token t) {
  char* aid = (char*)data;
  SimSession session;

  ALOGV("Requesting new SIM session");

  if (aid != NULL) {
    session.aid = aid;
  }

  int response = gNextSimSessionId++;
  gSimSessions[response] = session;

  gce_ril_env->OnRequestComplete(t, RIL_E_SUCCESS, &response, sizeof(response));
}

static void request_sim_close_channel(void* data, size_t /*datalen*/,
                                      RIL_Token t) {
  int session = *(int*)(data);

  ALOGV("Closing SIM session %d", session);

  if (gSimSessions.erase(session) == 0) {
    // No such session.
    gce_ril_env->OnRequestComplete(t, RIL_E_GENERIC_FAILURE, NULL, 0);
  } else {
    gce_ril_env->OnRequestComplete(t, RIL_E_SUCCESS, NULL, 0);
  }
}

#if VSOC_PLATFORM_SDK_AFTER(K)
static void request_sim_apdu(void* data, size_t /*datalen*/, RIL_Token t) {
  RIL_SIM_APDU* apdu = (RIL_SIM_APDU*)data;

  ALOGV("Requesting APDU: Session %d CLA %d INST %d Params: %d %d %d, data %s",
        apdu->sessionid, apdu->cla, apdu->instruction, apdu->p1, apdu->p2,
        apdu->p3, apdu->data);

  if (gSimSessions.find(apdu->sessionid) != gSimSessions.end()) {
    RIL_SIM_IO_Response sr{};

    // Fallback / default behavior.
    sr.sw1 = 144;
    sr.sw2 = 0;
    sr.simResponse = NULL;

    gce_ril_env->OnRequestComplete(t, RIL_E_SUCCESS, &sr, sizeof(sr));
  } else {
    gce_ril_env->OnRequestComplete(t, RIL_E_GENERIC_FAILURE, NULL, 0);
  }
}
#endif

// 0 = Lock is available, but disabled.
// 1 = Lock is available and enabled,
// 2 = lock is neither available nor enabled
static const int kFacilityLockAllDisabled = 0;

static void request_facility_lock(void* data, size_t /*datalen*/, RIL_Token t) {
  char** data_vec = (char**)data;

  int data_vec_len = atoi(data_vec[1]);
  char* result_vec;

  // TODO(ender): implement this; essentially: AT+CLCK
  // See http://www.activexperts.com/sms-component/at/commands/?at=%2BCLCK
  // and
  // opt/telephony/src/java/com/android/internal/telephony/CommandsInterface.java
  // opt/telephony/src/java/com/android/internal/telephony/uicc/UiccCardApplication.java

  ALOGV("Query Facility Lock Code: %s PIN2: %s Service(s): %s AID: %s",
        data_vec[0], data_vec[1], data_vec[2], data_vec[3]);

  // TODO(ender): there should be a bit vector of responses for each of the
  // services requested.
  // Depending on lock code, facilities may be unlocked or locked. We report
  // these are all unlocked, regardless of the query.
  gce_ril_env->OnRequestComplete(t, RIL_E_SUCCESS,
                                 const_cast<int*>(&kFacilityLockAllDisabled),
                                 sizeof(kFacilityLockAllDisabled));
}

static void request_international_subscriber_id_number(RIL_Token t) {
  // TODO(ender): Reuse MCC and MNC.
  std::string subscriber_id = gCurrentNetworkOperator.c_str();
  subscriber_id += "123456789";

  gce_ril_env->OnRequestComplete(t, RIL_E_SUCCESS,
                                 strdup(subscriber_id.c_str()), sizeof(char*));
}

static bool gScreenIsOn = true;

static void request_set_screen_state(void* data, size_t /*datalen*/,
                                     RIL_Token t) {
  gScreenIsOn = *(int*)data ? true : false;
  ALOGV("Screen is %s", gScreenIsOn ? "on" : "off");
  gce_ril_env->OnRequestComplete(t, RIL_E_SUCCESS, NULL, 0);
}

// Unsure which section this belongs in.

static int gModemTtyMode = 1;  // 0 = off, 1 = full, 2 = HCO, 3 = VCO.
static void request_set_tty_mode(void* data, size_t /*datalen*/, RIL_Token t) {
  int new_tty_mode = *(int*)(data);
  ALOGV("Switching modem TTY mode %d -> %d", gModemTtyMode, new_tty_mode);

  if (new_tty_mode >= 0 && new_tty_mode <= 3) {
    gModemTtyMode = new_tty_mode;
    gce_ril_env->OnRequestComplete(t, RIL_E_SUCCESS, NULL, 0);
  } else {
    gce_ril_env->OnRequestComplete(t, RIL_E_GENERIC_FAILURE, NULL, 0);
  }
}

static void request_get_tty_mode(RIL_Token t) {
  ALOGV("Querying TTY mode");
  gce_ril_env->OnRequestComplete(t, RIL_E_SUCCESS, &gModemTtyMode,
                                 sizeof(gModemTtyMode));
}

static bool gImsRegistered = false;
static int gImsFormat = RADIO_TECH_3GPP;

static void request_ims_registration_state(RIL_Token t) {
  ALOGV("Querying IMS mode");
  int reply[2];
  reply[0] = gImsRegistered;
  reply[1] = gImsFormat;

  ALOGV("Requesting IMS Registration state: %d, format=%d ", reply[0],
        reply[1]);

  gce_ril_env->OnRequestComplete(t, RIL_E_SUCCESS, reply, sizeof(reply));
}

static void gce_ril_on_request(int request, void* data, size_t datalen,
                               RIL_Token t) {
  int err;

  // Ignore all requests except RIL_REQUEST_GET_SIM_STATUS
  // when RADIO_STATE_UNAVAILABLE.
  if (gRadioPowerState == RADIO_STATE_UNAVAILABLE &&
      request != RIL_REQUEST_GET_SIM_STATUS) {
    gce_ril_env->OnRequestComplete(t, RIL_E_RADIO_NOT_AVAILABLE, NULL, 0);
    return;
  }

  // Ignore all non-power requests when RADIO_STATE_OFF (except
  // RIL_REQUEST_GET_SIM_STATUS)
  if (gRadioPowerState == RADIO_STATE_OFF &&
      !(request == RIL_REQUEST_RADIO_POWER ||
        request == RIL_REQUEST_GET_SIM_STATUS)) {
    gce_ril_env->OnRequestComplete(t, RIL_E_RADIO_NOT_AVAILABLE, NULL, 0);
    return;
  }

  ALOGV("Received request %d", request);

  switch (request) {
    case RIL_REQUEST_QUERY_AVAILABLE_NETWORKS:
      request_query_available_networks(data, datalen, t);
      break;
    case RIL_REQUEST_GET_IMEI:
      request_get_imei(t);
      break;
    case RIL_REQUEST_GET_IMEISV:
      request_get_imei_sv(t);
      break;
    case RIL_REQUEST_DEACTIVATE_DATA_CALL:
      request_teardown_data_call(data, datalen, t);
      break;
    case RIL_REQUEST_SCREEN_STATE:
      request_set_screen_state(data, datalen, t);
      break;
    case RIL_REQUEST_GET_SIM_STATUS:
      getCardStatus(t);
      break;
    case RIL_REQUEST_GET_CURRENT_CALLS:
      request_get_current_calls(data, datalen, t);
      break;
    case RIL_REQUEST_DIAL:
      request_dial(data, datalen, t);
      break;
    case RIL_REQUEST_HANGUP:
      request_hangup(data, datalen, t);
      break;
    case RIL_REQUEST_HANGUP_WAITING_OR_BACKGROUND:
      request_hangup_waiting(data, datalen, t);
      break;
    case RIL_REQUEST_HANGUP_FOREGROUND_RESUME_BACKGROUND:
      request_hangup_current(t);
      break;
    case RIL_REQUEST_SWITCH_WAITING_OR_HOLDING_AND_ACTIVE:
      request_switch_current_and_waiting(t);
      break;
    case RIL_REQUEST_ANSWER:
      request_answer_incoming(t);
      break;
    case RIL_REQUEST_SET_MUTE:
      request_set_mute(data, datalen, t);
      break;
    case RIL_REQUEST_GET_MUTE:
      request_get_mute(t);
      break;
    case RIL_REQUEST_CONFERENCE:
      request_combine_multiparty_call(data, datalen, t);
      break;
    case RIL_REQUEST_SEPARATE_CONNECTION:
      request_split_multiparty_call(data, datalen, t);
      break;
    case RIL_REQUEST_UDUB:
      request_udub_on_incoming_calls(t);
      break;
    case RIL_REQUEST_SIGNAL_STRENGTH:
      request_signal_strength(data, datalen, t);
      break;
    case RIL_REQUEST_VOICE_REGISTRATION_STATE:
    case RIL_REQUEST_DATA_REGISTRATION_STATE:
      request_registration_state(request, data, datalen, t);
      break;
    case RIL_REQUEST_OPERATOR:
      request_operator(data, datalen, t);
      break;
    case RIL_REQUEST_RADIO_POWER:
      request_radio_power(data, datalen, t);
      break;
    case RIL_REQUEST_DTMF:
    case RIL_REQUEST_DTMF_START:
      request_send_dtmf(data, datalen, t);
      break;
    case RIL_REQUEST_DTMF_STOP:
      request_send_dtmf_stop(t);
      break;
    case RIL_REQUEST_SEND_SMS:
      request_send_SMS(data, t);
      break;
    case RIL_REQUEST_CDMA_SEND_SMS:
      request_cdma_send_SMS(data, t);
      break;
    case RIL_REQUEST_SETUP_DATA_CALL:
      request_setup_data_call(data, datalen, t);
      break;
    case RIL_REQUEST_SMS_ACKNOWLEDGE:
      request_SMS_acknowledge(data, datalen, t);
      break;
    case RIL_REQUEST_GET_IMSI:
      request_international_subscriber_id_number(t);
      break;
    case RIL_REQUEST_QUERY_FACILITY_LOCK:
      request_facility_lock(data, datalen, t);
      break;
    case RIL_REQUEST_SIM_IO:
      request_SIM_IO(data, datalen, t);
      break;
    case RIL_REQUEST_SEND_USSD:
      request_send_ussd(data, datalen, t);
      break;
    case RIL_REQUEST_CANCEL_USSD:
      request_cancel_ussd(t);
      break;
    case RIL_REQUEST_SET_NETWORK_SELECTION_AUTOMATIC:
      request_set_automatic_network_selection(t);
      break;
    case RIL_REQUEST_SET_NETWORK_SELECTION_MANUAL:
      request_set_manual_network_selection(data, datalen, t);
      break;
    case RIL_REQUEST_DATA_CALL_LIST:
      request_data_calllist(data, datalen, t);
      break;
    case RIL_REQUEST_LAST_DATA_CALL_FAIL_CAUSE:
      request_datacall_fail_cause(t);
      break;
    case RIL_REQUEST_QUERY_NETWORK_SELECTION_MODE:
      request_query_network_selection_mode(data, datalen, t);
      break;
    case RIL_REQUEST_OEM_HOOK_RAW:
    case RIL_REQUEST_OEM_HOOK_STRINGS:
      ALOGV("OEM Hooks not supported!");
      gce_ril_env->OnRequestComplete(t, RIL_E_REQUEST_NOT_SUPPORTED, NULL, 0);
      break;
    case RIL_REQUEST_WRITE_SMS_TO_SIM:
      request_write_sms_to_sim(data, datalen, t);
      break;
    case RIL_REQUEST_DELETE_SMS_ON_SIM:
      request_delete_sms_on_sim(data, datalen, t);
      break;
    case RIL_REQUEST_ENTER_SIM_PIN:
    case RIL_REQUEST_ENTER_SIM_PUK:
    case RIL_REQUEST_ENTER_SIM_PIN2:
    case RIL_REQUEST_ENTER_SIM_PUK2:
    case RIL_REQUEST_CHANGE_SIM_PIN:
    case RIL_REQUEST_CHANGE_SIM_PIN2:
      request_enter_sim_pin(data, datalen, t);
      break;
    case RIL_REQUEST_VOICE_RADIO_TECH: {
      RIL_RadioTechnology tech = getBestVoiceTechnology(gModemCurrentType);
      gce_ril_env->OnRequestComplete(t, RIL_E_SUCCESS, &tech, sizeof(tech));
      break;
    }
    case RIL_REQUEST_SET_PREFERRED_NETWORK_TYPE:
      request_set_preferred_network_type(request, data, datalen, t);
      break;
    case RIL_REQUEST_GET_PREFERRED_NETWORK_TYPE:
      request_get_preferred_network_type(request, data, datalen, t);
      break;
    case RIL_REQUEST_GET_NEIGHBORING_CELL_IDS:
      request_get_neighboring_cell_ids(data, datalen, t);
      break;
#if VSOC_PLATFORM_SDK_AFTER(J_MR1)
    case RIL_REQUEST_GET_CELL_INFO_LIST:
      request_get_cell_info_list(data, datalen, t);
      break;
    case RIL_REQUEST_SET_UNSOL_CELL_INFO_LIST_RATE:
      request_set_cell_info_list_rate(data, datalen, t);
      break;
#endif
    case RIL_REQUEST_BASEBAND_VERSION:
      request_baseband_version(t);
      break;
    case RIL_REQUEST_SET_TTY_MODE:
      request_set_tty_mode(data, datalen, t);
      break;
    case RIL_REQUEST_QUERY_TTY_MODE:
      request_get_tty_mode(t);
      break;

#if VSOC_PLATFORM_SDK_AFTER(L)
    case RIL_REQUEST_GET_RADIO_CAPABILITY:
      request_get_radio_capability(t);
      break;
    case RIL_REQUEST_SET_RADIO_CAPABILITY:
      request_set_radio_capability(data, datalen, t);
      break;
#endif
#if VSOC_PLATFORM_SDK_AFTER(K)
    case RIL_REQUEST_GET_HARDWARE_CONFIG:
      request_hardware_config(t);
      break;
    case RIL_REQUEST_IMS_REGISTRATION_STATE:
      request_ims_registration_state(t);
      break;
    case RIL_REQUEST_SIM_TRANSMIT_APDU_CHANNEL:
      request_sim_apdu(data, datalen, t);
      break;
    case RIL_REQUEST_SIM_OPEN_CHANNEL:
      request_sim_open_channel(data, datalen, t);
      break;
    case RIL_REQUEST_SIM_CLOSE_CHANNEL:
      request_sim_close_channel(data, datalen, t);
      break;
#endif
#if VSOC_PLATFORM_SDK_AFTER(J_MR2)
    case RIL_REQUEST_IMS_SEND_SMS:
      request_ims_send_SMS(data, datalen, t);
      break;

    case RIL_REQUEST_SET_INITIAL_ATTACH_APN:
      ALOGW("INITIAL ATTACH APN");
      gce_ril_env->OnRequestComplete(t, RIL_E_SUCCESS, NULL, 0);
      break;

#endif
    case RIL_REQUEST_REPORT_STK_SERVICE_IS_RUNNING:
      gce_ril_env->OnRequestComplete(t, RIL_E_SUCCESS, NULL, 0);
      break;
    case RIL_REQUEST_DEVICE_IDENTITY:
      request_device_identity(request, data, datalen, t);
      break;
    case RIL_REQUEST_CDMA_GET_SUBSCRIPTION_SOURCE:
      request_cdma_get_subscription_source(request, data, datalen, t);
      break;
    case RIL_REQUEST_CDMA_SUBSCRIPTION:
      request_cdma_subscription(request, data, datalen, t);
      break;
    case RIL_REQUEST_CDMA_SET_SUBSCRIPTION_SOURCE:
      request_cdma_set_subscription_source(request, data, datalen, t);
      break;
    case RIL_REQUEST_CDMA_QUERY_ROAMING_PREFERENCE:
      request_cdma_get_roaming_preference(request, data, datalen, t);
      break;
    case RIL_REQUEST_CDMA_SET_ROAMING_PREFERENCE:
      request_cdma_set_roaming_preference(request, data, datalen, t);
      break;
    case RIL_REQUEST_EXIT_EMERGENCY_CALLBACK_MODE:
      request_exit_emergency_mode(data, datalen, t);
      break;
    default:
      ALOGE("Request %d not supported.", request);
      gce_ril_env->OnRequestComplete(t, RIL_E_REQUEST_NOT_SUPPORTED, NULL, 0);
      break;
  }
}

#define GCE_RIL_VERSION 6

static const RIL_RadioFunctions ril_callbacks = {
    GCE_RIL_VERSION,     gce_ril_on_request, gce_ril_current_state,
    gce_ril_on_supports, gce_ril_on_cancel,  gce_ril_get_version};

extern "C" {

const RIL_RadioFunctions* RIL_Init(const struct RIL_Env* env, int /*argc*/,
                                   char** /*argv*/) {
  time(&gce_ril_start_time);
  gce_ril_env = env;

  TearDownNetworkInterface();

  init_modem_supported_network_types();
  init_modem_technologies();
  init_virtual_network();
  init_sim_file_system();
  init_sim_status();

  return &ril_callbacks;
}

}  // extern "C"<|MERGE_RESOLUTION|>--- conflicted
+++ resolved
@@ -123,34 +123,8 @@
     if (!res) ALOGE("Could not configure rmnet0");
     return res;
   }
-<<<<<<< HEAD
-  // do_dhcp doesn't really write to this
-  if (do_dhcp(const_cast<char*>(interface_name))) {
-    ALOGE("%s disabled because DHCP failed", interface_name);
-    return false;
-  }
-  struct in_addr ipaddr, gateway, dns1;
-  uint32_t prefix_length, unused;
-  get_dhcp_info(&ipaddr.s_addr, &gateway.s_addr, &prefix_length, &dns1.s_addr,
-                &unused, &unused, &unused);
-  snprintf(g_address_prefix, sizeof(g_address_prefix), "%s/%d",
-           inet_ntoa(ipaddr), prefix_length);
-  // snprintf always null terminates, strncpy doesn't
-  snprintf(g_gateway, sizeof(g_gateway), "%s", inet_ntoa(gateway));
-  snprintf(g_dns1, sizeof(g_dns1), "%s", inet_ntoa(dns1));
-  return true;
-}
-
-namespace {
-// This gets cast to a char* because some of the interfaces are lazy about
-// const. Declaring it this way ensures that we'll crash if someone tries to
-// write to the interface name.
-const char g_ril_interface[] = "rmnet0";
-};  // namespace
-=======
   return false;
 }
->>>>>>> 079bb70b
 
 // TearDownNetworkInterface disables network interface.
 // This call returns true, if operation was successful.
