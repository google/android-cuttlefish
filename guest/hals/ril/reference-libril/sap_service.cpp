/*
 * Copyright (c) 2016 The Android Open Source Project
 *
 * Licensed under the Apache License, Version 2.0 (the "License");
 * you may not use this file except in compliance with the License.
 * You may obtain a copy of the License at
 *
 *      http://www.apache.org/licenses/LICENSE-2.0
 *
 * Unless required by applicable law or agreed to in writing, software
 * distributed under the License is distributed on an "AS IS" BASIS,
 * WITHOUT WARRANTIES OR CONDITIONS OF ANY KIND, either express or implied.
 * See the License for the specific language governing permissions and
 * limitations under the License.
 */

#define LOG_TAG "RIL_SAP"

#include <android/binder_manager.h>
#include <android/binder_process.h>
#include <android/hardware/radio/1.1/ISap.h>
#include <libradiocompat/Sap.h>

#include <sap_service.h>
#include "pb_decode.h"
#include "pb_encode.h"

using namespace android::hardware::radio::V1_0;
using ::android::hardware::Return;
using ::android::hardware::hidl_vec;
using ::android::hardware::hidl_array;
using ::android::hardware::Void;
using android::CommandInfo;
using android::RequestInfo;
using android::requestToString;
using android::sp;

struct SapImpl;

#if (SIM_COUNT >= 2)
sp<SapImpl> sapService[SIM_COUNT];
#else
sp<SapImpl> sapService[1];
#endif

struct SapImpl : public android::hardware::radio::V1_1::ISap {
    int32_t slotId;
    sp<ISapCallback> sapCallback;
    RIL_SOCKET_ID rilSocketId;

    Return<void> setCallback(const ::android::sp<ISapCallback>& sapCallbackParam);

    Return<void> connectReq(int32_t token, int32_t maxMsgSize);

    Return<void> disconnectReq(int32_t token);

    Return<void> apduReq(int32_t token, SapApduType type, const hidl_vec<uint8_t>& command);

    Return<void> transferAtrReq(int32_t token);

    Return<void> powerReq(int32_t token, bool state);

    Return<void> resetSimReq(int32_t token);

    Return<void> transferCardReaderStatusReq(int32_t token);

    Return<void> setTransferProtocolReq(int32_t token, SapTransferProtocol transferProtocol);

    MsgHeader* createMsgHeader(MsgId msgId, int32_t token);

    Return<void> addPayloadAndDispatchRequest(MsgHeader *msg, uint16_t reqLen, uint8_t *reqPtr);

    void sendFailedResponse(MsgId msgId, int32_t token, int numPointers, ...);

    void checkReturnStatus(Return<void>& ret);
};

void SapImpl::checkReturnStatus(Return<void>& ret) {
    if (ret.isOk() == false) {
        RLOGE("checkReturnStatus: unable to call response/indication callback: %s",
                ret.description().c_str());
        // Remote process (SapRilReceiver.java) hosting the callback must be dead. Reset the
        // callback object; there's no other recovery to be done here. When the client process is
        // back up, it will call setCallback()
        sapCallback = NULL;
    }
}

Return<void> SapImpl::setCallback(const ::android::sp<ISapCallback>& sapCallbackParam) {
    RLOGD("SapImpl::setCallback for slotId %d", slotId);
    sapCallback = sapCallbackParam;
    return Void();
}

MsgHeader* SapImpl::createMsgHeader(MsgId msgId, int32_t token) {
    // Memory for msg will be freed by RilSapSocket::onRequestComplete()
    MsgHeader *msg = (MsgHeader *)calloc(1, sizeof(MsgHeader));
    if (msg == NULL) {
        return NULL;
    }
    msg->token = token;
    msg->type = MsgType_REQUEST;
    msg->id = msgId;
    msg->error = Error_RIL_E_SUCCESS;
    return msg;
}

Return<void> SapImpl::addPayloadAndDispatchRequest(MsgHeader *msg, uint16_t reqLen,
        uint8_t *reqPtr) {
    pb_bytes_array_t *payload = (pb_bytes_array_t *) malloc(sizeof(pb_bytes_array_t) - 1 + reqLen);
    if (payload == NULL) {
        sendFailedResponse(msg->id, msg->token, 2, reqPtr, msg);
        return Void();
    }

    msg->payload = payload;
    msg->payload->size = reqLen;
    memcpy(msg->payload->bytes, reqPtr, reqLen);

    RilSapSocket *sapSocket = RilSapSocket::getSocketById(rilSocketId);
    if (sapSocket) {
        RLOGD("SapImpl::addPayloadAndDispatchRequest: calling dispatchRequest");
        sapSocket->dispatchRequest(msg);
    } else {
        RLOGE("SapImpl::addPayloadAndDispatchRequest: sapSocket is null");
        sendFailedResponse(msg->id, msg->token, 3, payload, reqPtr, msg);
        return Void();
    }
    free(msg->payload);
    free(reqPtr);
    return Void();
}

void SapImpl::sendFailedResponse(MsgId msgId, int32_t token, int numPointers, ...) {
    va_list ap;
    va_start(ap, numPointers);
    for (int i = 0; i < numPointers; i++) {
        void *ptr = va_arg(ap, void *);
        if (ptr) free(ptr);
    }
    va_end(ap);
    Return<void> retStatus;
    switch(msgId) {
        case MsgId_RIL_SIM_SAP_CONNECT:
            retStatus = sapCallback->connectResponse(token, SapConnectRsp::CONNECT_FAILURE, 0);
            break;

        case MsgId_RIL_SIM_SAP_DISCONNECT:
            retStatus = sapCallback->disconnectResponse(token);
            break;

        case MsgId_RIL_SIM_SAP_APDU: {
            hidl_vec<uint8_t> apduRsp;
            retStatus = sapCallback->apduResponse(token, SapResultCode::GENERIC_FAILURE, apduRsp);
            break;
        }

        case MsgId_RIL_SIM_SAP_TRANSFER_ATR: {
            hidl_vec<uint8_t> atr;
            retStatus = sapCallback->transferAtrResponse(token, SapResultCode::GENERIC_FAILURE,
                    atr);
            break;
        }

        case MsgId_RIL_SIM_SAP_POWER:
            retStatus = sapCallback->powerResponse(token, SapResultCode::GENERIC_FAILURE);
            break;

        case MsgId_RIL_SIM_SAP_RESET_SIM:
            retStatus = sapCallback->resetSimResponse(token, SapResultCode::GENERIC_FAILURE);
            break;

        case MsgId_RIL_SIM_SAP_TRANSFER_CARD_READER_STATUS:
            retStatus = sapCallback->transferCardReaderStatusResponse(token,
                    SapResultCode::GENERIC_FAILURE, 0);
            break;

        case MsgId_RIL_SIM_SAP_SET_TRANSFER_PROTOCOL:
            retStatus = sapCallback->transferProtocolResponse(token, SapResultCode::NOT_SUPPORTED);
            break;

        default:
            return;
    }
    sapService[slotId]->checkReturnStatus(retStatus);
}

Return<void> SapImpl::connectReq(int32_t token, int32_t maxMsgSize) {
    RLOGD("SapImpl::connectReq");
    MsgHeader *msg = createMsgHeader(MsgId_RIL_SIM_SAP_CONNECT, token);
    if (msg == NULL) {
        RLOGE("SapImpl::connectReq: Error allocating memory for msg");
        sendFailedResponse(MsgId_RIL_SIM_SAP_CONNECT, token, 0);
        return Void();
    }

    /***** Encode RIL_SIM_SAP_CONNECT_REQ *****/
    RIL_SIM_SAP_CONNECT_REQ req;
    memset(&req, 0, sizeof(RIL_SIM_SAP_CONNECT_REQ));
    req.max_message_size = maxMsgSize;

    size_t encodedSize = 0;
    if (!pb_get_encoded_size(&encodedSize, RIL_SIM_SAP_CONNECT_REQ_fields, &req)) {
        RLOGE("SapImpl::connectReq: Error getting encoded size for RIL_SIM_SAP_CONNECT_REQ");
        sendFailedResponse(MsgId_RIL_SIM_SAP_CONNECT, token, 1, msg);
        return Void();
    }

    uint8_t *buffer = (uint8_t *)calloc(1, encodedSize);
    if (buffer == NULL) {
        RLOGE("SapImpl::connectReq: Error allocating memory for buffer");
        sendFailedResponse(MsgId_RIL_SIM_SAP_CONNECT, token, 1, msg);
        return Void();
    }
    pb_ostream_t stream = pb_ostream_from_buffer(buffer, encodedSize);

    RLOGD("SapImpl::connectReq calling pb_encode");
    if (!pb_encode(&stream, RIL_SIM_SAP_CONNECT_REQ_fields, &req)) {
        RLOGE("SapImpl::connectReq: Error encoding RIL_SIM_SAP_CONNECT_REQ");
        sendFailedResponse(MsgId_RIL_SIM_SAP_CONNECT, token, 2, buffer, msg);
        return Void();
    }
    /***** Encode RIL_SIM_SAP_CONNECT_REQ done *****/

    /* encoded req is payload */
    return addPayloadAndDispatchRequest(msg, stream.bytes_written, buffer);
}

Return<void> SapImpl::disconnectReq(int32_t token) {
    RLOGD("SapImpl::disconnectReq");
    MsgHeader *msg = createMsgHeader(MsgId_RIL_SIM_SAP_DISCONNECT, token);
    if (msg == NULL) {
        RLOGE("SapImpl::disconnectReq: Error allocating memory for msg");
        sendFailedResponse(MsgId_RIL_SIM_SAP_DISCONNECT, token, 0);
        return Void();
    }

    /***** Encode RIL_SIM_SAP_DISCONNECT_REQ *****/
    RIL_SIM_SAP_DISCONNECT_REQ req;
    memset(&req, 0, sizeof(RIL_SIM_SAP_DISCONNECT_REQ));

    size_t encodedSize = 0;
    if (!pb_get_encoded_size(&encodedSize, RIL_SIM_SAP_DISCONNECT_REQ_fields, &req)) {
        RLOGE("SapImpl::disconnectReq: Error getting encoded size for RIL_SIM_SAP_DISCONNECT_REQ");
        sendFailedResponse(MsgId_RIL_SIM_SAP_DISCONNECT, token, 1, msg);
        return Void();
    }

    uint8_t *buffer = (uint8_t *)calloc(1, encodedSize);
    if (buffer == NULL) {
        RLOGE("SapImpl::disconnectReq: Error allocating memory for buffer");
        sendFailedResponse(MsgId_RIL_SIM_SAP_DISCONNECT, token, 1, msg);
        return Void();
    }

    pb_ostream_t stream = pb_ostream_from_buffer(buffer, encodedSize);

    RLOGD("SapImpl::disconnectReq calling pb_encode");
    if (!pb_encode(&stream, RIL_SIM_SAP_DISCONNECT_REQ_fields, &req)) {
        RLOGE("SapImpl::disconnectReq: Error encoding RIL_SIM_SAP_DISCONNECT_REQ");
        sendFailedResponse(MsgId_RIL_SIM_SAP_DISCONNECT, token, 2, buffer, msg);
        return Void();
    }
    /***** Encode RIL_SIM_SAP_DISCONNECT_REQ done *****/

    /* encoded req is payload */
    return addPayloadAndDispatchRequest(msg, stream.bytes_written, buffer);
}

Return<void> SapImpl::apduReq(int32_t token, SapApduType type, const hidl_vec<uint8_t>& command) {
    RLOGD("SapImpl::apduReq");
    MsgHeader *msg = createMsgHeader(MsgId_RIL_SIM_SAP_APDU, token);
    if (msg == NULL) {
        RLOGE("SapImpl::apduReq: Error allocating memory for msg");
        sendFailedResponse(MsgId_RIL_SIM_SAP_APDU, token, 0);
        return Void();
    }

    /***** Encode RIL_SIM_SAP_APDU_REQ *****/
    RIL_SIM_SAP_APDU_REQ req;
    memset(&req, 0, sizeof(RIL_SIM_SAP_APDU_REQ));
    req.type = (RIL_SIM_SAP_APDU_REQ_Type)type;

    if (command.size() > 0) {
        req.command = (pb_bytes_array_t *)malloc(sizeof(pb_bytes_array_t) - 1 + command.size());
        if (req.command == NULL) {
            RLOGE("SapImpl::apduReq: Error allocating memory for req.command");
            sendFailedResponse(MsgId_RIL_SIM_SAP_APDU, token, 1, msg);
            return Void();
        }
        req.command->size = command.size();
        memcpy(req.command->bytes, command.data(), command.size());
    }

    size_t encodedSize = 0;
    if (!pb_get_encoded_size(&encodedSize, RIL_SIM_SAP_APDU_REQ_fields, &req)) {
        RLOGE("SapImpl::apduReq: Error getting encoded size for RIL_SIM_SAP_APDU_REQ");
        sendFailedResponse(MsgId_RIL_SIM_SAP_APDU, token, 2, req.command, msg);
        return Void();
    }

    uint8_t *buffer = (uint8_t *)calloc(1, encodedSize);
    if (buffer == NULL) {
        RLOGE("SapImpl::apduReq: Error allocating memory for buffer");
        sendFailedResponse(MsgId_RIL_SIM_SAP_APDU, token, 2, req.command, msg);
        return Void();
    }

    pb_ostream_t stream = pb_ostream_from_buffer(buffer, encodedSize);

    RLOGD("SapImpl::apduReq calling pb_encode");
    if (!pb_encode(&stream, RIL_SIM_SAP_APDU_REQ_fields, &req)) {
        RLOGE("SapImpl::apduReq: Error encoding RIL_SIM_SAP_APDU_REQ");
        sendFailedResponse(MsgId_RIL_SIM_SAP_APDU, token, 3, req.command, buffer, msg);
        return Void();
    }
    /***** Encode RIL_SIM_SAP_APDU_REQ done *****/

    /* encoded req is payload */
    return addPayloadAndDispatchRequest(msg, stream.bytes_written, buffer);
}

Return<void> SapImpl::transferAtrReq(int32_t token) {
    RLOGD("SapImpl::transferAtrReq");
    MsgHeader *msg = createMsgHeader(MsgId_RIL_SIM_SAP_TRANSFER_ATR, token);
    if (msg == NULL) {
        RLOGE("SapImpl::transferAtrReq: Error allocating memory for msg");
        sendFailedResponse(MsgId_RIL_SIM_SAP_TRANSFER_ATR, token, 0);
        return Void();
    }

    /***** Encode RIL_SIM_SAP_TRANSFER_ATR_REQ *****/
    RIL_SIM_SAP_TRANSFER_ATR_REQ req;
    memset(&req, 0, sizeof(RIL_SIM_SAP_TRANSFER_ATR_REQ));

    size_t encodedSize = 0;
    if (!pb_get_encoded_size(&encodedSize, RIL_SIM_SAP_TRANSFER_ATR_REQ_fields, &req)) {
        RLOGE("SapImpl::transferAtrReq: Error getting encoded size for "
                "RIL_SIM_SAP_TRANSFER_ATR_REQ");
        sendFailedResponse(MsgId_RIL_SIM_SAP_TRANSFER_ATR, token, 1, msg);
        return Void();
    }

    uint8_t *buffer = (uint8_t *)calloc(1, encodedSize);
    if (buffer == NULL) {
        RLOGE("SapImpl::transferAtrReq: Error allocating memory for buffer");
        sendFailedResponse(MsgId_RIL_SIM_SAP_TRANSFER_ATR, token, 1, msg);
        return Void();
    }

    pb_ostream_t stream = pb_ostream_from_buffer(buffer, encodedSize);

    RLOGD("SapImpl::transferAtrReq calling pb_encode");
    if (!pb_encode(&stream, RIL_SIM_SAP_TRANSFER_ATR_REQ_fields, &req)) {
        RLOGE("SapImpl::transferAtrReq: Error encoding RIL_SIM_SAP_TRANSFER_ATR_REQ");
        sendFailedResponse(MsgId_RIL_SIM_SAP_TRANSFER_ATR, token, 2, buffer, msg);
        return Void();
    }
    /***** Encode RIL_SIM_SAP_TRANSFER_ATR_REQ done *****/

    /* encoded req is payload */
    return addPayloadAndDispatchRequest(msg, stream.bytes_written, buffer);
}

Return<void> SapImpl::powerReq(int32_t token, bool state) {
    RLOGD("SapImpl::powerReq");
    MsgHeader *msg = createMsgHeader(MsgId_RIL_SIM_SAP_POWER, token);
    if (msg == NULL) {
        RLOGE("SapImpl::powerReq: Error allocating memory for msg");
        sendFailedResponse(MsgId_RIL_SIM_SAP_POWER, token, 0);
        return Void();
    }

    /***** Encode RIL_SIM_SAP_POWER_REQ *****/
    RIL_SIM_SAP_POWER_REQ req;
    memset(&req, 0, sizeof(RIL_SIM_SAP_POWER_REQ));
    req.state = state;

    size_t encodedSize = 0;
    if (!pb_get_encoded_size(&encodedSize, RIL_SIM_SAP_POWER_REQ_fields, &req)) {
        RLOGE("SapImpl::powerReq: Error getting encoded size for RIL_SIM_SAP_POWER_REQ");
        sendFailedResponse(MsgId_RIL_SIM_SAP_POWER, token, 1, msg);
        return Void();
    }

    uint8_t *buffer = (uint8_t *)calloc(1, encodedSize);
    if (buffer == NULL) {
        RLOGE("SapImpl::powerReq: Error allocating memory for buffer");
        sendFailedResponse(MsgId_RIL_SIM_SAP_POWER, token, 1, msg);
        return Void();
    }

    pb_ostream_t stream = pb_ostream_from_buffer(buffer, encodedSize);

    RLOGD("SapImpl::powerReq calling pb_encode");
    if (!pb_encode(&stream, RIL_SIM_SAP_POWER_REQ_fields, &req)) {
        RLOGE("SapImpl::powerReq: Error encoding RIL_SIM_SAP_POWER_REQ");
        sendFailedResponse(MsgId_RIL_SIM_SAP_POWER, token, 2, buffer, msg);
        return Void();
    }
    /***** Encode RIL_SIM_SAP_POWER_REQ done *****/

    /* encoded req is payload */
    return addPayloadAndDispatchRequest(msg, stream.bytes_written, buffer);
}

Return<void> SapImpl::resetSimReq(int32_t token) {
    RLOGD("SapImpl::resetSimReq");
    MsgHeader *msg = createMsgHeader(MsgId_RIL_SIM_SAP_RESET_SIM, token);
    if (msg == NULL) {
        RLOGE("SapImpl::resetSimReq: Error allocating memory for msg");
        sendFailedResponse(MsgId_RIL_SIM_SAP_RESET_SIM, token, 0);
        return Void();
    }

    /***** Encode RIL_SIM_SAP_RESET_SIM_REQ *****/
    RIL_SIM_SAP_RESET_SIM_REQ req;
    memset(&req, 0, sizeof(RIL_SIM_SAP_RESET_SIM_REQ));

    size_t encodedSize = 0;
    if (!pb_get_encoded_size(&encodedSize, RIL_SIM_SAP_RESET_SIM_REQ_fields, &req)) {
        RLOGE("SapImpl::resetSimReq: Error getting encoded size for RIL_SIM_SAP_RESET_SIM_REQ");
        sendFailedResponse(MsgId_RIL_SIM_SAP_RESET_SIM, token, 1, msg);
        return Void();
    }

    uint8_t *buffer = (uint8_t *)calloc(1, encodedSize);
    if (buffer == NULL) {
        RLOGE("SapImpl::resetSimReq: Error allocating memory for buffer");
        sendFailedResponse(MsgId_RIL_SIM_SAP_RESET_SIM, token, 1, msg);
        return Void();
    }

    pb_ostream_t stream = pb_ostream_from_buffer(buffer, encodedSize);

    RLOGD("SapImpl::resetSimReq calling pb_encode");
    if (!pb_encode(&stream, RIL_SIM_SAP_RESET_SIM_REQ_fields, &req)) {
        RLOGE("SapImpl::resetSimReq: Error encoding RIL_SIM_SAP_RESET_SIM_REQ");
        sendFailedResponse(MsgId_RIL_SIM_SAP_RESET_SIM, token, 2, buffer, msg);
        return Void();
    }
    /***** Encode RIL_SIM_SAP_RESET_SIM_REQ done *****/

    /* encoded req is payload */
    return addPayloadAndDispatchRequest(msg, stream.bytes_written, buffer);
}

Return<void> SapImpl::transferCardReaderStatusReq(int32_t token) {
    RLOGD("SapImpl::transferCardReaderStatusReq");
    MsgHeader *msg = createMsgHeader(MsgId_RIL_SIM_SAP_TRANSFER_CARD_READER_STATUS, token);
    if (msg == NULL) {
        RLOGE("SapImpl::transferCardReaderStatusReq: Error allocating memory for msg");
        sendFailedResponse(MsgId_RIL_SIM_SAP_TRANSFER_CARD_READER_STATUS, token, 0);
        return Void();
    }

    /***** Encode RIL_SIM_SAP_TRANSFER_CARD_READER_STATUS_REQ *****/
    RIL_SIM_SAP_TRANSFER_CARD_READER_STATUS_REQ req;
    memset(&req, 0, sizeof(RIL_SIM_SAP_TRANSFER_CARD_READER_STATUS_REQ));

    size_t encodedSize = 0;
    if (!pb_get_encoded_size(&encodedSize, RIL_SIM_SAP_TRANSFER_CARD_READER_STATUS_REQ_fields,
            &req)) {
        RLOGE("SapImpl::transferCardReaderStatusReq: Error getting encoded size for "
                "RIL_SIM_SAP_TRANSFER_CARD_READER_STATUS_REQ");
        sendFailedResponse(MsgId_RIL_SIM_SAP_TRANSFER_CARD_READER_STATUS, token, 1, msg);
        return Void();
    }

    uint8_t *buffer = (uint8_t *)calloc(1, encodedSize);
    if (buffer == NULL) {
        RLOGE("SapImpl::transferCardReaderStatusReq: Error allocating memory for buffer");
        sendFailedResponse(MsgId_RIL_SIM_SAP_TRANSFER_CARD_READER_STATUS, token, 1, msg);
        return Void();
    }

    pb_ostream_t stream = pb_ostream_from_buffer(buffer, encodedSize);

    RLOGD("SapImpl::transferCardReaderStatusReq calling pb_encode");
    if (!pb_encode(&stream, RIL_SIM_SAP_TRANSFER_CARD_READER_STATUS_REQ_fields, &req)) {
        RLOGE("SapImpl::transferCardReaderStatusReq: Error encoding "
                "RIL_SIM_SAP_TRANSFER_CARD_READER_STATUS_REQ");
        sendFailedResponse(MsgId_RIL_SIM_SAP_TRANSFER_CARD_READER_STATUS, token, 2, buffer, msg);
        return Void();
    }
    /***** Encode RIL_SIM_SAP_TRANSFER_CARD_READER_STATUS_REQ done *****/

    /* encoded req is payload */
    return addPayloadAndDispatchRequest(msg, stream.bytes_written, buffer);
}

Return<void> SapImpl::setTransferProtocolReq(int32_t token, SapTransferProtocol transferProtocol) {
    RLOGD("SapImpl::setTransferProtocolReq");
    MsgHeader *msg = createMsgHeader(MsgId_RIL_SIM_SAP_SET_TRANSFER_PROTOCOL, token);
    if (msg == NULL) {
        RLOGE("SapImpl::setTransferProtocolReq: Error allocating memory for msg");
        sendFailedResponse(MsgId_RIL_SIM_SAP_SET_TRANSFER_PROTOCOL, token, 0);
        return Void();
    }

    /***** Encode RIL_SIM_SAP_SET_TRANSFER_PROTOCOL_REQ *****/
    RIL_SIM_SAP_SET_TRANSFER_PROTOCOL_REQ req;
    memset(&req, 0, sizeof(RIL_SIM_SAP_SET_TRANSFER_PROTOCOL_REQ));
    req.protocol = (RIL_SIM_SAP_SET_TRANSFER_PROTOCOL_REQ_Protocol)transferProtocol;

    size_t encodedSize = 0;
    if (!pb_get_encoded_size(&encodedSize, RIL_SIM_SAP_SET_TRANSFER_PROTOCOL_REQ_fields, &req)) {
        RLOGE("SapImpl::setTransferProtocolReq: Error getting encoded size for "
                "RIL_SIM_SAP_SET_TRANSFER_PROTOCOL_REQ");
        sendFailedResponse(MsgId_RIL_SIM_SAP_SET_TRANSFER_PROTOCOL, token, 1, msg);
        return Void();
    }

    uint8_t *buffer = (uint8_t *)calloc(1, encodedSize);
    if (buffer == NULL) {
        RLOGE("SapImpl::setTransferProtocolReq: Error allocating memory for buffer");
        sendFailedResponse(MsgId_RIL_SIM_SAP_SET_TRANSFER_PROTOCOL, token, 1, msg);
        return Void();
    }

    pb_ostream_t stream = pb_ostream_from_buffer(buffer, encodedSize);

    RLOGD("SapImpl::setTransferProtocolReq calling pb_encode");
    if (!pb_encode(&stream, RIL_SIM_SAP_SET_TRANSFER_PROTOCOL_REQ_fields, &req)) {
        RLOGE("SapImpl::setTransferProtocolReq: Error encoding "
                "RIL_SIM_SAP_SET_TRANSFER_PROTOCOL_REQ");
        sendFailedResponse(MsgId_RIL_SIM_SAP_SET_TRANSFER_PROTOCOL, token, 2, buffer, msg);
        return Void();
    }
    /***** Encode RIL_SIM_SAP_SET_TRANSFER_PROTOCOL_REQ done *****/

    /* encoded req is payload */
    return addPayloadAndDispatchRequest(msg, stream.bytes_written, buffer);
}

void *sapDecodeMessage(MsgId msgId, MsgType msgType, uint8_t *payloadPtr, size_t payloadLen) {
    void *responsePtr = NULL;
    pb_istream_t stream;

    /* Create the stream */
    stream = pb_istream_from_buffer((uint8_t *)payloadPtr, payloadLen);

    /* Decode based on the message id */
    switch (msgId)
    {
        case MsgId_RIL_SIM_SAP_CONNECT:
            responsePtr = malloc(sizeof(RIL_SIM_SAP_CONNECT_RSP));
            if (responsePtr) {
                if (!pb_decode(&stream, RIL_SIM_SAP_CONNECT_RSP_fields, responsePtr)) {
                    RLOGE("Error decoding RIL_SIM_SAP_CONNECT_RSP");
                    return NULL;
                }
            }
            break;

        case MsgId_RIL_SIM_SAP_DISCONNECT:
            if (msgType == MsgType_RESPONSE) {
                responsePtr = malloc(sizeof(RIL_SIM_SAP_DISCONNECT_RSP));
                if (responsePtr) {
                    if (!pb_decode(&stream, RIL_SIM_SAP_DISCONNECT_RSP_fields, responsePtr)) {
                        RLOGE("Error decoding RIL_SIM_SAP_DISCONNECT_RSP");
                        return NULL;
                    }
                }
            } else {
                responsePtr = malloc(sizeof(RIL_SIM_SAP_DISCONNECT_IND));
                if (responsePtr) {
                    if (!pb_decode(&stream, RIL_SIM_SAP_DISCONNECT_IND_fields, responsePtr)) {
                        RLOGE("Error decoding RIL_SIM_SAP_DISCONNECT_IND");
                        return NULL;
                    }
                }
            }
            break;

        case MsgId_RIL_SIM_SAP_APDU:
            responsePtr = malloc(sizeof(RIL_SIM_SAP_APDU_RSP));
            if (responsePtr) {
                if (!pb_decode(&stream, RIL_SIM_SAP_APDU_RSP_fields, responsePtr)) {
                    RLOGE("Error decoding RIL_SIM_SAP_APDU_RSP");
                    return NULL;
                }
            }
            break;

        case MsgId_RIL_SIM_SAP_TRANSFER_ATR:
            responsePtr = malloc(sizeof(RIL_SIM_SAP_TRANSFER_ATR_RSP));
            if (responsePtr) {
                if (!pb_decode(&stream, RIL_SIM_SAP_TRANSFER_ATR_RSP_fields, responsePtr)) {
                    RLOGE("Error decoding RIL_SIM_SAP_TRANSFER_ATR_RSP");
                    return NULL;
                }
            }
            break;

        case MsgId_RIL_SIM_SAP_POWER:
            responsePtr = malloc(sizeof(RIL_SIM_SAP_POWER_RSP));
            if (responsePtr) {
                if (!pb_decode(&stream, RIL_SIM_SAP_POWER_RSP_fields, responsePtr)) {
                    RLOGE("Error decoding RIL_SIM_SAP_POWER_RSP");
                    return NULL;
                }
            }
            break;

        case MsgId_RIL_SIM_SAP_RESET_SIM:
            responsePtr = malloc(sizeof(RIL_SIM_SAP_RESET_SIM_RSP));
            if (responsePtr) {
                if (!pb_decode(&stream, RIL_SIM_SAP_RESET_SIM_RSP_fields, responsePtr)) {
                    RLOGE("Error decoding RIL_SIM_SAP_RESET_SIM_RSP");
                    return NULL;
                }
            }
            break;

        case MsgId_RIL_SIM_SAP_STATUS:
            responsePtr = malloc(sizeof(RIL_SIM_SAP_STATUS_IND));
            if (responsePtr) {
                if (!pb_decode(&stream, RIL_SIM_SAP_STATUS_IND_fields, responsePtr)) {
                    RLOGE("Error decoding RIL_SIM_SAP_STATUS_IND");
                    return NULL;
                }
            }
            break;

        case MsgId_RIL_SIM_SAP_TRANSFER_CARD_READER_STATUS:
            responsePtr = malloc(sizeof(RIL_SIM_SAP_TRANSFER_CARD_READER_STATUS_RSP));
            if (responsePtr) {
                if (!pb_decode(&stream, RIL_SIM_SAP_TRANSFER_CARD_READER_STATUS_RSP_fields,
                        responsePtr)) {
                    RLOGE("Error decoding RIL_SIM_SAP_TRANSFER_CARD_READER_STATUS_RSP");
                    return NULL;
                }
            }
            break;

        case MsgId_RIL_SIM_SAP_ERROR_RESP:
            responsePtr = malloc(sizeof(RIL_SIM_SAP_ERROR_RSP));
            if (responsePtr) {
                if (!pb_decode(&stream, RIL_SIM_SAP_ERROR_RSP_fields, responsePtr)) {
                    RLOGE("Error decoding RIL_SIM_SAP_ERROR_RSP");
                    return NULL;
                }
            }
            break;

        case MsgId_RIL_SIM_SAP_SET_TRANSFER_PROTOCOL:
            responsePtr = malloc(sizeof(RIL_SIM_SAP_SET_TRANSFER_PROTOCOL_RSP));
            if (responsePtr) {
                if (!pb_decode(&stream, RIL_SIM_SAP_SET_TRANSFER_PROTOCOL_RSP_fields,
                        responsePtr)) {
                    RLOGE("Error decoding RIL_SIM_SAP_SET_TRANSFER_PROTOCOL_RSP");
                    return NULL;
                }
            }
            break;

        default:
            break;
    }
    return responsePtr;
} /* sapDecodeMessage */

sp<SapImpl> getSapImpl(RilSapSocket *sapSocket) {
    switch (sapSocket->getSocketId()) {
        case RIL_SOCKET_1:
            RLOGD("getSapImpl: returning sapService[0]");
            return sapService[0];
        #if (SIM_COUNT >= 2)
        case RIL_SOCKET_2:
            return sapService[1];
        #if (SIM_COUNT >= 3)
        case RIL_SOCKET_3:
            return sapService[2];
        #if (SIM_COUNT >= 4)
        case RIL_SOCKET_4:
            return sapService[3];
        #endif
        #endif
        #endif
        default:
            return NULL;
    }
}

SapResultCode convertApduResponseProtoToHal(RIL_SIM_SAP_APDU_RSP_Response responseProto) {
    switch(responseProto) {
        case RIL_SIM_SAP_APDU_RSP_Response_RIL_E_SUCCESS:
            return SapResultCode::SUCCESS;
        case RIL_SIM_SAP_APDU_RSP_Response_RIL_E_GENERIC_FAILURE:
            return SapResultCode::GENERIC_FAILURE;
        case RIL_SIM_SAP_APDU_RSP_Response_RIL_E_SIM_NOT_READY:
            return SapResultCode::CARD_NOT_ACCESSSIBLE;
        case RIL_SIM_SAP_APDU_RSP_Response_RIL_E_SIM_ALREADY_POWERED_OFF:
            return SapResultCode::CARD_ALREADY_POWERED_OFF;
        case RIL_SIM_SAP_APDU_RSP_Response_RIL_E_SIM_ABSENT:
            return SapResultCode::CARD_REMOVED;
        default:
            return SapResultCode::GENERIC_FAILURE;
    }
}

SapResultCode convertTransferAtrResponseProtoToHal(
        RIL_SIM_SAP_TRANSFER_ATR_RSP_Response responseProto) {
    switch(responseProto) {
        case RIL_SIM_SAP_TRANSFER_ATR_RSP_Response_RIL_E_SUCCESS:
            return SapResultCode::SUCCESS;
        case RIL_SIM_SAP_TRANSFER_ATR_RSP_Response_RIL_E_GENERIC_FAILURE:
            return SapResultCode::GENERIC_FAILURE;
        case RIL_SIM_SAP_TRANSFER_ATR_RSP_Response_RIL_E_SIM_ALREADY_POWERED_OFF:
            return SapResultCode::CARD_ALREADY_POWERED_OFF;
        case RIL_SIM_SAP_TRANSFER_ATR_RSP_Response_RIL_E_SIM_ABSENT:
            return SapResultCode::CARD_REMOVED;
        case RIL_SIM_SAP_TRANSFER_ATR_RSP_Response_RIL_E_SIM_DATA_NOT_AVAILABLE:
            return SapResultCode::DATA_NOT_AVAILABLE;
        default:
            return SapResultCode::GENERIC_FAILURE;
    }
}

SapResultCode convertPowerResponseProtoToHal(RIL_SIM_SAP_POWER_RSP_Response responseProto) {
    switch(responseProto) {
        case RIL_SIM_SAP_POWER_RSP_Response_RIL_E_SUCCESS:
            return SapResultCode::SUCCESS;
        case RIL_SIM_SAP_POWER_RSP_Response_RIL_E_GENERIC_FAILURE:
            return SapResultCode::GENERIC_FAILURE;
        case RIL_SIM_SAP_POWER_RSP_Response_RIL_E_SIM_ABSENT:
            return SapResultCode::CARD_REMOVED;
        case RIL_SIM_SAP_POWER_RSP_Response_RIL_E_SIM_ALREADY_POWERED_OFF:
            return SapResultCode::CARD_ALREADY_POWERED_OFF;
        case RIL_SIM_SAP_POWER_RSP_Response_RIL_E_SIM_ALREADY_POWERED_ON:
            return SapResultCode::CARD_ALREADY_POWERED_ON;
        default:
            return SapResultCode::GENERIC_FAILURE;
    }
}

SapResultCode convertResetSimResponseProtoToHal(RIL_SIM_SAP_RESET_SIM_RSP_Response responseProto) {
    switch(responseProto) {
        case RIL_SIM_SAP_RESET_SIM_RSP_Response_RIL_E_SUCCESS:
            return SapResultCode::SUCCESS;
        case RIL_SIM_SAP_RESET_SIM_RSP_Response_RIL_E_GENERIC_FAILURE:
            return SapResultCode::GENERIC_FAILURE;
        case RIL_SIM_SAP_RESET_SIM_RSP_Response_RIL_E_SIM_ABSENT:
            return SapResultCode::CARD_REMOVED;
        case RIL_SIM_SAP_RESET_SIM_RSP_Response_RIL_E_SIM_NOT_READY:
            return SapResultCode::CARD_NOT_ACCESSSIBLE;
        case RIL_SIM_SAP_RESET_SIM_RSP_Response_RIL_E_SIM_ALREADY_POWERED_OFF:
            return SapResultCode::CARD_ALREADY_POWERED_OFF;
    }
    return SapResultCode::GENERIC_FAILURE;
}

SapResultCode convertTransferCardReaderStatusResponseProtoToHal(
        RIL_SIM_SAP_TRANSFER_CARD_READER_STATUS_RSP_Response responseProto) {
    switch(responseProto) {
        case RIL_SIM_SAP_TRANSFER_CARD_READER_STATUS_RSP_Response_RIL_E_SUCCESS:
            return SapResultCode::SUCCESS;
        case RIL_SIM_SAP_TRANSFER_CARD_READER_STATUS_RSP_Response_RIL_E_GENERIC_FAILURE:
            return SapResultCode::GENERIC_FAILURE;
        case RIL_SIM_SAP_TRANSFER_CARD_READER_STATUS_RSP_Response_RIL_E_SIM_DATA_NOT_AVAILABLE:
            return SapResultCode::DATA_NOT_AVAILABLE;
    }
    return SapResultCode::GENERIC_FAILURE;
}

void processResponse(MsgHeader *rsp, RilSapSocket *sapSocket, MsgType msgType) {
    MsgId msgId = rsp->id;
    uint8_t *data = rsp->payload->bytes;
    size_t dataLen = rsp->payload->size;

    void *messagePtr = sapDecodeMessage(msgId, msgType, data, dataLen);

    sp<SapImpl> sapImpl = getSapImpl(sapSocket);
    if (sapImpl->sapCallback == NULL) {
        RLOGE("processResponse: sapCallback == NULL; msgId = %d; msgType = %d",
                msgId, msgType);
        return;
    }

    if (messagePtr == NULL) {
        RLOGE("processResponse: *messagePtr == NULL; msgId = %d; msgType = %d",
                msgId, msgType);
        sapImpl->sendFailedResponse(msgId, rsp->token, 0);
        return;
    }

    RLOGD("processResponse: sapCallback != NULL; msgId = %d; msgType = %d",
            msgId, msgType);

    Return<void> retStatus;
    switch (msgId) {
        case MsgId_RIL_SIM_SAP_CONNECT: {
            RIL_SIM_SAP_CONNECT_RSP *connectRsp = (RIL_SIM_SAP_CONNECT_RSP *)messagePtr;
            RLOGD("processResponse: calling sapCallback->connectResponse %d %d %d",
                    rsp->token,
                    connectRsp->response,
                    connectRsp->max_message_size);
            retStatus = sapImpl->sapCallback->connectResponse(rsp->token,
                    (SapConnectRsp)connectRsp->response,
                    connectRsp->max_message_size);
            break;
        }

        case MsgId_RIL_SIM_SAP_DISCONNECT:
            if (msgType == MsgType_RESPONSE) {
                RLOGD("processResponse: calling sapCallback->disconnectResponse %d", rsp->token);
                retStatus = sapImpl->sapCallback->disconnectResponse(rsp->token);
            } else {
                RIL_SIM_SAP_DISCONNECT_IND *disconnectInd =
                        (RIL_SIM_SAP_DISCONNECT_IND *)messagePtr;
                RLOGD("processResponse: calling sapCallback->disconnectIndication %d %d",
                        rsp->token, disconnectInd->disconnectType);
                retStatus = sapImpl->sapCallback->disconnectIndication(rsp->token,
                        (SapDisconnectType)disconnectInd->disconnectType);
            }
            break;

        case MsgId_RIL_SIM_SAP_APDU: {
            RIL_SIM_SAP_APDU_RSP *apduRsp = (RIL_SIM_SAP_APDU_RSP *)messagePtr;
            SapResultCode apduResponse = convertApduResponseProtoToHal(apduRsp->response);
            RLOGD("processResponse: calling sapCallback->apduResponse %d %d",
                    rsp->token, apduResponse);
            hidl_vec<uint8_t> apduRspVec;
            if (apduRsp->apduResponse != NULL && apduRsp->apduResponse->size > 0) {
                apduRspVec.setToExternal(apduRsp->apduResponse->bytes, apduRsp->apduResponse->size);
            }
            retStatus = sapImpl->sapCallback->apduResponse(rsp->token, apduResponse, apduRspVec);
            break;
        }

        case MsgId_RIL_SIM_SAP_TRANSFER_ATR: {
            RIL_SIM_SAP_TRANSFER_ATR_RSP *transferAtrRsp =
                (RIL_SIM_SAP_TRANSFER_ATR_RSP *)messagePtr;
            SapResultCode transferAtrResponse =
                convertTransferAtrResponseProtoToHal(transferAtrRsp->response);
            RLOGD("processResponse: calling sapCallback->transferAtrResponse %d %d",
                    rsp->token, transferAtrResponse);
            hidl_vec<uint8_t> transferAtrRspVec;
            if (transferAtrRsp->atr != NULL && transferAtrRsp->atr->size > 0) {
                transferAtrRspVec.setToExternal(transferAtrRsp->atr->bytes,
                        transferAtrRsp->atr->size);
            }
            retStatus = sapImpl->sapCallback->transferAtrResponse(rsp->token, transferAtrResponse,
                    transferAtrRspVec);
            break;
        }

        case MsgId_RIL_SIM_SAP_POWER: {
            SapResultCode powerResponse = convertPowerResponseProtoToHal(
                    ((RIL_SIM_SAP_POWER_RSP *)messagePtr)->response);
            RLOGD("processResponse: calling sapCallback->powerResponse %d %d",
                    rsp->token, powerResponse);
            retStatus = sapImpl->sapCallback->powerResponse(rsp->token, powerResponse);
            break;
        }

        case MsgId_RIL_SIM_SAP_RESET_SIM: {
            SapResultCode resetSimResponse = convertResetSimResponseProtoToHal(
                    ((RIL_SIM_SAP_RESET_SIM_RSP *)messagePtr)->response);
            RLOGD("processResponse: calling sapCallback->resetSimResponse %d %d",
                    rsp->token, resetSimResponse);
            retStatus = sapImpl->sapCallback->resetSimResponse(rsp->token, resetSimResponse);
            break;
        }

        case MsgId_RIL_SIM_SAP_STATUS: {
            RIL_SIM_SAP_STATUS_IND *statusInd = (RIL_SIM_SAP_STATUS_IND *)messagePtr;
            RLOGD("processResponse: calling sapCallback->statusIndication %d %d",
                    rsp->token, statusInd->statusChange);
            retStatus = sapImpl->sapCallback->statusIndication(rsp->token,
                    (SapStatus)statusInd->statusChange);
            break;
        }

        case MsgId_RIL_SIM_SAP_TRANSFER_CARD_READER_STATUS: {
            RIL_SIM_SAP_TRANSFER_CARD_READER_STATUS_RSP *transferStatusRsp =
                    (RIL_SIM_SAP_TRANSFER_CARD_READER_STATUS_RSP *)messagePtr;
            SapResultCode transferCardReaderStatusResponse =
                    convertTransferCardReaderStatusResponseProtoToHal(
                    transferStatusRsp->response);
            RLOGD("processResponse: calling sapCallback->transferCardReaderStatusResponse %d %d %d",
                    rsp->token,
                    transferCardReaderStatusResponse,
                    transferStatusRsp->CardReaderStatus);
            retStatus = sapImpl->sapCallback->transferCardReaderStatusResponse(rsp->token,
                    transferCardReaderStatusResponse,
                    transferStatusRsp->CardReaderStatus);
            break;
        }

        case MsgId_RIL_SIM_SAP_ERROR_RESP: {
            RLOGD("processResponse: calling sapCallback->errorResponse %d", rsp->token);
            retStatus = sapImpl->sapCallback->errorResponse(rsp->token);
            break;
        }

        case MsgId_RIL_SIM_SAP_SET_TRANSFER_PROTOCOL: {
            SapResultCode setTransferProtocolResponse;
            if (((RIL_SIM_SAP_SET_TRANSFER_PROTOCOL_RSP *)messagePtr)->response ==
                    RIL_SIM_SAP_SET_TRANSFER_PROTOCOL_RSP_Response_RIL_E_SUCCESS) {
                setTransferProtocolResponse = SapResultCode::SUCCESS;
            } else {
                setTransferProtocolResponse = SapResultCode::NOT_SUPPORTED;
            }
            RLOGD("processResponse: calling sapCallback->transferProtocolResponse %d %d",
                    rsp->token, setTransferProtocolResponse);
            retStatus = sapImpl->sapCallback->transferProtocolResponse(rsp->token,
                    setTransferProtocolResponse);
            break;
        }

        default:
            return;
    }
    sapImpl->checkReturnStatus(retStatus);
}

void sap::processResponse(MsgHeader *rsp, RilSapSocket *sapSocket) {
    processResponse(rsp, sapSocket, MsgType_RESPONSE);
}

void sap::processUnsolResponse(MsgHeader *rsp, RilSapSocket *sapSocket) {
    processResponse(rsp, sapSocket, MsgType_UNSOL_RESPONSE);
}

void sap::registerService(const RIL_RadioFunctions *callbacks) {
    using namespace android::hardware;
    namespace compat = android::hardware::radio::compat;

    int simCount = 1;
    const char *serviceNames[] = {
        android::RIL_getServiceName()
        #if (SIM_COUNT >= 2)
        , RIL2_SERVICE_NAME
        #if (SIM_COUNT >= 3)
        , RIL3_SERVICE_NAME
        #if (SIM_COUNT >= 4)
        , RIL4_SERVICE_NAME
        #endif
        #endif
        #endif
    };

    RIL_SOCKET_ID socketIds[] = {
        RIL_SOCKET_1
        #if (SIM_COUNT >= 2)
        , RIL_SOCKET_2
        #if (SIM_COUNT >= 3)
        , RIL_SOCKET_3
        #if (SIM_COUNT >= 4)
        , RIL_SOCKET_4
        #endif
        #endif
        #endif
    };
    #if (SIM_COUNT >= 2)
    simCount = SIM_COUNT;
    #endif

    for (int i = 0; i < simCount; i++) {
        sapService[i] = new SapImpl;
        sapService[i]->slotId = i;
        sapService[i]->rilSocketId = socketIds[i];
        RLOGD("registerService: starting ISap %s for slotId %d", serviceNames[i], i);

        // use a compat shim to convert HIDL interface to AIDL and publish it
	// TODO(bug 220004469): replace with a full AIDL implementation
        static auto aidlHal = ndk::SharedRefBase::make<compat::Sap>(sapService[i]);
        const auto instance = compat::Sap::descriptor + "/"s + std::string(serviceNames[i]);
        const auto status = AServiceManager_addService(aidlHal->asBinder().get(), instance.c_str());
<<<<<<< HEAD
        RLOGD("registerService addService: instance %s, status %d", instance.c_str(), status);
        CHECK_EQ(status, STATUS_OK);
=======
        if (status == STATUS_OK) {
            RLOGD("registerService addService: instance %s, status %d", instance.c_str(), status);
        } else {
            RLOGE("failed to register sapService for instance %s, status %d", instance.c_str(),
                  status);
        }
>>>>>>> 37d3d398
    }
}<|MERGE_RESOLUTION|>--- conflicted
+++ resolved
@@ -969,16 +969,11 @@
         static auto aidlHal = ndk::SharedRefBase::make<compat::Sap>(sapService[i]);
         const auto instance = compat::Sap::descriptor + "/"s + std::string(serviceNames[i]);
         const auto status = AServiceManager_addService(aidlHal->asBinder().get(), instance.c_str());
-<<<<<<< HEAD
-        RLOGD("registerService addService: instance %s, status %d", instance.c_str(), status);
-        CHECK_EQ(status, STATUS_OK);
-=======
         if (status == STATUS_OK) {
             RLOGD("registerService addService: instance %s, status %d", instance.c_str(), status);
         } else {
             RLOGE("failed to register sapService for instance %s, status %d", instance.c_str(),
                   status);
         }
->>>>>>> 37d3d398
     }
 }