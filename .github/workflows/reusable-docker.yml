--- conflicted
+++ resolved
@@ -78,19 +78,11 @@
         run: |
           PLATFORM='${{ INPUTS.PLATFORM }}'
           ARTIFACT_NAME=${GITHUB_REPOSITORY#$GITHUB_REPOSITORY_OWNER/}-rhel9-${PLATFORM#linux/}-unsigned
-<<<<<<< HEAD
-          echo "CACHE_PATH=${{ RUNNER.TEMP }}/.cache" >> $GITHUB_OUTPUT
-          echo "ARTIFACT_PATH=${{ RUNNER.TEMP }}/.rpms" >> $GITHUB_OUTPUT
-          echo "ARTIFACT_NAME=${ARTIFACT_NAME}" >> $GITHUB_OUTPUT
-          echo "::group::Setup Info"
-          echo "::notice file=reusable-docker.yml,line={83},title=Artifact Name: ${ARTIFACT_NAME}"
-=======
           echo "ARTIFACT_NAME=${ARTIFACT_NAME}" >> $GITHUB_OUTPUT
           echo "ARTIFACT_PATH=${{ RUNNER.TEMP }}/.rpms" >> $GITHUB_OUTPUT
           echo "CACHE_PATH=${{ RUNNER.TEMP }}/.cache" >> $GITHUB_OUTPUT
           echo "::group::Setup Info"
           echo "::notice file=reusable-docker.yml,line={85},title=Artifact Name: ${ARTIFACT_NAME}"
->>>>>>> 86f82ddf
           echo "::endgroup::"
 
       # https://github.com/docker/login-action
@@ -115,23 +107,14 @@
       # https://docs.docker.com/reference/cli/docker/container/run/
       # https://docs.docker.com/reference/cli/docker/container/cp/
       # --entrypoint ${{ INPUTS.ENTRY-POINT }} cannot be changed with GitHub docker.
-<<<<<<< HEAD
-      - name: Run image ${{ INPUTS.REGISTRY }}/${{ INPUTS.USERNAME }}/${{ INPUTS.IMAGE }} with source https://github.com/${{ INPUTS.USERNAME }}/${{ INPUTS.REPOSITORY }}.git#${{ INPUTS.BRANCH }}
-=======
       - name: 'Run image ${{ INPUTS.REGISTRY }}/${{ INPUTS.USERNAME }}/${{ INPUTS.IMAGE }} with source branch: https://github.com/${{ INPUTS.USERNAME }}/${{ INPUTS.REPOSITORY }}.git#${{ INPUTS.BRANCH }}'
->>>>>>> 86f82ddf
         id: build-rpm-packages
         shell: bash
         env:
           VOLUMES: '--volume ${{ STEPS.SETUP.OUTPUTS.CACHE_PATH }}:/home/runner/.cache --volume ${{ STEPS.SETUP.OUTPUTS.ARTIFACT_PATH }}:/home/runner/.rpms'
         run: |
-<<<<<<< HEAD
-          mkdir -p ${{ STEPS.SETUP.OUTPUTS.ARTIFACT_PATH }}
-          mkdir -p ${{ STEPS.SETUP.OUTPUTS.CACHE_PATH }}
-=======
           mkdir -p ${{ STEPS.SETUP.OUTPUTS.CACHE_PATH }}
           mkdir -p ${{ STEPS.SETUP.OUTPUTS.ARTIFACT_PATH }}
->>>>>>> 86f82ddf
           docker run $DOCKER_OPTIONS $VOLUMES $ENV_VARS $DOCKER_IMAGE
 
       # https://github.com/actions/upload-artifact
@@ -151,11 +134,7 @@
         run: |
           if [ "$(ls -1 ${{ STEPS.SETUP.OUTPUTS.ARTIFACT_PATH }}/*.rpm 2>/dev/null | wc -l)" -lt 4 ]; then
             echo "::warning file=reusable-docker.yml,line=134,title=RPM Build::Less than the expected 4 RPM packages were built."
-<<<<<<< HEAD
-            # for FILE in ${{ STEPS.SETUP.OUTPUTS.ARTIFACT_PATH }}/*.rpm; do echo "::notice file=reusable-docker.yml,line=136,title=${FILE}"; done
-=======
             for package in ${{ STEPS.SETUP.OUTPUTS.ARTIFACT_PATH }}/*.rpm; do echo "::notice file=reusable-docker.yml,line=136,title=${package}"; done
->>>>>>> 86f82ddf
           fi
           echo "Ubuntu mount-point: ${{ STEPS.SETUP.OUTPUTS.ARTIFACT_PATH }}"
           ls -la ${{ STEPS.SETUP.OUTPUTS.ARTIFACT_PATH }}
@@ -166,10 +145,5 @@
         id: bazel-cache-save
         uses: 'actions/cache/save@v4'
         with:
-<<<<<<< HEAD
-          key: ${{ steps.bazel-cache-restore.outputs.cache-primary-key }}
           path: ${{ STEPS.SETUP.OUTPUTS.CACHE_PATH }}
-=======
-          path: ${{ STEPS.SETUP.OUTPUTS.CACHE_PATH }}
-          key: ${{ STEPS.BAZEL-CACHE-RESTORE.OUTPUTS.CACHE-PRIMARY-KEY }}
->>>>>>> 86f82ddf
+          key: ${{ STEPS.BAZEL-CACHE-RESTORE.OUTPUTS.CACHE-PRIMARY-KEY }}