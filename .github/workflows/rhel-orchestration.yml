--- conflicted
+++ resolved
@@ -82,11 +82,6 @@
         shell: bash
         id: setup
         run: |
-<<<<<<< HEAD
-          echo "RUNNER_GID=$(id -g)" >> $GITHUB_OUTPUT
-          echo "RUNNER_UID=$(id -u)" >> $GITHUB_OUTPUT
-=======
->>>>>>> 86f82ddf
           PLATFORM='${{ INPUTS.PLATFORM }}'
           ARTIFACT_NAME=${GITHUB_REPOSITORY#$GITHUB_REPOSITORY_OWNER/}-rhel9-${PLATFORM#linux/}-unsigned
           echo "ARTIFACT_PATH=${{ GITHUB.WORKSPACE }}/.rpms" >> $GITHUB_OUTPUT
@@ -125,11 +120,6 @@
             GITHUB_USER=${{ GITHUB.REPOSITORY_OWNER }}
             GITHUB_REPO=${{ STEPS.SETUP.OUTPUTS.REPOSITORY_NAME }}
             GITHUB_BRANCH=${{ GITHUB.HEAD_REF || GITHUB.REF_NAME }}
-<<<<<<< HEAD
-            # Setting the artifact path is required for local & remote compatibility.
-            # ARTIFACT_PATH=${{ STEPS.SETUP.OUTPUTS.ARTIFACT_PATH }}
-=======
->>>>>>> 86f82ddf
 
       # Note: The digest comes from `buildx`, not the metadata.
       # https://github.com/actions/attest-build-provenance
