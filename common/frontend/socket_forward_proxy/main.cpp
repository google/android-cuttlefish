--- conflicted
+++ resolved
@@ -177,11 +177,6 @@
 using SocketConnectionInfoCollection =
     std::array<SocketConnectionInfo, kNumHostThreads>;
 
-<<<<<<< HEAD
-void LaunchConnectionMaintainer(int port) {
-  std::thread(cvd::EstablishAndMaintainConnection, port).detach();
-}
-
 void MarkAsFree(SocketConnectionInfo* conn) {
   std::lock_guard<std::mutex> guard{conn->lock};
   conn->socket = cvd::SharedFD{};
@@ -189,15 +184,6 @@
   conn->state = QueueState::kFree;
 }
 
-=======
-void MarkAsFree(SocketConnectionInfo* conn) {
-  std::lock_guard<std::mutex> guard{conn->lock};
-  conn->socket = cvd::SharedFD{};
-  conn->guest_port = 0;
-  conn->state = QueueState::kFree;
-}
-
->>>>>>> 7b5eb506
 std::pair<int, cvd::SharedFD> WaitForConnection(SocketConnectionInfo* conn) {
   std::unique_lock<std::mutex> guard{conn->lock};
   while (conn->state != QueueState::kUsed) {
@@ -205,7 +191,6 @@
   }
   return {conn->guest_port, conn->socket};
 }
-<<<<<<< HEAD
 
 [[noreturn]] void host_thread(SocketForwardRegionView::ShmConnectionView view,
                               SocketConnectionInfo* conn) {
@@ -225,27 +210,6 @@
   }
 }
 
-=======
-
-[[noreturn]] void host_thread(SocketForwardRegionView::ShmConnectionView view,
-                              SocketConnectionInfo* conn) {
-  while (true) {
-    int guest_port{};
-    cvd::SharedFD socket{};
-    // TODO structured binding in C++17
-    std::tie(guest_port, socket) = WaitForConnection(conn);
-
-    LOG(INFO) << "Establishing connection to guest port " << guest_port
-              << " with connection_id: " << view.connection_id();
-    HandleConnection(view.EstablishConnection(guest_port), std::move(socket));
-    LOG(INFO) << "Connection to guest port " << guest_port
-              << " closed. Marking queue " << view.connection_id()
-              << " as free.";
-    MarkAsFree(conn);
-  }
-}
-
->>>>>>> 7b5eb506
 bool TryAllocateConnection(SocketConnectionInfo* conn, int guest_port,
                            cvd::SharedFD socket) {
   bool success = false;
@@ -295,12 +259,6 @@
             << guest_port;
   auto server = cvd::SharedFD::SocketLocalServer(host_port, SOCK_STREAM);
   CHECK(server->IsOpen()) << "Could not start server on port " << host_port;
-<<<<<<< HEAD
-  // Note: If generically forwarding ports, the adb connection maintainer should
-  // be disabled
-  LaunchConnectionMaintainer(host_port);
-=======
->>>>>>> 7b5eb506
   while (true) {
     auto client_socket = cvd::SharedFD::Accept(*server);
     CHECK(client_socket->IsOpen()) << "error creating client socket";
