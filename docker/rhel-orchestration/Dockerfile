--- conflicted
+++ resolved
@@ -1,8 +1,4 @@
-<<<<<<< HEAD
-# RHEL Orchestration Dockerfile based on `rockylinux/rockylinux:9.5`
-=======
 # RHEL Orchestration Dockerfile
->>>>>>> 86f82ddf
 ARG LINUX_IMAGE=rockylinux/rockylinux:9.5
 FROM $LINUX_IMAGE AS base_image
 LABEL description="RHEL Orchestration"
@@ -13,48 +9,19 @@
 SHELL [ "/bin/bash", "-c" ]
 WORKDIR "/root"
 USER "root"
-<<<<<<< HEAD
-
-# Arguments
-ARG RUNNER_GID="118"
-ARG RUNNER_UID="1001"
-ENV GID="${RUNNER_GID}"
-ENV UID="${RUNNER_UID}"
-
-# Adding the user provides the home directory.
-RUN groupadd -f -g ${GID} docker
-RUN useradd -g ${GID} -u ${UID} -s /bin/bash runner
-
-# Don't ask for the `sudo` password.
-RUN [ "echo", "%docker", "ALL=(ALL)", "NOPASSWD:", "ALL", ">", "/etc/sudoers.d/docker.conf" ]
-
-# The EPEL repository installs `dnf-core-plugin` (`config-manager` and `builddeps`) and provides `ncurses-compat-libs`.
-# Configuring further package repositories: / https://wiki.rockylinux.org/rocky/repo/#extra-repositories
-RUN [ "dnf", "-y", "install", "sudo", "nano", "wget", "https://dl.fedoraproject.org/pub/epel/epel-release-latest-9.noarch.rpm"]
-=======
 
 # The EPEL repository installs `dnf-core-plugin` (`config-manager` and `builddeps`) and provides `ncurses-compat-libs`.
 # Configuring further package repositories: / https://wiki.rockylinux.org/rocky/repo/#extra-repositories
 RUN [ "dnf", "-y", "install", "https://dl.fedoraproject.org/pub/epel/epel-release-latest-9.noarch.rpm"]
->>>>>>> 86f82ddf
 RUN [ "rm", "/etc/yum.repos.d/epel-cisco-openh264.repo" ]
 RUN [ "dnf", "config-manager", "--set-enabled", "crb" ]
 RUN [ "dnf", "-y", "upgrade" ]
 RUN [ "dnf", "clean", "all" ]
 
-# Import Google RPM repository public key.
-# https://www.google.com/linuxrepositories/
-# RUN [ "wget", "https://dl.google.com/linux/linux_signing_key.pub" ]
-# RUN [ "rpm", "--import", "linux_signing_key.pub" ]
-
 
 # Host Orchestration
 FROM base_image AS orchestration
 ARG ARTIFACT_PATH=./.rpms
-<<<<<<< HEAD
-
-=======
->>>>>>> 86f82ddf
 
 # Expose Operator Port (HTTP:1080, HTTPS:1443)
 EXPOSE 1080 1443
@@ -69,15 +36,9 @@
 EXPOSE 6520-6620
 
 # Restore build artifacts.
-<<<<<<< HEAD
-RUN [ "mkdir", "/home/runner/.rpms" ]
-COPY [ "${ARTIFACT_PATH}/cuttlefish-orchestration-*", "/home/runner/.rpms" ]
-COPY [ "${ARTIFACT_PATH}/cuttlefish-base-*", "/home/runner/.rpms" ]
-=======
 RUN [ "mkdir", "/root/.rpms" ]
 COPY [ "${ARTIFACT_PATH}/cuttlefish-orchestration-*", "/root/.rpms" ]
 COPY [ "${ARTIFACT_PATH}/cuttlefish-base-*", "/root/.rpms" ]
->>>>>>> 86f82ddf
 
 # Container scripts.
 COPY [ "./docker/rpm-builder/scripts/install_rpm.sh", "/root/install_rpm.sh" ]
@@ -88,12 +49,6 @@
 RUN [ "dnf", "clean", "all" ]
 
 # Required to keep the container running.
-<<<<<<< HEAD
-COPY [ "./docker/rhel-orchestration/services.sh", "/home/runner/services.sh" ]
-RUN [ "chmod", "+x", "/home/runner/services.sh" ]
-ENTRYPOINT [ "/home/runner/services.sh" ]
-=======
 COPY [ "./docker/rhel-orchestration/services.sh", "/root/services.sh" ]
 RUN [ "chmod", "+x", "/root/services.sh" ]
-ENTRYPOINT [ "/root/services.sh" ]
->>>>>>> 86f82ddf
+ENTRYPOINT [ "/root/services.sh" ]