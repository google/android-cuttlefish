--- conflicted
+++ resolved
@@ -1,8 +1,4 @@
-<<<<<<< HEAD
-# RHEL Integration Dockerfile based on `rockylinux/rockylinux:9.5`
-=======
 # RHEL Integration Dockerfile
->>>>>>> 86f82ddf
 ARG LINUX_IMAGE=rockylinux/rockylinux:9.5
 FROM $LINUX_IMAGE AS base_image
 LABEL description="RHEL Integration"
@@ -13,50 +9,19 @@
 SHELL [ "/bin/bash", "-c" ]
 WORKDIR "/root"
 USER "root"
-<<<<<<< HEAD
-
-# Arguments
-ARG RUNNER_GID="118"
-ARG RUNNER_UID="1001"
-ENV GID="${RUNNER_GID}"
-ENV UID="${RUNNER_UID}"
-
-# Adding the user provides the home directory.
-RUN groupadd -f -g ${GID} docker
-RUN useradd -g ${GID} -u ${UID} -s /bin/bash runner
-
-# Don't ask for the `sudo` password.
-RUN [ "echo", "%docker", "ALL=(ALL)", "NOPASSWD:", "ALL", ">", "/etc/sudoers.d/docker.conf" ]
-
-# The EPEL repository installs `dnf-core-plugin` (`config-manager` and `builddeps`) and provides `ncurses-compat-libs`.
-# Configuring further package repositories: / https://wiki.rockylinux.org/rocky/repo/#extra-repositories
-RUN [ "dnf", "-y", "install", "sudo", "nano", "wget", "https://dl.fedoraproject.org/pub/epel/epel-release-latest-9.noarch.rpm"]
-=======
 
 # The EPEL repository installs `dnf-core-plugin` (`config-manager` and `builddeps`) and provides `ncurses-compat-libs`.
 # Configuring further package repositories: / https://wiki.rockylinux.org/rocky/repo/#extra-repositories
 RUN [ "dnf", "-y", "install", "https://dl.fedoraproject.org/pub/epel/epel-release-latest-9.noarch.rpm"]
->>>>>>> 86f82ddf
 RUN [ "rm", "/etc/yum.repos.d/epel-cisco-openh264.repo" ]
 RUN [ "dnf", "config-manager", "--set-enabled", "crb" ]
 RUN [ "dnf", "-y", "upgrade" ]
 RUN [ "dnf", "clean", "all" ]
 
-# Import Google RPM repository public key.
-# https://www.google.com/linuxrepositories/
-# RUN [ "wget", "https://dl.google.com/linux/linux_signing_key.pub" ]
-# RUN [ "rpm", "--import", "linux_signing_key.pub" ]
-
 
 # Integration
 FROM base_image AS integration
 ARG ARTIFACT_PATH=./.rpms
-<<<<<<< HEAD
-
-# Provide an interactive shell.
-ENTRYPOINT [ "/bin/bash" ]
-=======
->>>>>>> 86f82ddf
 
 # Expose Operator Port (HTTP:1080, HTTPS:1443)
 EXPOSE 1080 1443
@@ -72,10 +37,6 @@
 
 # Restore build artifacts.
 RUN [ "mkdir", "/root/.rpms" ]
-<<<<<<< HEAD
-RUN [ "touch", "/root/.dockerenv", "/home/runner/.dockerenv" ]
-=======
->>>>>>> 86f82ddf
 COPY [ "${ARTIFACT_PATH}/cuttlefish-integration-*", "/root/.rpms" ]
 COPY [ "${ARTIFACT_PATH}/cuttlefish-user-*", "/root/.rpms/" ]
 COPY [ "${ARTIFACT_PATH}/cuttlefish-base-*", "/root/.rpms/" ]
@@ -88,11 +49,5 @@
 RUN [ "/bin/bash", "-c", "/root/install_rpm.sh" ]
 RUN [ "dnf", "clean", "all" ]
 
-<<<<<<< HEAD
-# Run commands as user `runner`.
-WORKDIR "/home/runner"
-USER "runner"
-=======
 # Provide an interactive shell.
-ENTRYPOINT [ "/bin/bash" ]
->>>>>>> 86f82ddf
+ENTRYPOINT [ "/bin/bash" ]