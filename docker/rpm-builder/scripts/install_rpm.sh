--- conflicted
+++ resolved
@@ -5,15 +5,6 @@
 [ ! -d "/root/.rpms" ] && echo "/root/.rpms not found, exiting now." && exit 1
 cd "/root/.rpms" || exit 1
 
-<<<<<<< HEAD
-PACKAGES="nano"
-for FILE in ${HOME}/.rpms; do
-    PACKAGES="${PACKAGES} $FILE"
-done
-echo "Packages to install: ${PACKAGES}"
-dnf -y install "${PACKAGES}"
-=======
 for package in ./cuttlefish-*.rpm; do
   dnf -y install --skip-broken "${package}"
-done
->>>>>>> 86f82ddf
+done