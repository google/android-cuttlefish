--- conflicted
+++ resolved
@@ -5,11 +5,7 @@
 cd "${HOME}/.rpms" || echo "${HOME}/.rpms not found, exiting now." && exit 1
 
 PACKAGES="nano"
-<<<<<<< HEAD
-for FILE in ${HOME}/.rpms/*.rpm; do
-=======
 for FILE in ${HOME}/.rpms; do
->>>>>>> 1e592201
     PACKAGES="${PACKAGES} $FILE"
 done
 echo "Packages to install: ${PACKAGES}"
