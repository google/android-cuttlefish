<<<<<<< HEAD
# RPM Builder Dockerfile based on `rockylinux/rockylinux:9.5`
=======
# RPM Builder Dockerfile
>>>>>>> 86f82ddf
ARG LINUX_IMAGE=rockylinux/rockylinux:9.5
FROM $LINUX_IMAGE AS base_image
LABEL description="RPM Builder"
LABEL version="1.0.2"
LABEL repository="https://github.com/google/android-cuttlefish"
LABEL maintainer="Martin Zeitler"
SHELL [ "/bin/bash", "-c" ]

# Arguments
# This is being used by `scripts/clone.sh`, to switch the branch.
ARG GITHUB_USER="google"
ARG GUTHUB_REPO="android-cuttlefish"
ARG GITHUB_BRANCH="main"

ARG RUNNER_GID="118"
ARG RUNNER_UID="1001"
ENV GID="${RUNNER_GID}"
ENV UID="${RUNNER_UID}"

<<<<<<< HEAD
# Adding the user provides the home directory.
RUN groupadd -f -g ${GID} docker
RUN useradd -g ${GID} -u ${UID} -s /bin/bash runner

# Don't ask for the `sudo` password.
RUN [ "echo", "%docker", "ALL=(ALL)", "NOPASSWD:", "ALL", ">", "/etc/sudoers.d/docker.conf" ]

# The EPEL repository installs `dnf-core-plugin` (`config-manager` and `builddeps`) and provides `ncurses-compat-libs`.
# Configuring further package repositories: / https://wiki.rockylinux.org/rocky/repo/#extra-repositories
RUN [ "dnf", "-y", "install", "sudo", "nano", "wget", "https://dl.fedoraproject.org/pub/epel/epel-release-latest-9.noarch.rpm"]
=======
# The EPEL repository installs `dnf-core-plugin` (`config-manager` and `builddeps`) and provides `ncurses-compat-libs`.
# Configuring further package repositories: / https://wiki.rockylinux.org/rocky/repo/#extra-repositories
RUN [ "dnf", "-y", "install", "sudo", "https://dl.fedoraproject.org/pub/epel/epel-release-latest-9.noarch.rpm"]
>>>>>>> 86f82ddf
RUN [ "rm", "/etc/yum.repos.d/epel-cisco-openh264.repo" ]
RUN [ "dnf", "config-manager", "--set-enabled", "crb" ]
RUN [ "dnf", "-y", "upgrade" ]
RUN [ "dnf", "clean", "all" ]

<<<<<<< HEAD
# Import Google RPM repository public key.
# https://www.google.com/linuxrepositories/
# RUN [ "wget", "https://dl.google.com/linux/linux_signing_key.pub" ]
# RUN [ "rpm", "--import", "linux_signing_key.pub" ]
=======
# Adding group `docker`.
RUN groupadd -f -g ${GID} docker

# Adding group `docker` as sudoers drop-in config file ...
# `sudo` must be installed and the filename must not contain a dot.
RUN echo '%docker ALL=(ALL) NOPASSWD: ALL' > /etc/sudoers.d/docker

# Adding user `runner` provides the home directory.
RUN useradd -g ${GID} -u ${UID} -s /bin/bash runner
>>>>>>> 86f82ddf

# https://docs.docker.com/reference/dockerfile/#notes-about-specifying-volumes
# The host directory is declared at container run-time, with `--volume`, eg.
# --volume /home/username/android-cuttlefish/.cache:/home/runner/.cache \
# --volume /home/username/android-cuttlefish/.rpms/:/home/runner/.rpms
RUN [ "mkdir", "-p", "/home/runner/.cache", "/home/runner/.rpms" ]
VOLUME [ "/home/runner/.cache", "/home/runner/.rpms" ]

# RPM Builder
FROM base_image AS builder
ENV REPO_USER="${GITHUB_USER}"
ENV REPO_NAME="${GUTHUB_REPO}"
ENV REPO_BRANCH="${GITHUB_BRANCH}"

# To be supplied at runtime.
ENV RPM_SIGN_SIGNATURE=""
ENV RPM_SIGN_PASSPHRASE=""

# Run the build script.
ENTRYPOINT [ "/bin/bash", "-c", "/home/runner/build.sh", "${REPO_USER}", "${REPO_NAME}", "${REPO_BRANCH}" ]

# Build dependencies.
<<<<<<< HEAD
RUN [ "dnf", "-y", "install", "git", "cmake", "gcc-c++", "rpm-build", "golang-bin", "expect", "vim-common", "ncurses-compat-libs", "curl-devel", "wayland-devel", "libaom-devel", "opus-devel", "libzip-devel", "libzstd-devel", "protobuf-devel", "protobuf-compiler" ]
=======
RUN [ "dnf", "-y", "install", "nano", "wget", "git", "cmake", "gcc-c++", "rpm-build", "golang-bin", "expect", "vim-common", "ncurses-compat-libs", "curl-devel", "wayland-devel", "libaom-devel", "opus-devel", "libzip-devel", "protobuf-devel", "protobuf-compiler" ]
>>>>>>> 86f82ddf
RUN [ "dnf", "-y", "upgrade" ]
RUN [ "dnf", "clean", "all" ]

# Install `bazelisk` for all users.
RUN if [ "$(uname -i)" =  "x86_64" ]; then wget --no-verbose --output-document /usr/local/bin/bazel https://github.com/bazelbuild/bazelisk/releases/download/v1.25.0/bazelisk-linux-amd64; fi
RUN if [ "$(uname -i)" = "aarch64" ]; then wget --no-verbose --output-document /usr/local/bin/bazel https://github.com/bazelbuild/bazelisk/releases/download/v1.25.0/bazelisk-linux-arm64; fi
RUN [ "chmod", "+x", "/usr/local/bin/bazel" ]

# Container scripts.
RUN [ "touch", "/root/.dockerenv", "/home/runner/.dockerenv" ]
RUN [ "cp", "/root/.bash_profile", "/home/runner/.bash_profile" ]
COPY [ "./docker/rpm-builder/scripts/build.sh", "/home/runner/build.sh" ]
COPY [ "./docker/rpm-builder/scripts/clone.sh", "/home/runner/clone.sh" ]
COPY [ "./docker/rpm-builder/scripts/sign_rpm.sh", "/home/runner/sign_rpm.sh" ]
COPY [ "./docker/rpm-builder/scripts/sign_rpm.exp", "/usr/local/bin/sign_rpm.exp" ]
COPY [ "./docker/rpm-builder/scripts/install_rpm.sh", "/home/runner/install_rpm.sh" ]
COPY [ "./docker/rpm-builder/scripts/patch_zlib.sh", "/home/runner/patch_zlib.sh" ]
COPY [ "./docker/rpm-builder/build_rpm_spec.sh", "/home/runner/build_rpm_spec.sh" ]


RUN [ "echo", "export", "GOPATH=/home/runner/go", ">>", "/home/runner/.bash_profile" ]
RUN [ "echo", "export", "PATH=$PATH:/home/runner/go/bin", ">>", "/home/runner/.bash_profile" ]
RUN [ "echo", "export", "BUILDX_GIT_LABELS=1", ">>", "/home/runner/.bash_profile" ]

RUN [ "chmod", "+x", "/home/runner/install_rpm.sh", "/home/runner/patch_zlib.sh", "/home/runner/build_rpm_spec.sh" ]
RUN [ "chmod", "+x", "/home/runner/sign_rpm.sh", "/usr/local/bin/sign_rpm.exp" ]
RUN [ "chmod", "+x", "/home/runner/build.sh", "/home/runner/clone.sh" ]
RUN [ "chown", "-R", "runner:docker", "/home/runner" ]

# Run commands as by default as user `runner`,
# else the files in the bind-mounts will be owned by user `root`.
USER "runner"
WORKDIR "/home/runner"
RUN source ~/.bash_profile


# RPM Testing
FROM builder AS testing
ENTRYPOINT [ "/bin/bash" ]<|MERGE_RESOLUTION|>--- conflicted
+++ resolved
@@ -1,8 +1,4 @@
-<<<<<<< HEAD
-# RPM Builder Dockerfile based on `rockylinux/rockylinux:9.5`
-=======
 # RPM Builder Dockerfile
->>>>>>> 86f82ddf
 ARG LINUX_IMAGE=rockylinux/rockylinux:9.5
 FROM $LINUX_IMAGE AS base_image
 LABEL description="RPM Builder"
@@ -22,33 +18,14 @@
 ENV GID="${RUNNER_GID}"
 ENV UID="${RUNNER_UID}"
 
-<<<<<<< HEAD
-# Adding the user provides the home directory.
-RUN groupadd -f -g ${GID} docker
-RUN useradd -g ${GID} -u ${UID} -s /bin/bash runner
-
-# Don't ask for the `sudo` password.
-RUN [ "echo", "%docker", "ALL=(ALL)", "NOPASSWD:", "ALL", ">", "/etc/sudoers.d/docker.conf" ]
-
 # The EPEL repository installs `dnf-core-plugin` (`config-manager` and `builddeps`) and provides `ncurses-compat-libs`.
 # Configuring further package repositories: / https://wiki.rockylinux.org/rocky/repo/#extra-repositories
-RUN [ "dnf", "-y", "install", "sudo", "nano", "wget", "https://dl.fedoraproject.org/pub/epel/epel-release-latest-9.noarch.rpm"]
-=======
-# The EPEL repository installs `dnf-core-plugin` (`config-manager` and `builddeps`) and provides `ncurses-compat-libs`.
-# Configuring further package repositories: / https://wiki.rockylinux.org/rocky/repo/#extra-repositories
-RUN [ "dnf", "-y", "install", "sudo", "https://dl.fedoraproject.org/pub/epel/epel-release-latest-9.noarch.rpm"]
->>>>>>> 86f82ddf
+RUN [ "dnf", "-y", "install", "sudo", "epel-release" ]
 RUN [ "rm", "/etc/yum.repos.d/epel-cisco-openh264.repo" ]
 RUN [ "dnf", "config-manager", "--set-enabled", "crb" ]
 RUN [ "dnf", "-y", "upgrade" ]
 RUN [ "dnf", "clean", "all" ]
 
-<<<<<<< HEAD
-# Import Google RPM repository public key.
-# https://www.google.com/linuxrepositories/
-# RUN [ "wget", "https://dl.google.com/linux/linux_signing_key.pub" ]
-# RUN [ "rpm", "--import", "linux_signing_key.pub" ]
-=======
 # Adding group `docker`.
 RUN groupadd -f -g ${GID} docker
 
@@ -58,7 +35,6 @@
 
 # Adding user `runner` provides the home directory.
 RUN useradd -g ${GID} -u ${UID} -s /bin/bash runner
->>>>>>> 86f82ddf
 
 # https://docs.docker.com/reference/dockerfile/#notes-about-specifying-volumes
 # The host directory is declared at container run-time, with `--volume`, eg.
@@ -81,11 +57,7 @@
 ENTRYPOINT [ "/bin/bash", "-c", "/home/runner/build.sh", "${REPO_USER}", "${REPO_NAME}", "${REPO_BRANCH}" ]
 
 # Build dependencies.
-<<<<<<< HEAD
-RUN [ "dnf", "-y", "install", "git", "cmake", "gcc-c++", "rpm-build", "golang-bin", "expect", "vim-common", "ncurses-compat-libs", "curl-devel", "wayland-devel", "libaom-devel", "opus-devel", "libzip-devel", "libzstd-devel", "protobuf-devel", "protobuf-compiler" ]
-=======
 RUN [ "dnf", "-y", "install", "nano", "wget", "git", "cmake", "gcc-c++", "rpm-build", "golang-bin", "expect", "vim-common", "ncurses-compat-libs", "curl-devel", "wayland-devel", "libaom-devel", "opus-devel", "libzip-devel", "protobuf-devel", "protobuf-compiler" ]
->>>>>>> 86f82ddf
 RUN [ "dnf", "-y", "upgrade" ]
 RUN [ "dnf", "clean", "all" ]
 
@@ -104,7 +76,6 @@
 COPY [ "./docker/rpm-builder/scripts/install_rpm.sh", "/home/runner/install_rpm.sh" ]
 COPY [ "./docker/rpm-builder/scripts/patch_zlib.sh", "/home/runner/patch_zlib.sh" ]
 COPY [ "./docker/rpm-builder/build_rpm_spec.sh", "/home/runner/build_rpm_spec.sh" ]
-
 
 RUN [ "echo", "export", "GOPATH=/home/runner/go", ">>", "/home/runner/.bash_profile" ]
 RUN [ "echo", "export", "PATH=$PATH:/home/runner/go/bin", ">>", "/home/runner/.bash_profile" ]
