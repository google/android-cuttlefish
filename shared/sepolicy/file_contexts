##########################
# Devices
#
/dev/e2e_managed                   u:object_r:region_e2e_test_device:s0
/dev/e2e_manager                   u:object_r:region_e2e_test_device:s0
/dev/e2e_primary                   u:object_r:region_e2e_test_device:s0
/dev/e2e_secondary                 u:object_r:region_e2e_test_device:s0
/dev/screen                        u:object_r:region_screen_device:s0
/dev/vport[0-9]p[0-9]*             u:object_r:virtual_serial_device:s0
/dev/block/zram0                   u:object_r:swap_block_device:s0

#############################
# Root files
/initial\.metadata                 u:object_r:initial_metadata_file:s0
/ts_snap\.txt                      u:object_r:tombstone_snapshot_file:s0

#############################
# var files
/var/run/system(/.*)?              u:object_r:var_run_system_file:s0

#############################
# Vendor files
#
<<<<<<< HEAD
/vendor/bin/gce_fs_monitor                                                 u:object_r:gce_fs_monitor_exec:s0
/vendor/bin/usbforward                                                     u:object_r:usbforward_exec:s0
/vendor/bin/socket_forward_proxy                                           u:object_r:socket_forward_proxy_exec:s0
/vendor/bin/vsoc_input_service                                             u:object_r:vsoc_input_service_exec:s0
/vendor/bin/vsoc_guest_region_e2e_test                                     u:object_r:vsoc_guest_region_e2e_test_exec:s0
/vendor/bin/vport_trigger                                                  u:object_r:vport_trigger_exec:s0
/vendor/bin/rename_netiface                                                u:object_r:rename_netiface_exec:s0
/vendor/bin/hw/android\.hardware\.bluetooth@1\.0-service\.sim              u:object_r:hal_bluetooth_sim_exec:s0
/vendor/bin/hw/android\.hardware\.dumpstate@1\.0-service\.cuttlefish       u:object_r:hal_dumpstate_impl_exec:s0
/vendor/bin/hw/android\.hardware\.health@2\.0-service\.cuttlefish          u:object_r:hal_health_default_exec:s0
/vendor/bin/hw/android\.hardware\.health\.storage@1\.0-service\.cuttlefish u:object_r:hal_health_storage_default_exec:s0
/vendor/bin/ip_link_add                                                    u:object_r:ip_link_add_exec:s0
/vendor/bin/hw/android\.hardware\.thermal@2\.0-service\.mock               u:object_r:hal_thermal_default_exec:s0
=======
/vendor/bin/gce_fs_monitor  u:object_r:gce_fs_monitor_exec:s0
/vendor/bin/usbforward  u:object_r:usbforward_exec:s0
/vendor/bin/socket_forward_proxy  u:object_r:socket_forward_proxy_exec:s0
/vendor/bin/socket_vsock_proxy  u:object_r:socket_vsock_proxy_exec:s0
/vendor/bin/vsoc_input_service  u:object_r:vsoc_input_service_exec:s0
/vendor/bin/vsoc_guest_region_e2e_test  u:object_r:vsoc_guest_region_e2e_test_exec:s0
/vendor/bin/vport_trigger  u:object_r:vport_trigger_exec:s0
/vendor/bin/rename_netiface  u:object_r:rename_netiface_exec:s0
/vendor/bin/hw/android\.hardware\.bluetooth@1\.0-service\.sim             u:object_r:hal_bluetooth_sim_exec:s0
/vendor/bin/hw/android\.hardware\.dumpstate@1\.0-service\.cuttlefish      u:object_r:hal_dumpstate_impl_exec:s0
/vendor/bin/hw/android\.hardware\.health@2\.0-service.cuttlefish          u:object_r:hal_health_default_exec:s0
/vendor/bin/hw/android\.hardware\.health\.storage@1\.0-service.cuttlefish          u:object_r:hal_health_storage_default_exec:s0
/vendor/bin/ip_link_add    u:object_r:ip_link_add_exec:s0
>>>>>>> 38d4c924
<|MERGE_RESOLUTION|>--- conflicted
+++ resolved
@@ -21,10 +21,10 @@
 #############################
 # Vendor files
 #
-<<<<<<< HEAD
 /vendor/bin/gce_fs_monitor                                                 u:object_r:gce_fs_monitor_exec:s0
 /vendor/bin/usbforward                                                     u:object_r:usbforward_exec:s0
 /vendor/bin/socket_forward_proxy                                           u:object_r:socket_forward_proxy_exec:s0
+/vendor/bin/socket_vsock_proxy                                             u:object_r:socket_vsock_proxy_exec:s0
 /vendor/bin/vsoc_input_service                                             u:object_r:vsoc_input_service_exec:s0
 /vendor/bin/vsoc_guest_region_e2e_test                                     u:object_r:vsoc_guest_region_e2e_test_exec:s0
 /vendor/bin/vport_trigger                                                  u:object_r:vport_trigger_exec:s0
@@ -34,19 +34,4 @@
 /vendor/bin/hw/android\.hardware\.health@2\.0-service\.cuttlefish          u:object_r:hal_health_default_exec:s0
 /vendor/bin/hw/android\.hardware\.health\.storage@1\.0-service\.cuttlefish u:object_r:hal_health_storage_default_exec:s0
 /vendor/bin/ip_link_add                                                    u:object_r:ip_link_add_exec:s0
-/vendor/bin/hw/android\.hardware\.thermal@2\.0-service\.mock               u:object_r:hal_thermal_default_exec:s0
-=======
-/vendor/bin/gce_fs_monitor  u:object_r:gce_fs_monitor_exec:s0
-/vendor/bin/usbforward  u:object_r:usbforward_exec:s0
-/vendor/bin/socket_forward_proxy  u:object_r:socket_forward_proxy_exec:s0
-/vendor/bin/socket_vsock_proxy  u:object_r:socket_vsock_proxy_exec:s0
-/vendor/bin/vsoc_input_service  u:object_r:vsoc_input_service_exec:s0
-/vendor/bin/vsoc_guest_region_e2e_test  u:object_r:vsoc_guest_region_e2e_test_exec:s0
-/vendor/bin/vport_trigger  u:object_r:vport_trigger_exec:s0
-/vendor/bin/rename_netiface  u:object_r:rename_netiface_exec:s0
-/vendor/bin/hw/android\.hardware\.bluetooth@1\.0-service\.sim             u:object_r:hal_bluetooth_sim_exec:s0
-/vendor/bin/hw/android\.hardware\.dumpstate@1\.0-service\.cuttlefish      u:object_r:hal_dumpstate_impl_exec:s0
-/vendor/bin/hw/android\.hardware\.health@2\.0-service.cuttlefish          u:object_r:hal_health_default_exec:s0
-/vendor/bin/hw/android\.hardware\.health\.storage@1\.0-service.cuttlefish          u:object_r:hal_health_storage_default_exec:s0
-/vendor/bin/ip_link_add    u:object_r:ip_link_add_exec:s0
->>>>>>> 38d4c924
+/vendor/bin/hw/android\.hardware\.thermal@2\.0-service\.mock               u:object_r:hal_thermal_default_exec:s0