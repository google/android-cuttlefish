on early-init
#    loglevel 8
    symlink /sdcard /storage/sdcard0
    mkdir /var/run 0755 root root
    mkdir /var/run/media 0755 media root
    mkdir /var/run/system 0755 system root
    mkdir /dev/gce 0750
    chown system system /dev/gce

    mount debugfs debugfs /sys/kernel/debug
    chmod 0755 /sys/kernel/debug
    setprop ro.sf.lcd_density ${ro.boot.lcd_density}
    setprop ro.hardware.egl ${ro.boot.hardware.egl}
<<<<<<< HEAD
=======
    setprop ro.hardware.gralloc ${ro.boot.hardware.gralloc}
    setprop ro.hardware.hwcomposer ${ro.boot.hardware.hwcomposer}
>>>>>>> c4cc8850


on init
    # ZRAM setup
    write /sys/block/zram0/comp_algorithm lz4


on fs
    mount_all /vendor/etc/fstab.${ro.hardware}
    restorecon_recursive /vendor

    start setup_wifi
    # works around framework netiface enumeration issue
    start rename_eth1


    # TODO(ender): Find better way to talk to serial port.
    chmod 622 /dev/kmsg

    # for GCE camera HAL
    mkdir /var/media 0770 audio media

    chmod 0664 /sys/kernel/debug/ieee80211/phy1/hwsim/group
    chmod 0664 /sys/kernel/debug/ieee80211/phy1/hwsim/ps
    chmod 0664 /sys/kernel/debug/ieee80211/phy0/rc/fixed_rate_idx
    chmod 0664 /sys/kernel/debug/ieee80211/phy0/hwsim/group
    chmod 0664 /sys/kernel/debug/ieee80211/phy0/hwsim/ps
    chmod 0664 /sys/kernel/debug/ieee80211/phy1/rc/fixed_rate_idx


on post-fs
    # set RLIMIT_MEMLOCK to 64MB
    setrlimit 8 67108864 67108864


on post-fs-data
    start vport_trigger


on late-fs
    write /dev/kmsg "GUEST_BUILD_FINGERPRINT: ${ro.build.fingerprint}"


on boot
    chmod 0660 /dev/cpuctl
    mkdir /data/vendor/wifi 0770 wifi wifi
    mkdir /data/vendor/wifi/wpa 0770 wifi wifi
    mkdir /data/vendor/wifi/wpa/sockets 0770 wifi wifi
    start socket_vsock_proxy


service setup_wifi /vendor/bin/setup_wifi
    oneshot


service rename_eth1 /vendor/bin/rename_netiface eth1 rmnet0
    oneshot


on property:sys.boot_completed=1
    trigger sys-boot-completed-set


# We want one opportunity per boot to enable zram, so we
# use a trigger we fire from the above stanza. If
# persist.sys.zram_enabled becomes true after boot,
# we don't want to run swapon_all at that time.
on sys-boot-completed-set && property:persist.sys.zram_enabled=1
    swapon_all /vendor/etc/fstab.${ro.hardware}


service socket_vsock_proxy /vendor/bin/socket_vsock_proxy -tcp_port=5555 -vsock_port=6520


service vport_trigger /vendor/bin/vport_trigger
    oneshot


on property:vendor.ser.cf-logcat=*
    symlink ${vendor.ser.cf-logcat} /dev/cf-logcat
    enable seriallogging


service seriallogging /system/bin/logcat -b all -v threadtime -f /dev/cf-logcat *:V
    class main
    user root
    disabled


on property:ro.boot.vsock_logcat_port=*
   enable vsock_logcat


service vsock_logcat /vendor/bin/vsock_logcat
    class main
    user root
    disabled


service wpa_supplicant /vendor/bin/hw/wpa_supplicant -g@android:wpa_wlan0
    interface android.hardware.wifi.supplicant@1.0::ISupplicant default
    interface android.hardware.wifi.supplicant@1.1::ISupplicant default
    interface android.hardware.wifi.supplicant@1.2::ISupplicant default
    socket wpa_wlan0 dgram 660 wifi wifi
    group system wifi inet
    disabled
    oneshot


service bugreport /system/bin/dumpstate -d -p -B -z -o /sdcard/bugreport
    class main
    disabled
    oneshot
    keycodes 30 48<|MERGE_RESOLUTION|>--- conflicted
+++ resolved
@@ -11,11 +11,8 @@
     chmod 0755 /sys/kernel/debug
     setprop ro.sf.lcd_density ${ro.boot.lcd_density}
     setprop ro.hardware.egl ${ro.boot.hardware.egl}
-<<<<<<< HEAD
-=======
     setprop ro.hardware.gralloc ${ro.boot.hardware.gralloc}
     setprop ro.hardware.hwcomposer ${ro.boot.hardware.hwcomposer}
->>>>>>> c4cc8850
 
 
 on init
