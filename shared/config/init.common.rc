--- conflicted
+++ resolved
@@ -10,12 +10,9 @@
     mount debugfs debugfs /sys/kernel/debug
     chmod 0755 /sys/kernel/debug
     setprop ro.sf.lcd_density ${ro.boot.lcd_density}
-<<<<<<< HEAD
-=======
     setprop ro.hardware.egl ${ro.boot.hardware.egl}
     setprop ro.hardware.gralloc ${ro.boot.hardware.gralloc}
     setprop ro.hardware.hwcomposer ${ro.boot.hardware.hwcomposer}
->>>>>>> 65986d2e
 
 
 on init
