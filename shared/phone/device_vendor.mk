--- conflicted
+++ resolved
@@ -58,11 +58,7 @@
     endif
 endif
 
-<<<<<<< HEAD
 DEVICE_PACKAGE_OVERLAYS += device/google/cuttlefish/shared/phone/overlay
-=======
-
->>>>>>> ed08d17d
 
 # Runtime Resource Overlays
 ifeq ($(LOCAL_PREFER_VENDOR_APEX),true)
