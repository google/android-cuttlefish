#
# Copyright (C) 2017 The Android Open Source Project
#
# Licensed under the Apache License, Version 2.0 (the "License");
# you may not use this file except in compliance with the License.
# You may obtain a copy of the License at
#
#      http://www.apache.org/licenses/LICENSE-2.0
#
# Unless required by applicable law or agreed to in writing, software
# distributed under the License is distributed on an "AS IS" BASIS,
# WITHOUT WARRANTIES OR CONDITIONS OF ANY KIND, either express or implied.
# See the License for the specific language governing permissions and
# limitations under the License.
#

# Include all languages
$(call inherit-product, $(SRC_TARGET_DIR)/product/languages_full.mk)

# Enable updating of APEXes
$(call inherit-product, $(SRC_TARGET_DIR)/product/updatable_apex.mk)

PRODUCT_SOONG_NAMESPACES += device/generic/goldfish-opengl # for vulkan

PRODUCT_SHIPPING_API_LEVEL := 31
PRODUCT_BUILD_BOOT_IMAGE := true
PRODUCT_USE_DYNAMIC_PARTITIONS := true
DISABLE_RILD_OEM_HOOK := true

PRODUCT_SOONG_NAMESPACES += device/generic/goldfish-opengl # for vulkan

TARGET_USERDATAIMAGE_FILE_SYSTEM_TYPE ?= f2fs

TARGET_VULKAN_SUPPORT ?= true

AB_OTA_UPDATER := true
AB_OTA_PARTITIONS += \
    odm \
    product \
    system \
    system_ext \
    vbmeta \
    vbmeta_system \
    vendor

# Enable Virtual A/B
$(call inherit-product, $(SRC_TARGET_DIR)/product/virtual_ab_ota.mk)

# Enable Scoped Storage related
$(call inherit-product, $(SRC_TARGET_DIR)/product/emulated_storage.mk)

# Properties that are not vendor-specific. These will go in the product
# partition, instead of the vendor partition, and do not need vendor
# sepolicy
PRODUCT_PRODUCT_PROPERTIES += \
    persist.adb.tcp.port=5555 \
    ro.com.google.locationfeatures=1 \

# Explanation of specific properties:
#   debug.hwui.swap_with_damage avoids boot failure on M http://b/25152138
#   ro.opengles.version OpenGLES 3.0
PRODUCT_PROPERTY_OVERRIDES += \
    tombstoned.max_tombstone_count=500 \
    vendor.bt.rootcanal_test_console=off \
    debug.hwui.swap_with_damage=0 \
    ro.carrier=unknown \
    ro.com.android.dataroaming=false \
    ro.hardware.virtual_device=1 \
    ro.logd.size=1M \
    ro.opengles.version=196608 \
    wifi.interface=wlan0 \
    persist.sys.zram_enabled=1 \
    ro.rebootescrow.device=/dev/block/pmem0 \
    ro.incremental.enable=1 \

# Below is a list of properties we probably should get rid of.
PRODUCT_PROPERTY_OVERRIDES += \
    wlan.driver.status=ok

ifeq ($(LOCAL_ENABLE_CODEC2),)
# Codec 2.0 is unstable on x86; disable it
PRODUCT_PROPERTY_OVERRIDES += \
    debug.stagefright.ccodec=0
# Codec 1.0 requires the OMX services
DEVICE_MANIFEST_FILE += \
    device/google/cuttlefish/shared/config/android.hardware.media.omx@1.0.xml
endif

# Enforce privapp permissions control.
PRODUCT_PROPERTY_OVERRIDES += ro.control_privapp_permissions=enforce

# aes-256-heh default is not supported in standard kernels.
PRODUCT_PROPERTY_OVERRIDES += ro.crypto.volume.filenames_mode=aes-256-cts

# Copy preopted files from system_b on first boot
PRODUCT_PROPERTY_OVERRIDES += ro.cp_system_other_odex=1

# DRM service opt-in
PRODUCT_PROPERTY_OVERRIDES += drm.service.enabled=true

PRODUCT_SOONG_NAMESPACES += hardware/google/camera
PRODUCT_SOONG_NAMESPACES += hardware/google/camera/devices/EmulatedCamera

#
# Packages for various GCE-specific utilities
#
PRODUCT_PACKAGES += \
    socket_vsock_proxy \
    CuttlefishService \
    wpa_supplicant.vsoc.conf \
    vsoc_input_service \
    vport_trigger \
    rename_netiface \
    ip_link_add \
    setup_wifi \
    tombstone_transmit \
    vsock_logcat \
    tombstone_producer \
    suspend_blocker \
    vtpm_manager \

#
# Packages for AOSP-available stuff we use from the framework
#
PRODUCT_PACKAGES += \
    e2fsck \
    ip \
    sleep \
    tcpdump \
    wpa_supplicant \
    wificond \

#
# Packages for the OpenGL implementation
#

# SwiftShader provides a software-only implementation that is not thread-safe
PRODUCT_PACKAGES += \
    libEGL_swiftshader \
    libGLESv1_CM_swiftshader \
    libGLESv2_swiftshader

# GL implementation for virgl
PRODUCT_PACKAGES += \
    libGLES_mesa \

#
# Packages for the Vulkan implementation
#
ifeq ($(TARGET_VULKAN_SUPPORT),true)
PRODUCT_PACKAGES += \
    vulkan.ranchu \
    libvulkan_enc \
    vulkan.pastel
endif

# GL/Vk implementation for gfxstream
PRODUCT_PACKAGES += \
    hwcomposer.ranchu \
    libandroidemu \
    libOpenglCodecCommon \
    libOpenglSystemCommon \
    libGLESv1_CM_emulation \
    lib_renderControl_enc \
    libEGL_emulation \
    libGLESv2_enc \
    libGLESv2_emulation \
    libGLESv1_enc

#
# Packages for testing
#
PRODUCT_PACKAGES += \
    aidl_lazy_test_server \
    hidl_lazy_test_server

DEVICE_PACKAGE_OVERLAYS := device/google/cuttlefish/shared/overlay
# PRODUCT_AAPT_CONFIG and PRODUCT_AAPT_PREF_CONFIG are intentionally not set to
# pick up every density resources.

#
# Common manifest for all targets
#
DEVICE_MANIFEST_FILE += device/google/cuttlefish/shared/config/manifest.xml

#
# General files
#
PRODUCT_COPY_FILES += \
    device/google/cuttlefish/shared/config/audio_policy.conf:$(TARGET_COPY_OUT_VENDOR)/etc/audio_policy.conf \
    hardware/google/camera/devices/EmulatedCamera/hwl/configs/emu_camera_back.json:$(TARGET_COPY_OUT_VENDOR)/etc/config/emu_camera_back.json \
    hardware/google/camera/devices/EmulatedCamera/hwl/configs/emu_camera_front.json:$(TARGET_COPY_OUT_VENDOR)/etc/config/emu_camera_front.json \
    hardware/google/camera/devices/EmulatedCamera/hwl/configs/emu_camera_depth.json:$(TARGET_COPY_OUT_VENDOR)/etc/config/emu_camera_depth.json \
    device/google/cuttlefish/shared/config/init.vendor.rc:$(TARGET_COPY_OUT_VENDOR)/etc/init/hw/init.cutf_cvm.rc \
    device/google/cuttlefish/shared/config/init.product.rc:$(TARGET_COPY_OUT_PRODUCT)/etc/init/init.rc \
    device/google/cuttlefish/shared/config/ueventd.rc:$(TARGET_COPY_OUT_VENDOR)/ueventd.rc \
    device/google/cuttlefish/shared/config/media_codecs.xml:$(TARGET_COPY_OUT_VENDOR)/etc/media_codecs.xml \
    device/google/cuttlefish/shared/config/media_codecs_google_video.xml:$(TARGET_COPY_OUT_VENDOR)/etc/media_codecs_google_video.xml \
    device/google/cuttlefish/shared/config/media_codecs_performance.xml:$(TARGET_COPY_OUT_VENDOR)/etc/media_codecs_performance.xml \
    device/google/cuttlefish/shared/config/media_profiles.xml:$(TARGET_COPY_OUT_VENDOR)/etc/media_profiles_V1_0.xml \
    device/google/cuttlefish/shared/permissions/cuttlefish_excluded_hardware.xml:$(TARGET_COPY_OUT_VENDOR)/etc/permissions/cuttlefish_excluded_hardware.xml \
    device/google/cuttlefish/shared/permissions/privapp-permissions-cuttlefish.xml:$(TARGET_COPY_OUT_VENDOR)/etc/permissions/privapp-permissions-cuttlefish.xml \
    frameworks/av/media/libeffects/data/audio_effects.xml:$(TARGET_COPY_OUT_VENDOR)/etc/audio_effects.xml \
    frameworks/av/media/libstagefright/data/media_codecs_google_audio.xml:$(TARGET_COPY_OUT_VENDOR)/etc/media_codecs_google_audio.xml \
    frameworks/av/media/libstagefright/data/media_codecs_google_telephony.xml:$(TARGET_COPY_OUT_VENDOR)/etc/media_codecs_google_telephony.xml \
    frameworks/av/services/audiopolicy/config/audio_policy_configuration_generic.xml:$(TARGET_COPY_OUT_VENDOR)/etc/audio_policy_configuration.xml \
    frameworks/av/services/audiopolicy/config/primary_audio_policy_configuration.xml:$(TARGET_COPY_OUT_VENDOR)/etc/primary_audio_policy_configuration.xml \
    frameworks/av/services/audiopolicy/config/r_submix_audio_policy_configuration.xml:$(TARGET_COPY_OUT_VENDOR)/etc/r_submix_audio_policy_configuration.xml \
    frameworks/av/services/audiopolicy/config/audio_policy_volumes.xml:$(TARGET_COPY_OUT_VENDOR)/etc/audio_policy_volumes.xml \
    frameworks/av/services/audiopolicy/config/default_volume_tables.xml:$(TARGET_COPY_OUT_VENDOR)/etc/default_volume_tables.xml \
    frameworks/av/services/audiopolicy/config/surround_sound_configuration_5_0.xml:$(TARGET_COPY_OUT_VENDOR)/etc/surround_sound_configuration_5_0.xml \
    frameworks/native/data/etc/android.hardware.audio.low_latency.xml:$(TARGET_COPY_OUT_VENDOR)/etc/permissions/android.hardware.audio.low_latency.xml \
    frameworks/native/data/etc/android.hardware.bluetooth_le.xml:$(TARGET_COPY_OUT_VENDOR)/etc/permissions/android.hardware.bluetooth_le.xml \
    frameworks/native/data/etc/android.hardware.camera.concurrent.xml:$(TARGET_COPY_OUT_VENDOR)/etc/permissions/android.hardware.camera.concurrent.xml \
    frameworks/native/data/etc/android.hardware.camera.flash-autofocus.xml:$(TARGET_COPY_OUT_VENDOR)/etc/permissions/android.hardware.camera.flash-autofocus.xml \
    frameworks/native/data/etc/android.hardware.camera.front.xml:$(TARGET_COPY_OUT_VENDOR)/etc/permissions/android.hardware.camera.front.xml \
    frameworks/native/data/etc/android.hardware.camera.full.xml:$(TARGET_COPY_OUT_VENDOR)/etc/permissions/android.hardware.camera.full.xml \
    frameworks/native/data/etc/android.hardware.camera.raw.xml:$(TARGET_COPY_OUT_VENDOR)/etc/permissions/android.hardware.camera.raw.xml \
    frameworks/native/data/etc/android.hardware.ethernet.xml:$(TARGET_COPY_OUT_VENDOR)/etc/permissions/android.hardware.ethernet.xml \
    frameworks/native/data/etc/android.hardware.location.gps.xml:$(TARGET_COPY_OUT_VENDOR)/etc/permissions/android.hardware.location.gps.xml \
    frameworks/native/data/etc/android.hardware.reboot_escrow.xml:$(TARGET_COPY_OUT_VENDOR)/etc/permissions/android.hardware.reboot_escrow.xml \
    frameworks/native/data/etc/android.hardware.sensor.ambient_temperature.xml:$(TARGET_COPY_OUT_VENDOR)/etc/permissions/android.hardware.sensor.ambient_temperature.xml \
    frameworks/native/data/etc/android.hardware.sensor.barometer.xml:$(TARGET_COPY_OUT_VENDOR)/etc/permissions/android.hardware.sensor.barometer.xml \
    frameworks/native/data/etc/android.hardware.sensor.gyroscope.xml:$(TARGET_COPY_OUT_VENDOR)/etc/permissions/android.hardware.sensor.gyroscope.xml \
    frameworks/native/data/etc/android.hardware.sensor.hinge_angle.xml:$(TARGET_COPY_OUT_VENDOR)/etc/permissions/android.hardware.sensor.hinge_angle.xml \
    frameworks/native/data/etc/android.hardware.sensor.light.xml:$(TARGET_COPY_OUT_VENDOR)/etc/permissions/android.hardware.sensor.light.xml \
    frameworks/native/data/etc/android.hardware.sensor.proximity.xml:$(TARGET_COPY_OUT_VENDOR)/etc/permissions/android.hardware.sensor.proximity.xml \
    frameworks/native/data/etc/android.hardware.sensor.relative_humidity.xml:$(TARGET_COPY_OUT_VENDOR)/etc/permissions/android.hardware.sensor.relative_humidity.xml \
    frameworks/native/data/etc/android.hardware.usb.accessory.xml:$(TARGET_COPY_OUT_VENDOR)/etc/permissions/android.hardware.usb.accessory.xml \
    frameworks/native/data/etc/android.hardware.wifi.xml:$(TARGET_COPY_OUT_VENDOR)/etc/permissions/android.hardware.wifi.xml \
    frameworks/native/data/etc/android.software.ipsec_tunnels.xml:$(TARGET_COPY_OUT_VENDOR)/etc/permissions/android.software.ipsec_tunnels.xml \
    frameworks/native/data/etc/android.software.sip.voip.xml:$(TARGET_COPY_OUT_VENDOR)/etc/permissions/android.software.sip.voip.xml \
    frameworks/native/data/etc/android.software.verified_boot.xml:$(TARGET_COPY_OUT_VENDOR)/etc/permissions/android.software.verified_boot.xml \
    system/bt/vendor_libs/test_vendor_lib/data/controller_properties.json:vendor/etc/bluetooth/controller_properties.json \
    device/google/cuttlefish/shared/config/task_profiles.json:$(TARGET_COPY_OUT_VENDOR)/etc/task_profiles.json \
    device/google/cuttlefish/shared/config/fstab.f2fs:$(TARGET_COPY_OUT_RAMDISK)/fstab.f2fs \
    device/google/cuttlefish/shared/config/fstab.f2fs:$(TARGET_COPY_OUT_VENDOR)/etc/fstab.f2fs \
    device/google/cuttlefish/shared/config/fstab.f2fs:$(TARGET_COPY_OUT_RECOVERY)/root/first_stage_ramdisk/fstab.f2fs \
    device/google/cuttlefish/shared/config/fstab.ext4:$(TARGET_COPY_OUT_RAMDISK)/fstab.ext4 \
    device/google/cuttlefish/shared/config/fstab.ext4:$(TARGET_COPY_OUT_VENDOR)/etc/fstab.ext4 \
    device/google/cuttlefish/shared/config/fstab.ext4:$(TARGET_COPY_OUT_RECOVERY)/root/first_stage_ramdisk/fstab.ext4

ifeq ($(TARGET_VULKAN_SUPPORT),true)
PRODUCT_COPY_FILES += \
    frameworks/native/data/etc/android.hardware.vulkan.level-0.xml:$(TARGET_COPY_OUT_VENDOR)/etc/permissions/android.hardware.vulkan.level.xml \
    frameworks/native/data/etc/android.hardware.vulkan.version-1_0_3.xml:$(TARGET_COPY_OUT_VENDOR)/etc/permissions/android.hardware.vulkan.version.xml \
    frameworks/native/data/etc/android.software.vulkan.deqp.level-2020-03-01.xml:$(TARGET_COPY_OUT_VENDOR)/etc/permissions/android.software.vulkan.deqp.level.xml
endif

# Packages for HAL implementations

#
# Atrace HAL
#
PRODUCT_PACKAGES += \
    android.hardware.atrace@1.0-service

#
# Authsecret HAL
#
PRODUCT_PACKAGES += \
    android.hardware.authsecret@1.0-service

#
# Hardware Composer HAL
#
PRODUCT_PACKAGES += \
    hwcomposer.drm_minigbm \
    hwcomposer.cutf_cvm_ashmem \
    hwcomposer.cutf_hwc2 \
    hwcomposer-stats \
    android.hardware.graphics.composer@2.2-impl \
    android.hardware.graphics.composer@2.2-service

#
# Gralloc HAL
#
PRODUCT_PACKAGES += \
    android.hardware.graphics.allocator@4.0-service.minigbm \
    android.hardware.graphics.mapper@4.0-impl.minigbm

#
# Bluetooth HAL and Compatibility Bluetooth library (for older revs).
#
PRODUCT_PACKAGES += \
    android.hardware.bluetooth@1.1-service.sim \
    android.hardware.bluetooth.audio@2.0-impl

#
# Audio HAL
#
PRODUCT_PACKAGES += \
    audio.primary.cutf \
    audio.r_submix.default \
    android.hardware.audio@6.0-impl \
    android.hardware.audio.effect@6.0-impl \
    android.hardware.audio@2.0-service \
    android.hardware.soundtrigger@2.3-impl \

#
# BiometricsFace HAL
#
PRODUCT_PACKAGES += \
    android.hardware.biometrics.face@1.0-service.example

#
# Contexthub HAL
#
PRODUCT_PACKAGES += \
    android.hardware.contexthub@1.1-service.mock

#
# Drm HAL
#
PRODUCT_PACKAGES += \
    android.hardware.drm@1.3-service.clearkey \
    android.hardware.drm@1.3-service.widevine

#
# Dumpstate HAL
#
ifeq ($(LOCAL_DUMPSTATE_PRODUCT_PACKAGE),)
    LOCAL_DUMPSTATE_PRODUCT_PACKAGE := android.hardware.dumpstate@1.1-service.example
endif
PRODUCT_PACKAGES += $(LOCAL_DUMPSTATE_PRODUCT_PACKAGE)

#
# Camera
#
ifeq ($(LOCAL_CAMERAPROVIDER_PRODUCT_PACKAGE),)
    LOCAL_CAMERAPROVIDER_PRODUCT_PACKAGE := android.hardware.camera.provider@2.4-service
endif
PRODUCT_PACKAGES += \
<<<<<<< HEAD
    android.hardware.camera.provider@2.6-service-google \
    libgooglecamerahwl_impl \
    android.hardware.camera.provider@2.6-impl-google \
=======
    camera.cutf \
    camera.cutf.jpeg \
    camera.device@3.2-impl \
    android.hardware.camera.provider@2.4-impl \
    $(LOCAL_CAMERAPROVIDER_PRODUCT_PACKAGE)
>>>>>>> 103109d9

#
# Gatekeeper
#
PRODUCT_PACKAGES += \
    android.hardware.gatekeeper@1.0-service.software

#
# GPS
#
PRODUCT_PACKAGES += \
    android.hardware.gnss@2.1-service

# Health
ifeq ($(LOCAL_HEALTH_PRODUCT_PACKAGE),)
    LOCAL_HEALTH_PRODUCT_PACKAGE := \
    android.hardware.health@2.1-impl-cuttlefish \
    android.hardware.health@2.1-service
endif
PRODUCT_PACKAGES += $(LOCAL_HEALTH_PRODUCT_PACKAGE)

# Health Storage
PRODUCT_PACKAGES += \
    android.hardware.health.storage@1.0-service.cuttlefish

# Identity Credential
PRODUCT_PACKAGES += \
    android.hardware.identity-service.example

# Input Classifier HAL
PRODUCT_PACKAGES += \
    android.hardware.input.classifier@1.0-service.default

#
# Sensors
#
ifeq ($(LOCAL_SENSOR_PRODUCT_PACKAGE),)
       LOCAL_SENSOR_PRODUCT_PACKAGE := android.hardware.sensors@2.1-service.mock
endif
PRODUCT_PACKAGES += \
    $(LOCAL_SENSOR_PRODUCT_PACKAGE)
#
# Thermal (mock)
#
PRODUCT_PACKAGES += \
    android.hardware.thermal@2.0-service.mock

#
# Lights
#
PRODUCT_PACKAGES += \
    android.hardware.lights-service.example \

#
# Keymaster HAL
#
PRODUCT_PACKAGES += \
     android.hardware.keymaster@4.1-service.remote

#
# Power HAL
#
PRODUCT_PACKAGES += \
    android.hardware.power-service.example

#
# PowerStats HAL
#
PRODUCT_PACKAGES += \
    android.hardware.power.stats@1.0-service.mock

#
# NeuralNetworks HAL
#
PRODUCT_PACKAGES += \
    android.hardware.neuralnetworks@1.3-service-sample-all \
    android.hardware.neuralnetworks@1.3-service-sample-float-fast \
    android.hardware.neuralnetworks@1.3-service-sample-float-slow \
    android.hardware.neuralnetworks@1.3-service-sample-minimal \
    android.hardware.neuralnetworks@1.3-service-sample-quant

#
# USB
PRODUCT_PACKAGES += \
    android.hardware.usb@1.0-service

# Vibrator HAL
PRODUCT_PACKAGES += \
    android.hardware.vibrator-service.example

# BootControl HAL
PRODUCT_PACKAGES += \
    android.hardware.boot@1.1-impl \
    android.hardware.boot@1.1-impl.recovery \
    android.hardware.boot@1.1-service

# RebootEscrow HAL
PRODUCT_PACKAGES += \
    android.hardware.rebootescrow-service.default

# WLAN driver configuration files
PRODUCT_COPY_FILES += \
    $(LOCAL_PATH)/wpa_supplicant_overlay.conf:$(TARGET_COPY_OUT_VENDOR)/etc/wifi/wpa_supplicant_overlay.conf

# Recovery mode
ifneq ($(TARGET_NO_RECOVERY),true)

PRODUCT_COPY_FILES += \
    device/google/cuttlefish/shared/config/init.recovery.rc:$(TARGET_COPY_OUT_RECOVERY)/root/init.recovery.cutf_cvm.rc \
    device/google/cuttlefish/shared/config/cgroups.json:$(TARGET_COPY_OUT_RECOVERY)/root/vendor/etc/cgroups.json \
    device/google/cuttlefish/shared/config/ueventd.rc:$(TARGET_COPY_OUT_RECOVERY)/root/ueventd.cutf_cvm.rc \

endif

#
# Shell script Vendor Module Loading
#
PRODUCT_COPY_FILES += \
   $(LOCAL_PATH)/config/init.insmod.sh:$(TARGET_COPY_OUT_VENDOR)/bin/init.insmod.sh \

# Host packages to install
PRODUCT_HOST_PACKAGES += socket_vsock_proxy

PRODUCT_EXTRA_VNDK_VERSIONS := 28 29

PRODUCT_SOONG_NAMESPACES += external/mesa3d

# Need this so that the application's loop on reading input can be synchronized
# with HW VSYNC
PRODUCT_DEFAULT_PROPERTY_OVERRIDES += ro.surface_flinger.running_without_sync_framework=true<|MERGE_RESOLUTION|>--- conflicted
+++ resolved
@@ -327,21 +327,10 @@
 #
 # Camera
 #
-ifeq ($(LOCAL_CAMERAPROVIDER_PRODUCT_PACKAGE),)
-    LOCAL_CAMERAPROVIDER_PRODUCT_PACKAGE := android.hardware.camera.provider@2.4-service
-endif
-PRODUCT_PACKAGES += \
-<<<<<<< HEAD
+PRODUCT_PACKAGES += \
     android.hardware.camera.provider@2.6-service-google \
     libgooglecamerahwl_impl \
     android.hardware.camera.provider@2.6-impl-google \
-=======
-    camera.cutf \
-    camera.cutf.jpeg \
-    camera.device@3.2-impl \
-    android.hardware.camera.provider@2.4-impl \
-    $(LOCAL_CAMERAPROVIDER_PRODUCT_PACKAGE)
->>>>>>> 103109d9
 
 #
 # Gatekeeper
