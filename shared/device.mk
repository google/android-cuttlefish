#
# Copyright (C) 2017 The Android Open Source Project
#
# Licensed under the Apache License, Version 2.0 (the "License");
# you may not use this file except in compliance with the License.
# You may obtain a copy of the License at
#
#      http://www.apache.org/licenses/LICENSE-2.0
#
# Unless required by applicable law or agreed to in writing, software
# distributed under the License is distributed on an "AS IS" BASIS,
# WITHOUT WARRANTIES OR CONDITIONS OF ANY KIND, either express or implied.
# See the License for the specific language governing permissions and
# limitations under the License.
#

ifeq (,$(CUTTLEFISH_KERNEL))
CUTTLEFISH_KERNEL := device/google/cuttlefish_kernel/4.4-x86_64/kernel
endif

PRODUCT_COPY_FILES += $(CUTTLEFISH_KERNEL):kernel

# Explanation of specific properties:
#   debug.hwui.swap_with_damage avoids boot failure on M http://b/25152138
#   ro.opengles.version OpenGLES 2.0
PRODUCT_PROPERTY_OVERRIDES += \
    debug.hwui.swap_with_damage=0 \
    ro.adb.qemud=0 \
    ro.carrier=unknown \
    ro.com.android.dataroaming=false \
    ro.com.google.locationfeatures=1 \
    ro.debuggable=1 \
    ro.hardware.virtual_device=1 \
    ro.logd.size=1M \
    ro.opengles.version=131072 \
    ro.ril.gprsclass=10 \
    ro.ril.hsxpa=1 \
    ro.setupwizard.mode=DISABLED \
    wifi.interface=wlan0 \

# Below is a list of properties we probably should get rid of.
PRODUCT_PROPERTY_OVERRIDES += \
    wlan.driver.status=ok


# Default OMX service to non-Treble
PRODUCT_PROPERTY_OVERRIDES += \
    persist.media.treble_omx=false

#
# Packages for various cuttlefish-specific tests
#
PRODUCT_PACKAGES += \
    vsoc_guest_region_e2e_test

#
# Packages for various GCE-specific utilities
#
PRODUCT_PACKAGES += \
    audiotop \
    dhcpcd_wlan0 \
    gce_fs_monitor \
    usbforward \
    vnc_server \
    VSoCService \
    wpa_supplicant.vsoc.conf \

#
# Packages for AOSP-available stuff we use from the framework
#
PRODUCT_PACKAGES += \
    dhcpcd-6.8.2 \
    dhcpcd-6.8.2.conf \
    e2fsck \
    ip \
    network \
    perf \
    scp \
    sleep \
    tcpdump \
    wpa_supplicant \
    wificond \

#
# Packages for the OpenGL implementation
# TODO(ghartman): Remove this vendor dependency when possible
#
PRODUCT_PACKAGES += \
    libEGL_swiftshader \
    libGLESv1_CM_swiftshader \
    libGLESv2_swiftshader \

DEVICE_PACKAGE_OVERLAYS := device/google/cuttlefish/shared/overlay
PRODUCT_AAPT_CONFIG := normal large xlarge hdpi xhdpi
PRODUCT_AAPT_PREF_CONFIG := xhdpi

#
# General files
#
PRODUCT_COPY_FILES += \
    device/google/cuttlefish/shared/config/audio_policy_configuration.xml:$(TARGET_COPY_OUT_VENDOR)/etc/audio_policy_configuration.xml \
    device/google/cuttlefish/shared/config/camera_v1.json:vendor/etc/config/camera.json \
    device/google/cuttlefish/shared/config/init.vsoc.rc:root/init.vsoc.rc \
    device/google/cuttlefish/shared/config/media_codecs.xml:system/etc/media_codecs.xml \
    device/google/cuttlefish/shared/config/media_codecs_performance.xml:system/etc/media_codecs_performance.xml \
    device/google/cuttlefish/shared/config/media_profiles.xml:system/etc/media_profiles.xml \
    device/google/cuttlefish/shared/config/profile.root:root/profile \
    device/google/cuttlefish/shared/config/fstab.vsoc:root/fstab.vsoc \
    frameworks/av/media/libeffects/data/audio_effects.conf:system/etc/audio_effects.conf \
    frameworks/av/media/libstagefright/data/media_codecs_google_audio.xml:system/etc/media_codecs_google_audio.xml \
    frameworks/av/media/libstagefright/data/media_codecs_google_telephony.xml:system/etc/media_codecs_google_telephony.xml \
    frameworks/av/media/libstagefright/data/media_codecs_google_video.xml:system/etc/media_codecs_google_video.xml \
    frameworks/av/services/audiopolicy/config/audio_policy_volumes.xml:$(TARGET_COPY_OUT_VENDOR)/etc/audio_policy_volumes.xml \
    frameworks/av/services/audiopolicy/config/default_volume_tables.xml:$(TARGET_COPY_OUT_VENDOR)/etc/default_volume_tables.xml \
    frameworks/av/services/audiopolicy/config/r_submix_audio_policy_configuration.xml:$(TARGET_COPY_OUT_VENDOR)/etc/r_submix_audio_policy_configuration.xml \
    frameworks/native/data/etc/android.hardware.audio.low_latency.xml:system/etc/permissions/android.hardware.audio.low_latency.xml \
    frameworks/native/data/etc/android.hardware.bluetooth_le.xml:system/etc/permissions/android.hardware.bluetooth_le.xml \
    frameworks/native/data/etc/android.hardware.bluetooth.xml:system/etc/permissions/android.hardware.bluetooth.xml \
    frameworks/native/data/etc/android.hardware.camera.flash-autofocus.xml:system/etc/permissions/android.hardware.camera.xml \
    frameworks/native/data/etc/android.hardware.camera.front.xml:system/etc/permissions/android.hardware.camera.front.xml \
    frameworks/native/data/etc/android.hardware.ethernet.xml:system/etc/permissions/android.hardware.ethernet.xml \
    frameworks/native/data/etc/android.hardware.location.gps.xml:system/etc/permissions/android.hardware.location.gps.xml \
    frameworks/native/data/etc/android.hardware.sensor.accelerometer.xml:system/etc/permissions/android.hardware.sensor.accelerometer.xml \
    frameworks/native/data/etc/android.hardware.sensor.barometer.xml:system/etc/permissions/android.hardware.sensor.barometer.xml \
    frameworks/native/data/etc/android.hardware.sensor.compass.xml:system/etc/permissions/android.hardware.sensor.compass.xml \
    frameworks/native/data/etc/android.hardware.sensor.light.xml:system/etc/permissions/android.hardware.sensor.light.xml \
    frameworks/native/data/etc/android.hardware.sensor.proximity.xml:system/etc/permissions/android.hardware.sensor.proximity.xml \
    frameworks/native/data/etc/android.hardware.touchscreen.xml:system/etc/permissions/android.hardware.touchscreen.xml \
    frameworks/native/data/etc/android.hardware.usb.accessory.xml:system/etc/permissions/android.hardware.usb.accessory.xml \
    frameworks/native/data/etc/android.hardware.wifi.xml:system/etc/permissions/android.hardware.wifi.xml \
    frameworks/native/data/etc/android.software.app_widgets.xml:system/etc/permissions/android.software.app_widgets.xml \
    system/bt/vendor_libs/test_vendor_lib/data/controller_properties.json:system/etc/bluetooth/controller_properties.json \


#
# USB Specific
#
PRODUCT_COPY_FILES += \
    device/google/cuttlefish/shared/config/init.hardware.usb.rc:$(TARGET_COPY_OUT_VENDOR)/etc/init/init.vsoc.usb.rc


#
# Files for the VNC server
#
PRODUCT_COPY_FILES += \
    external/libvncserver/webclients/novnc/images/drag.png:system/etc/novnc/images/drag.png \
    external/libvncserver/webclients/novnc/images/screen_700x700.png:system/etc/novnc/images/screen_700x700.png \
    external/libvncserver/webclients/novnc/images/keyboard.png:system/etc/novnc/images/keyboard.png \
    external/libvncserver/webclients/novnc/images/favicon.png:system/etc/novnc/images/favicon.png \
    external/libvncserver/webclients/novnc/images/power.png:system/etc/novnc/images/power.png \
    external/libvncserver/webclients/novnc/images/mouse_none.png:system/etc/novnc/images/mouse_none.png \
    external/libvncserver/webclients/novnc/images/esc.png:system/etc/novnc/images/esc.png \
    external/libvncserver/webclients/novnc/images/connect.png:system/etc/novnc/images/connect.png \
    external/libvncserver/webclients/novnc/images/showextrakeys.png:system/etc/novnc/images/showextrakeys.png \
    external/libvncserver/webclients/novnc/images/mouse_right.png:system/etc/novnc/images/mouse_right.png \
    external/libvncserver/webclients/novnc/images/favicon.ico:system/etc/novnc/images/favicon.ico \
    external/libvncserver/webclients/novnc/images/ctrlaltdel.png:system/etc/novnc/images/ctrlaltdel.png \
    external/libvncserver/webclients/novnc/images/tab.png:system/etc/novnc/images/tab.png \
    external/libvncserver/webclients/novnc/images/mouse_left.png:system/etc/novnc/images/mouse_left.png \
    external/libvncserver/webclients/novnc/images/ctrl.png:system/etc/novnc/images/ctrl.png \
    external/libvncserver/webclients/novnc/images/screen_320x460.png:system/etc/novnc/images/screen_320x460.png \
    external/libvncserver/webclients/novnc/images/alt.png:system/etc/novnc/images/alt.png \
    external/libvncserver/webclients/novnc/images/disconnect.png:system/etc/novnc/images/disconnect.png \
    external/libvncserver/webclients/novnc/images/settings.png:system/etc/novnc/images/settings.png \
    external/libvncserver/webclients/novnc/images/screen_57x57.png:system/etc/novnc/images/screen_57x57.png \
    external/libvncserver/webclients/novnc/images/mouse_middle.png:system/etc/novnc/images/mouse_middle.png \
    external/libvncserver/webclients/novnc/images/clipboard.png:system/etc/novnc/images/clipboard.png \
    external/libvncserver/webclients/novnc/LICENSE.txt:system/etc/novnc/LICENSE.txt \
    external/libvncserver/webclients/novnc/include/display.js:system/etc/novnc/include/display.js \
    external/libvncserver/webclients/novnc/include/des.js:system/etc/novnc/include/des.js \
    external/libvncserver/webclients/novnc/include/Orbitron700.woff:system/etc/novnc/include/Orbitron700.woff \
    external/libvncserver/webclients/novnc/include/websock.js:system/etc/novnc/include/websock.js \
    external/libvncserver/webclients/novnc/include/base64.js:system/etc/novnc/include/base64.js \
    external/libvncserver/webclients/novnc/include/chrome-app/tcp-client.js:system/etc/novnc/include/chrome-app/tcp-client.js \
    external/libvncserver/webclients/novnc/include/keyboard.js:system/etc/novnc/include/keyboard.js \
    external/libvncserver/webclients/novnc/include/util.js:system/etc/novnc/include/util.js \
    external/libvncserver/webclients/novnc/include/jsunzip.js:system/etc/novnc/include/jsunzip.js \
    external/libvncserver/webclients/novnc/include/playback.js:system/etc/novnc/include/playback.js \
    external/libvncserver/webclients/novnc/include/base.css:system/etc/novnc/include/base.css \
    external/libvncserver/webclients/novnc/include/webutil.js:system/etc/novnc/include/webutil.js \
    external/libvncserver/webclients/novnc/include/logo.js:system/etc/novnc/include/logo.js \
    external/libvncserver/webclients/novnc/include/black.css:system/etc/novnc/include/black.css \
    external/libvncserver/webclients/novnc/include/ui.js:system/etc/novnc/include/ui.js \
    external/libvncserver/webclients/novnc/include/keysym.js:system/etc/novnc/include/keysym.js \
    external/libvncserver/webclients/novnc/include/Orbitron700.ttf:system/etc/novnc/include/Orbitron700.ttf \
    external/libvncserver/webclients/novnc/include/web-socket-js/web_socket.js:system/etc/novnc/include/web-socket-js/web_socket.js \
    external/libvncserver/webclients/novnc/include/web-socket-js/WebSocketMain.swf:system/etc/novnc/include/web-socket-js/WebSocketMain.swf \
    external/libvncserver/webclients/novnc/include/web-socket-js/swfobject.js:system/etc/novnc/include/web-socket-js/swfobject.js \
    external/libvncserver/webclients/novnc/include/rfb.js:system/etc/novnc/include/rfb.js \
    external/libvncserver/webclients/novnc/include/vnc.js:system/etc/novnc/include/vnc.js \
    external/libvncserver/webclients/novnc/include/input.js:system/etc/novnc/include/input.js \
    external/libvncserver/webclients/novnc/include/keysymdef.js:system/etc/novnc/include/keysymdef.js \
    external/libvncserver/webclients/novnc/include/blue.css:system/etc/novnc/include/blue.css \
    external/libvncserver/webclients/novnc/vnc_auto.html:system/etc/novnc/vnc_auto.html \
    external/libvncserver/webclients/novnc/vnc.html:system/etc/novnc/vnc.html

# Packages for HAL implementations

#
# Hardware Composer HAL
#
PRODUCT_PACKAGES += \
    hwcomposer.vsoc \
<<<<<<< HEAD
    hwcomposer.vsoc-testing \
    hwcomposer.vsoc-deprecated \
=======
>>>>>>> f86f350f
    hwcomposer-stats \
    android.hardware.graphics.composer@2.1-impl

#
# Gralloc HAL
#
PRODUCT_PACKAGES += \
    gralloc.vsoc \
    android.hardware.graphics.mapper@2.0-impl \
    android.hardware.graphics.allocator@2.0-impl \
    android.hardware.graphics.allocator@2.0-service

#
# Bluetooth HAL and Compatibility Bluetooth library (for older revs).
#
PRODUCT_PACKAGES += \
    android.hardware.bluetooth@1.0-service.sim \
    libbt-vendor-build-test

#
# Audio HAL
#
PRODUCT_PACKAGES += \
    audio.primary.vsoc \
    android.hardware.audio@2.0-impl \
    android.hardware.audio.effect@2.0-impl

#
# Drm HAL
#
PRODUCT_PACKAGES += \
    android.hardware.drm@1.0-impl

#
# Dumpstate HAL
#
PRODUCT_PACKAGES += \
    android.hardware.dumpstate@1.0-service.cuttlefish

#
# Camera
#
PRODUCT_PACKAGES += \
    camera.vsoc \
    camera.vsoc.jpeg \
    camera.device@3.2-impl \
    android.hardware.camera.provider@2.4-impl

#
# GPS
#
PRODUCT_PACKAGES += \
    gps.vsoc \
    android.hardware.gnss@1.0-impl

#
# Sensors
#
PRODUCT_PACKAGES += \
    sensors.vsoc \
    android.hardware.sensors@1.0-impl

#
# Lights
#
PRODUCT_PACKAGES += \
    lights.vsoc \
    android.hardware.light@2.0-impl

#
# Keymaster HAL
#
PRODUCT_PACKAGES += \
     android.hardware.keymaster@3.0-impl

#
# Power HAL
#
PRODUCT_PACKAGES += \
    power.vsoc \
    android.hardware.power@1.0-impl

# TODO vibrator HAL
# TODO thermal

PRODUCT_PACKAGES += \
    vsoc_mem_json<|MERGE_RESOLUTION|>--- conflicted
+++ resolved
@@ -201,11 +201,6 @@
 #
 PRODUCT_PACKAGES += \
     hwcomposer.vsoc \
-<<<<<<< HEAD
-    hwcomposer.vsoc-testing \
-    hwcomposer.vsoc-deprecated \
-=======
->>>>>>> f86f350f
     hwcomposer-stats \
     android.hardware.graphics.composer@2.1-impl
 
