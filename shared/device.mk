#
# Copyright (C) 2017 The Android Open Source Project
#
# Licensed under the Apache License, Version 2.0 (the "License");
# you may not use this file except in compliance with the License.
# You may obtain a copy of the License at
#
#      http://www.apache.org/licenses/LICENSE-2.0
#
# Unless required by applicable law or agreed to in writing, software
# distributed under the License is distributed on an "AS IS" BASIS,
# WITHOUT WARRANTIES OR CONDITIONS OF ANY KIND, either express or implied.
# See the License for the specific language governing permissions and
# limitations under the License.
#

# Include all languages
$(call inherit-product, $(SRC_TARGET_DIR)/product/languages_full.mk)

# Enable updating of APEXes
$(call inherit-product, $(SRC_TARGET_DIR)/product/updatable_apex.mk)

# Enable userspace reboot
$(call inherit-product, $(SRC_TARGET_DIR)/product/userspace_reboot.mk)

# Enforce generic ramdisk allow list
$(call inherit-product, $(SRC_TARGET_DIR)/product/generic_ramdisk.mk)

# Set Vendor SPL to match platform
VENDOR_SECURITY_PATCH = $(PLATFORM_SECURITY_PATCH)

# Set boot SPL
BOOT_SECURITY_PATCH = $(PLATFORM_SECURITY_PATCH)

PRODUCT_VENDOR_PROPERTIES += \
    ro.vendor.boot_security_patch=$(BOOT_SECURITY_PATCH)

PRODUCT_SOONG_NAMESPACES += device/generic/goldfish # for audio and wifi

PRODUCT_USE_DYNAMIC_PARTITIONS := true
DISABLE_RILD_OEM_HOOK := true

# TODO(b/205788876) remove this condition when openwrt has an image for arm.
ifndef PRODUCT_ENFORCE_MAC80211_HWSIM
PRODUCT_ENFORCE_MAC80211_HWSIM := true
endif

PRODUCT_SET_DEBUGFS_RESTRICTIONS := true

PRODUCT_FS_COMPRESSION := 1
TARGET_RO_FILE_SYSTEM_TYPE ?= erofs
TARGET_USERDATAIMAGE_FILE_SYSTEM_TYPE ?= f2fs
TARGET_USERDATAIMAGE_PARTITION_SIZE ?= 8589934592

TARGET_VULKAN_SUPPORT ?= true

# Enable Virtual A/B
$(call inherit-product, $(SRC_TARGET_DIR)/product/virtual_ab_ota/android_t_baseline.mk)
PRODUCT_VIRTUAL_AB_COMPRESSION_METHOD := gz

PRODUCT_VENDOR_PROPERTIES += ro.virtual_ab.compression.threads=true
PRODUCT_VENDOR_PROPERTIES += ro.virtual_ab.batch_writes=true

# Enable Scoped Storage related
$(call inherit-product, $(SRC_TARGET_DIR)/product/emulated_storage.mk)

# Properties that are not vendor-specific. These will go in the product
# partition, instead of the vendor partition, and do not need vendor
# sepolicy
PRODUCT_PRODUCT_PROPERTIES += \
    remote_provisioning.hostname=staging-remoteprovisioning.sandbox.googleapis.com \
    persist.adb.tcp.port=5555 \
    ro.com.google.locationfeatures=1 \
    persist.sys.fuse.passthrough.enable=true \
    persist.sys.fuse.bpf.enable=false \
    remote_provisioning.tee.rkp_only=1 \

# Until we support adb keys on user builds, and fix logcat over serial,
# spawn adbd by default without authorization for "adb logcat"
ifeq ($(TARGET_BUILD_VARIANT),user)
PRODUCT_PRODUCT_PROPERTIES += \
    ro.adb.secure=0 \
    ro.debuggable=1
endif

# Explanation of specific properties:
#   ro.hardware.keystore_desede=true needed for CtsKeystoreTestCases
PRODUCT_VENDOR_PROPERTIES += \
    tombstoned.max_tombstone_count=500 \
    ro.carrier=unknown \
    ro.com.android.dataroaming?=false \
    ro.hardware.virtual_device=1 \
    ro.logd.size=1M \
    wifi.interface=wlan0 \
    wifi.direct.interface=p2p-dev-wlan0 \
    persist.sys.zram_enabled=1 \
    ro.hardware.keystore_desede=true \
    ro.incremental.enable=1 \
    debug.c2.use_dmabufheaps=1

# Below is a list of properties we probably should get rid of.
PRODUCT_VENDOR_PROPERTIES += \
    wlan.driver.status=ok

PRODUCT_VENDOR_PROPERTIES += \
    debug.stagefright.c2inputsurface=-1

# Enforce privapp permissions control.
PRODUCT_VENDOR_PROPERTIES += ro.control_privapp_permissions?=enforce

# Copy preopted files from system_b on first boot
PRODUCT_VENDOR_PROPERTIES += ro.cp_system_other_odex=1

AB_OTA_POSTINSTALL_CONFIG += \
    RUN_POSTINSTALL_system=true \
    POSTINSTALL_PATH_system=system/bin/otapreopt_script \
    FILESYSTEM_TYPE_system=erofs \
    POSTINSTALL_OPTIONAL_system=true

AB_OTA_POSTINSTALL_CONFIG += \
    RUN_POSTINSTALL_vendor=true \
    POSTINSTALL_PATH_vendor=bin/checkpoint_gc \
    FILESYSTEM_TYPE_vendor=erofs \
    POSTINSTALL_OPTIONAL_vendor=true

# Userdata Checkpointing OTA GC
PRODUCT_PACKAGES += \
    checkpoint_gc

# DRM service opt-in
PRODUCT_VENDOR_PROPERTIES += drm.service.enabled=true

# Call deleteAllKeys if vold detects a factory reset
PRODUCT_VENDOR_PROPERTIES += ro.crypto.metadata_init_delete_all_keys.enabled=true

#
# Packages for various GCE-specific utilities
#
PRODUCT_PACKAGES += \
    CuttlefishService \
    socket_vsock_proxy \
    tombstone_transmit \
    tombstone_producer \
    suspend_blocker \
    metrics_helper \

$(call soong_config_append,cvd,launch_configs,cvd_config_auto.json cvd_config_foldable.json cvd_config_go.json cvd_config_phone.json cvd_config_slim.json cvd_config_tablet.json cvd_config_tv.json cvd_config_wear.json)
$(call soong_config_append,cvd,grub_config,grub.cfg)

#
# Packages for AOSP-available stuff we use from the framework
#
PRODUCT_PACKAGES += \
    e2fsck \
    ip \
    sleep \
    tcpdump \
    wificond \

#
# Packages for testing
#
PRODUCT_PACKAGES += \
    aidl_lazy_test_server \
    aidl_lazy_cb_test_server \
    hidl_lazy_test_server \
    hidl_lazy_cb_test_server

# Runtime Resource Overlays
ifneq ($(LOCAL_PREFER_VENDOR_APEX),true)
PRODUCT_PACKAGES += \
    cuttlefish_overlay_connectivity \
    cuttlefish_overlay_frameworks_base_core \
    cuttlefish_overlay_settings_provider

endif

# PRODUCT_AAPT_CONFIG and PRODUCT_AAPT_PREF_CONFIG are intentionally not set to
# pick up every density resources.

#
# Common manifest for all targets
#
ifeq ($(RELEASE_AIDL_USE_UNFROZEN),true)
PRODUCT_SHIPPING_API_LEVEL := 35
LOCAL_DEVICE_FCM_MANIFEST_FILE ?= device/google/cuttlefish/shared/config/manifest.xml
else
PRODUCT_SHIPPING_API_LEVEL := 34
LOCAL_DEVICE_FCM_MANIFEST_FILE ?= device/google/cuttlefish/shared/config/previous_manifest.xml
endif
DEVICE_MANIFEST_FILE += $(LOCAL_DEVICE_FCM_MANIFEST_FILE)

#
# General files
#

ifneq ($(LOCAL_PREFER_VENDOR_APEX),true)
PRODUCT_COPY_FILES += \
    device/google/cuttlefish/shared/permissions/cuttlefish_excluded_hardware.xml:$(TARGET_COPY_OUT_VENDOR)/etc/permissions/cuttlefish_excluded_hardware.xml \
    frameworks/native/data/etc/android.hardware.audio.low_latency.xml:$(TARGET_COPY_OUT_VENDOR)/etc/permissions/android.hardware.audio.low_latency.xml \
    frameworks/native/data/etc/android.hardware.ethernet.xml:$(TARGET_COPY_OUT_VENDOR)/etc/permissions/android.hardware.ethernet.xml \
    frameworks/native/data/etc/android.hardware.usb.accessory.xml:$(TARGET_COPY_OUT_VENDOR)/etc/permissions/android.hardware.usb.accessory.xml \
    frameworks/native/data/etc/android.hardware.usb.host.xml:$(TARGET_COPY_OUT_VENDOR)/etc/permissions/android.hardware.usb.host.xml \
    frameworks/native/data/etc/android.hardware.wifi.xml:$(TARGET_COPY_OUT_VENDOR)/etc/permissions/android.hardware.wifi.xml \
    frameworks/native/data/etc/android.hardware.wifi.direct.xml:$(TARGET_COPY_OUT_VENDOR)/etc/permissions/android.hardware.wifi.direct.xml \
    frameworks/native/data/etc/android.hardware.wifi.passpoint.xml:$(TARGET_COPY_OUT_VENDOR)/etc/permissions/android.hardware.wifi.passpoint.xml \
    frameworks/native/data/etc/android.software.ipsec_tunnels.xml:$(TARGET_COPY_OUT_VENDOR)/etc/permissions/android.software.ipsec_tunnels.xml \
    frameworks/native/data/etc/android.software.verified_boot.xml:$(TARGET_COPY_OUT_VENDOR)/etc/permissions/android.software.verified_boot.xml

endif
PRODUCT_COPY_FILES += \
    device/google/cuttlefish/shared/config/init.vendor.rc:$(TARGET_COPY_OUT_VENDOR)/etc/init/init.cutf_cvm.rc \
    device/google/cuttlefish/shared/config/init.product.rc:$(TARGET_COPY_OUT_PRODUCT)/etc/init/init.rc \
    device/google/cuttlefish/shared/config/ueventd.rc:$(TARGET_COPY_OUT_VENDOR)/etc/ueventd.rc \
    device/google/cuttlefish/shared/config/seriallogging.rc:$(TARGET_COPY_OUT_VENDOR)/etc/init/seriallogging.rc \
    device/google/cuttlefish/shared/config/media_codecs.xml:$(TARGET_COPY_OUT_VENDOR)/etc/media_codecs.xml \
    device/google/cuttlefish/shared/config/media_codecs_google_video.xml:$(TARGET_COPY_OUT_VENDOR)/etc/media_codecs_google_video.xml \
    device/google/cuttlefish/shared/config/media_codecs_performance.xml:$(TARGET_COPY_OUT_VENDOR)/etc/media_codecs_performance.xml \
    device/google/cuttlefish/shared/config/media_profiles.xml:$(TARGET_COPY_OUT_VENDOR)/etc/media_profiles_V1_0.xml \
    device/google/cuttlefish/shared/config/media_profiles.xml:$(TARGET_COPY_OUT_VENDOR)/etc/media_profiles_vendor.xml \
    device/google/cuttlefish/shared/permissions/privapp-permissions-cuttlefish.xml:$(TARGET_COPY_OUT_VENDOR)/etc/permissions/privapp-permissions-cuttlefish.xml \
    frameworks/av/media/libeffects/data/audio_effects.xml:$(TARGET_COPY_OUT_VENDOR)/etc/audio_effects.xml \
    hardware/interfaces/audio/aidl/default/audio_effects_config.xml:$(TARGET_COPY_OUT_VENDOR)/etc/audio_effects_config.xml \
    frameworks/av/media/libstagefright/data/media_codecs_google_audio.xml:$(TARGET_COPY_OUT_VENDOR)/etc/media_codecs_google_audio.xml \
    frameworks/av/media/libstagefright/data/media_codecs_google_telephony.xml:$(TARGET_COPY_OUT_VENDOR)/etc/media_codecs_google_telephony.xml \
    frameworks/av/services/audiopolicy/config/usb_audio_policy_configuration.xml:$(TARGET_COPY_OUT_VENDOR)/etc/usb_audio_policy_configuration.xml \
    frameworks/av/services/audiopolicy/config/r_submix_audio_policy_configuration.xml:$(TARGET_COPY_OUT_VENDOR)/etc/r_submix_audio_policy_configuration.xml \
    frameworks/av/services/audiopolicy/config/audio_policy_volumes.xml:$(TARGET_COPY_OUT_VENDOR)/etc/audio_policy_volumes.xml \
    frameworks/av/services/audiopolicy/config/default_volume_tables.xml:$(TARGET_COPY_OUT_VENDOR)/etc/default_volume_tables.xml \
    frameworks/av/services/audiopolicy/config/surround_sound_configuration_5_0.xml:$(TARGET_COPY_OUT_VENDOR)/etc/surround_sound_configuration_5_0.xml \
    device/google/cuttlefish/shared/config/task_profiles.json:$(TARGET_COPY_OUT_VENDOR)/etc/task_profiles.json \

ifeq ($(LOCAL_PREFER_VENDOR_APEX),true)
PRODUCT_PACKAGES += com.google.cf.input.config
else
PRODUCT_COPY_FILES += \
    device/google/cuttlefish/shared/config/input/Crosvm_Virtio_Multitouch_Touchscreen_0.idc:$(TARGET_COPY_OUT_VENDOR)/usr/idc/Crosvm_Virtio_Multitouch_Touchscreen_0.idc \
    device/google/cuttlefish/shared/config/input/Crosvm_Virtio_Multitouch_Touchscreen_1.idc:$(TARGET_COPY_OUT_VENDOR)/usr/idc/Crosvm_Virtio_Multitouch_Touchscreen_1.idc \
    device/google/cuttlefish/shared/config/input/Crosvm_Virtio_Multitouch_Touchscreen_2.idc:$(TARGET_COPY_OUT_VENDOR)/usr/idc/Crosvm_Virtio_Multitouch_Touchscreen_2.idc \
    device/google/cuttlefish/shared/config/input/Crosvm_Virtio_Multitouch_Touchscreen_3.idc:$(TARGET_COPY_OUT_VENDOR)/usr/idc/Crosvm_Virtio_Multitouch_Touchscreen_3.idc \
    device/google/cuttlefish/shared/config/input/Crosvm_Virtio_Rotary_0.idc:$(TARGET_COPY_OUT_VENDOR)/usr/idc/Crosvm_Virtio_Rotary_0.idc \

endif

PRODUCT_PACKAGES += \
    fstab.cf.f2fs.hctr2 \
    fstab.cf.f2fs.hctr2.vendor_ramdisk \
    fstab.cf.f2fs.cts \
    fstab.cf.f2fs.cts.vendor_ramdisk \
    fstab.cf.ext4.hctr2 \
    fstab.cf.ext4.hctr2.vendor_ramdisk \
    fstab.cf.ext4.cts \
    fstab.cf.ext4.cts.vendor_ramdisk \

# Packages for HAL implementations

#
# Weaver aidl HAL
#
PRODUCT_PACKAGES += \
    android.hardware.weaver-service.example

#
# Authsecret AIDL HAL
#
PRODUCT_PACKAGES += \
    android.hardware.authsecret-service.example

#
# Audio HAL
# Note: aidl services are loaded, however they are not fully functional yet,
#       and are not used by the framework, only by VTS tests.
#
ifndef LOCAL_AUDIO_PRODUCT_PACKAGE
LOCAL_AUDIO_PRODUCT_PACKAGE := \
    android.hardware.audio.service \
    android.hardware.audio@7.1-impl.ranchu \
    android.hardware.audio.effect@7.0-impl \
    android.hardware.audio.service-aidl.example \
    android.hardware.audio.effect.service-aidl.example \
    libaecsw \
    libagc1sw \
    libagc2sw \
    libbassboostsw \
    libbundleaidl \
    libdownmixaidl \
    libdynamicsprocessingaidl \
    libenvreverbsw \
    libequalizersw \
    libextensioneffect \
    libhapticgeneratoraidl \
    libloudnessenhanceraidl \
    libnssw \
    libpreprocessingaidl \
    libpresetreverbsw \
    libreverbaidl \
    libtinyxml2 \
    libvirtualizersw \
    libvisualizeraidl \
    libvolumesw
DEVICE_MANIFEST_FILE += \
    device/google/cuttlefish/guest/hals/audio/effects/manifest.xml
endif

ifndef LOCAL_AUDIO_PRODUCT_COPY_FILES
LOCAL_AUDIO_PRODUCT_COPY_FILES := \
    device/generic/goldfish/audio/policy/audio_policy_configuration.xml:$(TARGET_COPY_OUT_VENDOR)/etc/audio_policy_configuration.xml \
    device/generic/goldfish/audio/policy/primary_audio_policy_configuration.xml:$(TARGET_COPY_OUT_VENDOR)/etc/primary_audio_policy_configuration.xml \
    frameworks/av/services/audiopolicy/config/r_submix_audio_policy_configuration.xml:$(TARGET_COPY_OUT_VENDOR)/etc/r_submix_audio_policy_configuration.xml \
    frameworks/av/services/audiopolicy/config/audio_policy_volumes.xml:$(TARGET_COPY_OUT_VENDOR)/etc/audio_policy_volumes.xml \
    frameworks/av/services/audiopolicy/config/default_volume_tables.xml:$(TARGET_COPY_OUT_VENDOR)/etc/default_volume_tables.xml \
    frameworks/av/media/libeffects/data/audio_effects.xml:$(TARGET_COPY_OUT_VENDOR)/etc/audio_effects.xml \
    hardware/interfaces/audio/aidl/default/audio_effects_config.xml:$(TARGET_COPY_OUT_VENDOR)/etc/audio_effects_config.xml
endif

PRODUCT_PACKAGES += $(LOCAL_AUDIO_PRODUCT_PACKAGE)
PRODUCT_COPY_FILES += $(LOCAL_AUDIO_PRODUCT_COPY_FILES)
DEVICE_PACKAGE_OVERLAYS += $(LOCAL_AUDIO_DEVICE_PACKAGE_OVERLAYS)

#
# BiometricsFingerprint HAL (AIDL)
#
PRODUCT_PACKAGES += \
    android.hardware.biometrics.fingerprint-service.example

#
# Contexthub HAL
#
LOCAL_CONTEXTHUB_PRODUCT_PACKAGE ?= \
    android.hardware.contexthub-service.example
PRODUCT_PACKAGES += $(LOCAL_CONTEXTHUB_PRODUCT_PACKAGE)

#
# Drm HAL
#
PRODUCT_PACKAGES += \
    android.hardware.drm@latest-service.clearkey \
    android.hardware.drm@latest-service.widevine

#
# Confirmation UI HAL
#
ifeq ($(LOCAL_CONFIRMATIONUI_PRODUCT_PACKAGE),)
    LOCAL_CONFIRMATIONUI_PRODUCT_PACKAGE := android.hardware.confirmationui-service.cuttlefish
endif
PRODUCT_PACKAGES += $(LOCAL_CONFIRMATIONUI_PRODUCT_PACKAGE)

#
# Dumpstate HAL
#
ifeq ($(LOCAL_DUMPSTATE_PRODUCT_PACKAGE),)
    LOCAL_DUMPSTATE_PRODUCT_PACKAGE += android.hardware.dumpstate-service.example
endif
PRODUCT_PACKAGES += $(LOCAL_DUMPSTATE_PRODUCT_PACKAGE)

#
# Gatekeeper
#
ifeq ($(LOCAL_GATEKEEPER_PRODUCT_PACKAGE),)
    LOCAL_GATEKEEPER_PRODUCT_PACKAGE := android.hardware.gatekeeper-service.remote
endif
PRODUCT_PACKAGES += \
    $(LOCAL_GATEKEEPER_PRODUCT_PACKAGE)

#
# Oemlock
#
LOCAL_ENABLE_OEMLOCK ?= true
ifeq ($(LOCAL_ENABLE_OEMLOCK),true)
ifeq ($(LOCAL_OEMLOCK_PRODUCT_PACKAGE),)
    LOCAL_OEMLOCK_PRODUCT_PACKAGE := android.hardware.oemlock-service.remote
endif
PRODUCT_PACKAGES += \
    $(LOCAL_OEMLOCK_PRODUCT_PACKAGE)

PRODUCT_VENDOR_PROPERTIES += ro.oem_unlock_supported=1
endif

# Health
ifeq ($(LOCAL_HEALTH_PRODUCT_PACKAGE),)
    LOCAL_HEALTH_PRODUCT_PACKAGE := \
    android.hardware.health-service.cuttlefish \
    android.hardware.health-service.cuttlefish_recovery \

endif
PRODUCT_PACKAGES += $(LOCAL_HEALTH_PRODUCT_PACKAGE)

# Health Storage
PRODUCT_PACKAGES += \
    android.hardware.health.storage-service.cuttlefish

PRODUCT_PACKAGES += \
    android.hardware.input.processor-service.example

# Netlink Interceptor HAL
PRODUCT_PACKAGES += \
    android.hardware.net.nlinterceptor-service.default

#
# Lights
#
PRODUCT_PACKAGES += \
    android.hardware.lights-service.cuttlefish \

#
# KeyMint HAL
#
ifeq ($(LOCAL_KEYMINT_PRODUCT_PACKAGE),)
    LOCAL_KEYMINT_PRODUCT_PACKAGE := com.google.cf.keymint.rust
endif

PRODUCT_PACKAGES += \
    $(LOCAL_KEYMINT_PRODUCT_PACKAGE) \

# Indicate that KeyMint includes support for the ATTEST_KEY key purpose.
PRODUCT_COPY_FILES += \
    frameworks/native/data/etc/android.hardware.keystore.app_attest_key.xml:$(TARGET_COPY_OUT_VENDOR)/etc/permissions/android.hardware.keystore.app_attest_key.xml

#
# Power and PowerStats HALs
#
ifeq ($(LOCAL_PREFER_VENDOR_APEX),true)
PRODUCT_PACKAGES += com.android.hardware.power
else
PRODUCT_PACKAGES += \
    android.hardware.power-service.example \
    android.hardware.power.stats-service.example \

endif

#
# Tetheroffload HAL
#
PRODUCT_PACKAGES += \
    android.hardware.tetheroffload-service.example

#
# Thermal HAL
#
LOCAL_THERMAL_HAL_PRODUCT_PACKAGE ?= android.hardware.thermal-service.example
PRODUCT_PACKAGES += $(LOCAL_THERMAL_HAL_PRODUCT_PACKAGE)

#
# NeuralNetworks HAL
#
PRODUCT_PACKAGES += \
    android.hardware.neuralnetworks-service-sample-all \
    android.hardware.neuralnetworks-service-sample-limited \
    android.hardware.neuralnetworks-shim-service-sample

# USB
PRODUCT_PACKAGES += \
    com.android.hardware.usb

# Vibrator HAL
ifeq ($(LOCAL_PREFER_VENDOR_APEX),true)
PRODUCT_PACKAGES += com.android.hardware.vibrator
else
PRODUCT_PACKAGES += \
    android.hardware.vibrator-service.example
endif

# BootControl HAL
PRODUCT_PACKAGES += \
    android.hardware.boot-service.default \
    android.hardware.boot-service.default_recovery


# Memtrack HAL
PRODUCT_PACKAGES += \
    android.hardware.memtrack-service.example

# Fastboot HAL & fastbootd
PRODUCT_PACKAGES += \
    android.hardware.fastboot@1.1-impl-mock \
    fastbootd

# Recovery mode
ifneq ($(TARGET_NO_RECOVERY),true)

PRODUCT_COPY_FILES += \
    device/google/cuttlefish/shared/config/init.recovery.rc:$(TARGET_COPY_OUT_RECOVERY)/root/init.recovery.cutf_cvm.rc \
    device/google/cuttlefish/shared/config/cgroups.json:$(TARGET_COPY_OUT_RECOVERY)/root/vendor/etc/cgroups.json \
    device/google/cuttlefish/shared/config/ueventd.rc:$(TARGET_COPY_OUT_RECOVERY)/root/ueventd.cutf_cvm.rc \

PRODUCT_PACKAGES += \
    update_engine_sideload

endif

ifdef TARGET_DEDICATED_RECOVERY
PRODUCT_BUILD_RECOVERY_IMAGE := true
PRODUCT_PACKAGES += linker.vendor_ramdisk shell_and_utilities_vendor_ramdisk
else
PRODUCT_PACKAGES += linker.recovery shell_and_utilities_recovery
endif

# wifi
ifeq ($(LOCAL_PREFER_VENDOR_APEX),true)
# Add com.android.hardware.wifi for android.hardware.wifi-service
PRODUCT_PACKAGES += com.android.hardware.wifi
# Add com.google.cf.wifi for hostapd, wpa_supplicant, etc.
PRODUCT_PACKAGES += com.google.cf.wifi
$(call add_soong_config_namespace, wpa_supplicant)
$(call add_soong_config_var_value, wpa_supplicant, platform_version, $(PLATFORM_VERSION))
$(call add_soong_config_var_value, wpa_supplicant, nl80211_driver, CONFIG_DRIVER_NL80211_QCA)

else
PRODUCT_PACKAGES += \
    rename_netiface \
    wpa_supplicant \
    setup_wifi \
    mac80211_create_radios \
    hostapd \
    android.hardware.wifi@1.0-service \
    init.wifi
PRODUCT_COPY_FILES += \
    device/google/cuttlefish/shared/config/wpa_supplicant.rc:$(TARGET_COPY_OUT_VENDOR)/etc/init/wpa_supplicant.rc

# VirtWifi interface configuration
ifeq ($(DEVICE_VIRTWIFI_PORT),)
    DEVICE_VIRTWIFI_PORT := eth2
endif
PRODUCT_VENDOR_PROPERTIES += ro.vendor.virtwifi.port=${DEVICE_VIRTWIFI_PORT}

# WLAN driver configuration files
ifndef LOCAL_WPA_SUPPLICANT_OVERLAY
LOCAL_WPA_SUPPLICANT_OVERLAY := $(LOCAL_PATH)/config/wpa_supplicant_overlay.conf
endif

ifndef LOCAL_P2P_SUPPLICANT
LOCAL_P2P_SUPPLICANT := $(LOCAL_PATH)/config/p2p_supplicant.conf
endif

PRODUCT_COPY_FILES += \
    external/wpa_supplicant_8/wpa_supplicant/wpa_supplicant_template.conf:$(TARGET_COPY_OUT_VENDOR)/etc/wifi/wpa_supplicant.conf \
    $(LOCAL_WPA_SUPPLICANT_OVERLAY):$(TARGET_COPY_OUT_VENDOR)/etc/wifi/wpa_supplicant_overlay.conf \
    $(LOCAL_P2P_SUPPLICANT):$(TARGET_COPY_OUT_VENDOR)/etc/wifi/p2p_supplicant.conf
endif

# Wifi Runtime Resource Overlay
PRODUCT_PACKAGES += \
    CuttlefishTetheringOverlay \
    CuttlefishWifiOverlay

ifeq ($(PRODUCT_ENFORCE_MAC80211_HWSIM),true)
PRODUCT_VENDOR_PROPERTIES += ro.vendor.wifi_impl=mac8011_hwsim_virtio
$(call soong_config_append,cvdhost,enforce_mac80211_hwsim,true)
else
PRODUCT_VENDOR_PROPERTIES += ro.vendor.wifi_impl=virt_wifi
endif

# UWB HAL
<<<<<<< HEAD
PRODUCT_PACKAGES += \
    android.hardware.uwb-service
=======
PRODUCT_PACKAGES += com.android.hardware.uwb
>>>>>>> 12a21590
PRODUCT_VENDOR_PROPERTIES += ro.vendor.uwb.dev=/dev/hvc9

# Host packages to install
PRODUCT_HOST_PACKAGES += socket_vsock_proxy

#for Confirmation UI
PRODUCT_SOONG_NAMESPACES += vendor/google_devices/common/proprietary/confirmatioui_hal

# Need this so that the application's loop on reading input can be synchronized
# with HW VSYNC
PRODUCT_VENDOR_PROPERTIES += \
    ro.surface_flinger.running_without_sync_framework=true

# Enable GPU-intensive background blur support on Cuttlefish when requested by apps
PRODUCT_VENDOR_PROPERTIES += \
    ro.surface_flinger.supports_background_blur=1

# Disable GPU-intensive background blur for widget picker
PRODUCT_SYSTEM_PROPERTIES += \
    ro.launcher.depth.widget=0

# Vendor Dlkm Locader
PRODUCT_PACKAGES += \
   dlkm_loader

# NFC AIDL HAL
PRODUCT_PACKAGES += \
    android.hardware.nfc-service.cuttlefish

# CAS AIDL HAL
PRODUCT_PACKAGES += \
    android.hardware.cas-service.example

PRODUCT_COPY_FILES += \
    device/google/cuttlefish/shared/config/pci.ids:$(TARGET_COPY_OUT_VENDOR)/pci.ids

# Thread Network AIDL HAL and simulation CLI
PRODUCT_PACKAGES += \
    android.hardware.threadnetwork-service.sim \
    ot-cli-ftd
PRODUCT_COPY_FILES += \
    frameworks/native/data/etc/android.hardware.thread_network.xml:$(TARGET_COPY_OUT_VENDOR)/etc/permissions/android.hardware.thread_network.xml<|MERGE_RESOLUTION|>--- conflicted
+++ resolved
@@ -551,12 +551,7 @@
 endif
 
 # UWB HAL
-<<<<<<< HEAD
-PRODUCT_PACKAGES += \
-    android.hardware.uwb-service
-=======
 PRODUCT_PACKAGES += com.android.hardware.uwb
->>>>>>> 12a21590
 PRODUCT_VENDOR_PROPERTIES += ro.vendor.uwb.dev=/dev/hvc9
 
 # Host packages to install
