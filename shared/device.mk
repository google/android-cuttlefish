#
# Copyright (C) 2017 The Android Open Source Project
#
# Licensed under the Apache License, Version 2.0 (the "License");
# you may not use this file except in compliance with the License.
# You may obtain a copy of the License at
#
#      http://www.apache.org/licenses/LICENSE-2.0
#
# Unless required by applicable law or agreed to in writing, software
# distributed under the License is distributed on an "AS IS" BASIS,
# WITHOUT WARRANTIES OR CONDITIONS OF ANY KIND, either express or implied.
# See the License for the specific language governing permissions and
# limitations under the License.
#

# Include all languages
$(call inherit-product, $(SRC_TARGET_DIR)/product/languages_full.mk)

# Enable updating of APEXes
$(call inherit-product, $(SRC_TARGET_DIR)/product/updatable_apex.mk)

# Enable userspace reboot
$(call inherit-product, $(SRC_TARGET_DIR)/product/userspace_reboot.mk)

# Enforce generic ramdisk allow list
$(call inherit-product, $(SRC_TARGET_DIR)/product/generic_ramdisk.mk)

# Set Vendor SPL to match platform
VENDOR_SECURITY_PATCH = $(PLATFORM_SECURITY_PATCH)

# Set boot SPL
BOOT_SECURITY_PATCH = $(PLATFORM_SECURITY_PATCH)

PRODUCT_VENDOR_PROPERTIES += \
    ro.vendor.boot_security_patch=$(BOOT_SECURITY_PATCH)

PRODUCT_SOONG_NAMESPACES += device/generic/goldfish-opengl # for vulkan
PRODUCT_SOONG_NAMESPACES += device/generic/goldfish # for audio and wifi

PRODUCT_SHIPPING_API_LEVEL := 33
PRODUCT_USE_DYNAMIC_PARTITIONS := true
DISABLE_RILD_OEM_HOOK := true

# TODO(b/205788876) remove this condition when openwrt has an image for arm.
ifndef PRODUCT_ENFORCE_MAC80211_HWSIM
PRODUCT_ENFORCE_MAC80211_HWSIM := true
endif

PRODUCT_SET_DEBUGFS_RESTRICTIONS := true

PRODUCT_SOONG_NAMESPACES += device/generic/goldfish-opengl # for vulkan

PRODUCT_FS_COMPRESSION := 1
TARGET_RO_FILE_SYSTEM_TYPE ?= ext4
TARGET_USERDATAIMAGE_FILE_SYSTEM_TYPE ?= f2fs
TARGET_USERDATAIMAGE_PARTITION_SIZE ?= 6442450944

TARGET_VULKAN_SUPPORT ?= true
TARGET_ENABLE_HOST_BLUETOOTH_EMULATION ?= true
TARGET_USE_BTLINUX_HAL_IMPL ?= true

# TODO(b/65201432): Swiftshader needs to create executable memory.
PRODUCT_REQUIRES_INSECURE_EXECMEM_FOR_SWIFTSHADER := true

AB_OTA_UPDATER := true
AB_OTA_PARTITIONS += \
    boot \
    odm \
    odm_dlkm \
    product \
    system \
    system_dlkm \
    system_ext \
    vbmeta \
    vbmeta_system \
    vendor \
    vendor_boot \
    vendor_dlkm \

# Enable Virtual A/B
$(call inherit-product, $(SRC_TARGET_DIR)/product/virtual_ab_ota/compression_with_xor.mk)

PRODUCT_VENDOR_PROPERTIES += ro.virtual_ab.userspace.snapshots.enabled=true
PRODUCT_VENDOR_PROPERTIES += ro.virtual_ab.io_uring.enabled=true

# Enable Scoped Storage related
$(call inherit-product, $(SRC_TARGET_DIR)/product/emulated_storage.mk)

# Properties that are not vendor-specific. These will go in the product
# partition, instead of the vendor partition, and do not need vendor
# sepolicy
PRODUCT_PRODUCT_PROPERTIES += \
    persist.adb.tcp.port=5555 \
    ro.com.google.locationfeatures=1 \
    persist.sys.fuse.passthrough.enable=true \
    persist.sys.fuse.bpf.enable=true \

# Until we support adb keys on user builds, and fix logcat over serial,
# spawn adbd by default without authorization for "adb logcat"
ifeq ($(TARGET_BUILD_VARIANT),user)
PRODUCT_PRODUCT_PROPERTIES += \
    ro.adb.secure=0 \
    ro.debuggable=1
endif

# Explanation of specific properties:
#   debug.hwui.swap_with_damage avoids boot failure on M http://b/25152138
#   ro.hardware.keystore_desede=true needed for CtsKeystoreTestCases
PRODUCT_VENDOR_PROPERTIES += \
    tombstoned.max_tombstone_count=500 \
    vendor.bt.rootcanal_test_console=off \
    debug.hwui.swap_with_damage=0 \
    ro.carrier=unknown \
    ro.com.android.dataroaming?=false \
    ro.hardware.virtual_device=1 \
    ro.logd.size=1M \
    wifi.interface=wlan0 \
    wifi.direct.interface=p2p-dev-wlan0 \
    persist.sys.zram_enabled=1 \
    ro.hardware.keystore_desede=true \
    ro.rebootescrow.device=/dev/block/pmem0 \
    ro.vendor.hwcomposer.pmem=/dev/block/pmem1 \
    ro.incremental.enable=1 \
    debug.c2.use_dmabufheaps=1 \
    ro.camerax.extensions.enabled=true \

LOCAL_BT_PROPERTIES ?= \
 vendor.ser.bt-uart?=/dev/hvc5 \

PRODUCT_VENDOR_PROPERTIES += \
	 ${LOCAL_BT_PROPERTIES} \

# Below is a list of properties we probably should get rid of.
PRODUCT_VENDOR_PROPERTIES += \
    wlan.driver.status=ok

ifneq ($(LOCAL_DISABLE_OMX),true)
# Codec 1.0 requires the OMX services
DEVICE_MANIFEST_FILE += \
    device/google/cuttlefish/shared/config/android.hardware.media.omx@1.0.xml
endif

PRODUCT_VENDOR_PROPERTIES += \
    debug.stagefright.c2inputsurface=-1

# Enforce privapp permissions control.
PRODUCT_VENDOR_PROPERTIES += ro.control_privapp_permissions?=enforce

# aes-256-heh default is not supported in standard kernels.
PRODUCT_VENDOR_PROPERTIES += ro.crypto.volume.filenames_mode=aes-256-cts

# Copy preopted files from system_b on first boot
PRODUCT_VENDOR_PROPERTIES += ro.cp_system_other_odex=1

AB_OTA_POSTINSTALL_CONFIG += \
    RUN_POSTINSTALL_system=true \
    POSTINSTALL_PATH_system=system/bin/otapreopt_script \
    FILESYSTEM_TYPE_system=ext4 \
    POSTINSTALL_OPTIONAL_system=true

AB_OTA_POSTINSTALL_CONFIG += \
    RUN_POSTINSTALL_vendor=true \
    POSTINSTALL_PATH_vendor=bin/checkpoint_gc \
    FILESYSTEM_TYPE_vendor=ext4 \
    POSTINSTALL_OPTIONAL_vendor=true

# Userdata Checkpointing OTA GC
PRODUCT_PACKAGES += \
    checkpoint_gc

# Enable CameraX extension sample
PRODUCT_PACKAGES += androidx.camera.extensions.impl sample_camera_extensions.xml

# DRM service opt-in
PRODUCT_VENDOR_PROPERTIES += drm.service.enabled=true

# Call deleteAllKeys if vold detects a factory reset
PRODUCT_VENDOR_PROPERTIES += ro.crypto.metadata_init_delete_all_keys.enabled=true

PRODUCT_SOONG_NAMESPACES += hardware/google/camera
PRODUCT_SOONG_NAMESPACES += hardware/google/camera/devices/EmulatedCamera

#
# Packages for various GCE-specific utilities
#
PRODUCT_PACKAGES += \
    CuttlefishService \
    cuttlefish_sensor_injection \
    socket_vsock_proxy \
    tombstone_transmit \
    tombstone_producer \
    suspend_blocker \
    vsoc_input_service \

$(call soong_config_append, cvd, launch_configs, cvd_config_auto.json cvd_config_foldable.json cvd_config_go.json cvd_config_phone.json cvd_config_tablet.json cvd_config_tv.json cvd_config_wear.json)
$(call soong_config_append, cvd, grub_config, grub.cfg)

#
# Packages for AOSP-available stuff we use from the framework
#
PRODUCT_PACKAGES += \
    e2fsck \
    ip \
    sleep \
    tcpdump \
    wificond \

#
# Packages for the OpenGL implementation
#

# ANGLE provides an OpenGL implementation built on top of Vulkan.
PRODUCT_PACKAGES += \
    libEGL_angle \
    libGLESv1_CM_angle \
    libGLESv2_angle

# GL implementation for virgl
PRODUCT_PACKAGES += \
    libGLES_mesa \

#
# Packages for the Vulkan implementation
#
ifeq ($(TARGET_VULKAN_SUPPORT),true)
PRODUCT_PACKAGES += \
    vulkan.ranchu \
    libvulkan_enc \
    vulkan.pastel
endif

# GL/Vk implementation for gfxstream
PRODUCT_PACKAGES += \
    hwcomposer.ranchu \
    libandroidemu \
    libOpenglCodecCommon \
    libOpenglSystemCommon \
    libGLESv1_CM_emulation \
    lib_renderControl_enc \
    libEGL_emulation \
    libGLESv2_enc \
    libGLESv2_emulation \
    libGLESv1_enc \
    libGoldfishProfiler \

#
# Packages for testing
#
PRODUCT_PACKAGES += \
    aidl_lazy_test_server \
    aidl_lazy_cb_test_server \
    hidl_lazy_test_server \
    hidl_lazy_cb_test_server

# Runtime Resource Overlays
ifneq ($(LOCAL_PREFER_VENDOR_APEX),true)
PRODUCT_PACKAGES += \
    cuttlefish_overlay_frameworks_base_core \
    cuttlefish_overlay_settings_provider \

endif

# PRODUCT_AAPT_CONFIG and PRODUCT_AAPT_PREF_CONFIG are intentionally not set to
# pick up every density resources.

#
# Common manifest for all targets
#
DEVICE_MANIFEST_FILE += device/google/cuttlefish/shared/config/manifest.xml

#
# General files
#


ifneq ($(LOCAL_SENSOR_FILE_OVERRIDES),true)
ifneq ($(LOCAL_PREFER_VENDOR_APEX),true)
    PRODUCT_COPY_FILES += \
        frameworks/native/data/etc/android.hardware.sensor.ambient_temperature.xml:$(TARGET_COPY_OUT_VENDOR)/etc/permissions/android.hardware.sensor.ambient_temperature.xml \
        frameworks/native/data/etc/android.hardware.sensor.barometer.xml:$(TARGET_COPY_OUT_VENDOR)/etc/permissions/android.hardware.sensor.barometer.xml \
        frameworks/native/data/etc/android.hardware.sensor.gyroscope.xml:$(TARGET_COPY_OUT_VENDOR)/etc/permissions/android.hardware.sensor.gyroscope.xml \
        frameworks/native/data/etc/android.hardware.sensor.hinge_angle.xml:$(TARGET_COPY_OUT_VENDOR)/etc/permissions/android.hardware.sensor.hinge_angle.xml \
        frameworks/native/data/etc/android.hardware.sensor.light.xml:$(TARGET_COPY_OUT_VENDOR)/etc/permissions/android.hardware.sensor.light.xml \
        frameworks/native/data/etc/android.hardware.sensor.proximity.xml:$(TARGET_COPY_OUT_VENDOR)/etc/permissions/android.hardware.sensor.proximity.xml \
        frameworks/native/data/etc/android.hardware.sensor.relative_humidity.xml:$(TARGET_COPY_OUT_VENDOR)/etc/permissions/android.hardware.sensor.relative_humidity.xml
endif
endif

ifneq ($(LOCAL_PREFER_VENDOR_APEX),true)
PRODUCT_COPY_FILES += \
    device/google/cuttlefish/shared/permissions/cuttlefish_excluded_hardware.xml:$(TARGET_COPY_OUT_VENDOR)/etc/permissions/cuttlefish_excluded_hardware.xml \
    frameworks/native/data/etc/android.hardware.audio.low_latency.xml:$(TARGET_COPY_OUT_VENDOR)/etc/permissions/android.hardware.audio.low_latency.xml \
    frameworks/native/data/etc/android.hardware.camera.concurrent.xml:$(TARGET_COPY_OUT_VENDOR)/etc/permissions/android.hardware.camera.concurrent.xml \
    frameworks/native/data/etc/android.hardware.camera.flash-autofocus.xml:$(TARGET_COPY_OUT_VENDOR)/etc/permissions/android.hardware.camera.flash-autofocus.xml \
    frameworks/native/data/etc/android.hardware.camera.front.xml:$(TARGET_COPY_OUT_VENDOR)/etc/permissions/android.hardware.camera.front.xml \
    frameworks/native/data/etc/android.hardware.camera.full.xml:$(TARGET_COPY_OUT_VENDOR)/etc/permissions/android.hardware.camera.full.xml \
    frameworks/native/data/etc/android.hardware.camera.raw.xml:$(TARGET_COPY_OUT_VENDOR)/etc/permissions/android.hardware.camera.raw.xml \
    frameworks/native/data/etc/android.hardware.ethernet.xml:$(TARGET_COPY_OUT_VENDOR)/etc/permissions/android.hardware.ethernet.xml \
    frameworks/native/data/etc/android.hardware.location.gps.xml:$(TARGET_COPY_OUT_VENDOR)/etc/permissions/android.hardware.location.gps.xml \
    frameworks/native/data/etc/android.hardware.reboot_escrow.xml:$(TARGET_COPY_OUT_VENDOR)/etc/permissions/android.hardware.reboot_escrow.xml \
    frameworks/native/data/etc/android.hardware.usb.accessory.xml:$(TARGET_COPY_OUT_VENDOR)/etc/permissions/android.hardware.usb.accessory.xml \
    frameworks/native/data/etc/android.hardware.usb.host.xml:$(TARGET_COPY_OUT_VENDOR)/etc/permissions/android.hardware.usb.host.xml \
    frameworks/native/data/etc/android.hardware.wifi.xml:$(TARGET_COPY_OUT_VENDOR)/etc/permissions/android.hardware.wifi.xml \
    frameworks/native/data/etc/android.hardware.wifi.direct.xml:$(TARGET_COPY_OUT_VENDOR)/etc/permissions/android.hardware.wifi.direct.xml \
    frameworks/native/data/etc/android.hardware.wifi.passpoint.xml:$(TARGET_COPY_OUT_VENDOR)/etc/permissions/android.hardware.wifi.passpoint.xml \
    frameworks/native/data/etc/android.software.ipsec_tunnels.xml:$(TARGET_COPY_OUT_VENDOR)/etc/permissions/android.software.ipsec_tunnels.xml \
    frameworks/native/data/etc/android.software.sip.voip.xml:$(TARGET_COPY_OUT_VENDOR)/etc/permissions/android.software.sip.voip.xml \
    frameworks/native/data/etc/android.software.verified_boot.xml:$(TARGET_COPY_OUT_VENDOR)/etc/permissions/android.software.verified_boot.xml \
    hardware/google/camera/devices/EmulatedCamera/hwl/configs/emu_camera_back.json:$(TARGET_COPY_OUT_VENDOR)/etc/config/emu_camera_back.json \
    hardware/google/camera/devices/EmulatedCamera/hwl/configs/emu_camera_front.json:$(TARGET_COPY_OUT_VENDOR)/etc/config/emu_camera_front.json \
    hardware/google/camera/devices/EmulatedCamera/hwl/configs/emu_camera_depth.json:$(TARGET_COPY_OUT_VENDOR)/etc/config/emu_camera_depth.json
endif
PRODUCT_COPY_FILES += \
    frameworks/native/data/etc/android.hardware.consumerir.xml:$(TARGET_COPY_OUT_VENDOR)/etc/permissions/android.hardware.consumerir.xml \
    device/google/cuttlefish/shared/config/init.vendor.rc:$(TARGET_COPY_OUT_VENDOR)/etc/init/init.cutf_cvm.rc \
    device/google/cuttlefish/shared/config/init.product.rc:$(TARGET_COPY_OUT_PRODUCT)/etc/init/init.rc \
    device/google/cuttlefish/shared/config/ueventd.rc:$(TARGET_COPY_OUT_VENDOR)/etc/ueventd.rc \
    device/google/cuttlefish/shared/config/media_codecs.xml:$(TARGET_COPY_OUT_VENDOR)/etc/media_codecs.xml \
    device/google/cuttlefish/shared/config/media_codecs_google_video.xml:$(TARGET_COPY_OUT_VENDOR)/etc/media_codecs_google_video.xml \
    device/google/cuttlefish/shared/config/media_codecs_performance.xml:$(TARGET_COPY_OUT_VENDOR)/etc/media_codecs_performance.xml \
    device/google/cuttlefish/shared/config/media_profiles.xml:$(TARGET_COPY_OUT_VENDOR)/etc/media_profiles_V1_0.xml \
    device/google/cuttlefish/shared/permissions/privapp-permissions-cuttlefish.xml:$(TARGET_COPY_OUT_VENDOR)/etc/permissions/privapp-permissions-cuttlefish.xml \
    frameworks/av/media/libeffects/data/audio_effects.xml:$(TARGET_COPY_OUT_VENDOR)/etc/audio_effects.xml \
    frameworks/av/media/libstagefright/data/media_codecs_google_audio.xml:$(TARGET_COPY_OUT_VENDOR)/etc/media_codecs_google_audio.xml \
    frameworks/av/media/libstagefright/data/media_codecs_google_telephony.xml:$(TARGET_COPY_OUT_VENDOR)/etc/media_codecs_google_telephony.xml \
    frameworks/av/services/audiopolicy/config/r_submix_audio_policy_configuration.xml:$(TARGET_COPY_OUT_VENDOR)/etc/r_submix_audio_policy_configuration.xml \
    frameworks/av/services/audiopolicy/config/audio_policy_volumes.xml:$(TARGET_COPY_OUT_VENDOR)/etc/audio_policy_volumes.xml \
    frameworks/av/services/audiopolicy/config/default_volume_tables.xml:$(TARGET_COPY_OUT_VENDOR)/etc/default_volume_tables.xml \
    frameworks/av/services/audiopolicy/config/surround_sound_configuration_5_0.xml:$(TARGET_COPY_OUT_VENDOR)/etc/surround_sound_configuration_5_0.xml \
    device/google/cuttlefish/shared/config/task_profiles.json:$(TARGET_COPY_OUT_VENDOR)/etc/task_profiles.json \

ifeq ($(LOCAL_PREFER_VENDOR_APEX),true)
PRODUCT_PACKAGES += com.google.cf.input.config
else
PRODUCT_COPY_FILES += \
    device/google/cuttlefish/shared/config/input/Crosvm_Virtio_Multitouch_Touchscreen_0.idc:$(TARGET_COPY_OUT_VENDOR)/usr/idc/Crosvm_Virtio_Multitouch_Touchscreen_0.idc \
    device/google/cuttlefish/shared/config/input/Crosvm_Virtio_Multitouch_Touchscreen_1.idc:$(TARGET_COPY_OUT_VENDOR)/usr/idc/Crosvm_Virtio_Multitouch_Touchscreen_1.idc \
    device/google/cuttlefish/shared/config/input/Crosvm_Virtio_Multitouch_Touchscreen_2.idc:$(TARGET_COPY_OUT_VENDOR)/usr/idc/Crosvm_Virtio_Multitouch_Touchscreen_2.idc \
    device/google/cuttlefish/shared/config/input/Crosvm_Virtio_Multitouch_Touchscreen_3.idc:$(TARGET_COPY_OUT_VENDOR)/usr/idc/Crosvm_Virtio_Multitouch_Touchscreen_3.idc
endif

PRODUCT_COPY_FILES += \
    device/google/cuttlefish/shared/config/fstab.f2fs:$(TARGET_COPY_OUT_VENDOR_RAMDISK)/first_stage_ramdisk/fstab.f2fs \
    device/google/cuttlefish/shared/config/fstab.f2fs:$(TARGET_COPY_OUT_VENDOR)/etc/fstab.f2fs \
    device/google/cuttlefish/shared/config/fstab.f2fs:$(TARGET_COPY_OUT_RECOVERY)/root/first_stage_ramdisk/fstab.f2fs \
    device/google/cuttlefish/shared/config/fstab.ext4:$(TARGET_COPY_OUT_VENDOR_RAMDISK)/first_stage_ramdisk/fstab.ext4 \
    device/google/cuttlefish/shared/config/fstab.ext4:$(TARGET_COPY_OUT_VENDOR)/etc/fstab.ext4 \
    device/google/cuttlefish/shared/config/fstab.ext4:$(TARGET_COPY_OUT_RECOVERY)/root/first_stage_ramdisk/fstab.ext4

ifeq ($(TARGET_VULKAN_SUPPORT),true)
ifneq ($(LOCAL_PREFER_VENDOR_APEX),true)
PRODUCT_COPY_FILES += \
    frameworks/native/data/etc/android.hardware.vulkan.level-0.xml:$(TARGET_COPY_OUT_VENDOR)/etc/permissions/android.hardware.vulkan.level.xml \
    frameworks/native/data/etc/android.hardware.vulkan.version-1_0_3.xml:$(TARGET_COPY_OUT_VENDOR)/etc/permissions/android.hardware.vulkan.version.xml \
    frameworks/native/data/etc/android.software.vulkan.deqp.level-2021-03-01.xml:$(TARGET_COPY_OUT_VENDOR)/etc/permissions/android.software.vulkan.deqp.level.xml \
    frameworks/native/data/etc/android.software.opengles.deqp.level-2021-03-01.xml:$(TARGET_COPY_OUT_VENDOR)/etc/permissions/android.software.opengles.deqp.level.xml
endif
endif

# Packages for HAL implementations

#
# Atrace HAL
#
PRODUCT_PACKAGES += \
    android.hardware.atrace@1.0-service

#
# Weaver aidl HAL
#
PRODUCT_PACKAGES += \
    android.hardware.weaver-service.example

#
# IR aidl HAL
#
PRODUCT_PACKAGES += \
	android.hardware.ir-service.example

#
# OemLock aidl HAL
#
PRODUCT_PACKAGES += \
    android.hardware.oemlock-service.example

#
# Authsecret HAL
#
PRODUCT_PACKAGES += \
    android.hardware.authsecret@1.0-service

#
# Authsecret AIDL HAL
#
PRODUCT_PACKAGES += \
    android.hardware.authsecret-service.example
#
# Hardware Composer HAL
#
PRODUCT_PACKAGES += \
    hwcomposer.drm \
    android.hardware.graphics.composer@2.4-service

#
# Gralloc HAL
#
PRODUCT_PACKAGES += \
    android.hardware.graphics.allocator@4.0-service.minigbm \
    android.hardware.graphics.mapper@4.0-impl.minigbm

#
# Bluetooth HAL and Compatibility Bluetooth library (for older revs).
#
ifneq ($(LOCAL_PREFER_VENDOR_APEX),true)
ifeq ($(LOCAL_BLUETOOTH_PRODUCT_PACKAGE),)
ifeq ($(TARGET_ENABLE_HOST_BLUETOOTH_EMULATION),true)
ifeq ($(TARGET_USE_BTLINUX_HAL_IMPL),true)
    LOCAL_BLUETOOTH_PRODUCT_PACKAGE := android.hardware.bluetooth@1.1-service.btlinux
else
    LOCAL_BLUETOOTH_PRODUCT_PACKAGE := android.hardware.bluetooth@1.1-service.remote
endif
else
    LOCAL_BLUETOOTH_PRODUCT_PACKAGE := android.hardware.bluetooth@1.1-service.sim
endif
    DEVICE_MANIFEST_FILE += device/google/cuttlefish/shared/config/manifest_android.hardware.bluetooth@1.1-service.xml
endif

PRODUCT_COPY_FILES +=\
    frameworks/native/data/etc/android.hardware.bluetooth.xml:$(TARGET_COPY_OUT_VENDOR)/etc/permissions/android.hardware.bluetooth.xml \
    frameworks/native/data/etc/android.hardware.bluetooth_le.xml:$(TARGET_COPY_OUT_VENDOR)/etc/permissions/android.hardware.bluetooth_le.xml

PRODUCT_PACKAGES += $(LOCAL_BLUETOOTH_PRODUCT_PACKAGE)

PRODUCT_PACKAGES += android.hardware.bluetooth.audio@2.1-impl  bt_vhci_forwarder

# Bluetooth initialization configuration is copied to the init folder here instead of being added
# as an init_rc attribute of the bt_vhci_forward binary.  The bt_vhci_forward binary is used by
# multiple targets with different initialization configurations.
PRODUCT_COPY_FILES += \
    device/google/cuttlefish/guest/commands/bt_vhci_forwarder/bt_vhci_forwarder.rc:$(TARGET_COPY_OUT_VENDOR)/etc/init/bt_vhci_forwarder.rc

else
PRODUCT_PACKAGES += com.google.cf.bt android.hardware.bluetooth.audio@2.1-impl
endif

#
# Audio HAL
#
LOCAL_AUDIO_PRODUCT_PACKAGE ?= \
    android.hardware.audio.service \
    android.hardware.audio@7.1-impl.ranchu \
    android.hardware.audio.effect@7.0-impl \

LOCAL_AUDIO_PRODUCT_COPY_FILES ?= \
    device/generic/goldfish/audio/policy/audio_policy_configuration.xml:$(TARGET_COPY_OUT_VENDOR)/etc/audio_policy_configuration.xml \
    device/generic/goldfish/audio/policy/primary_audio_policy_configuration.xml:$(TARGET_COPY_OUT_VENDOR)/etc/primary_audio_policy_configuration.xml \
    frameworks/av/services/audiopolicy/config/r_submix_audio_policy_configuration.xml:$(TARGET_COPY_OUT_VENDOR)/etc/r_submix_audio_policy_configuration.xml \
    frameworks/av/services/audiopolicy/config/audio_policy_volumes.xml:$(TARGET_COPY_OUT_VENDOR)/etc/audio_policy_volumes.xml \
    frameworks/av/services/audiopolicy/config/default_volume_tables.xml:$(TARGET_COPY_OUT_VENDOR)/etc/default_volume_tables.xml \
    frameworks/av/media/libeffects/data/audio_effects.xml:$(TARGET_COPY_OUT_VENDOR)/etc/audio_effects.xml \

LOCAL_AUDIO_DEVICE_PACKAGE_OVERLAYS ?=

PRODUCT_PACKAGES += $(LOCAL_AUDIO_PRODUCT_PACKAGE)
PRODUCT_COPY_FILES += $(LOCAL_AUDIO_PRODUCT_COPY_FILES)
DEVICE_PACKAGE_OVERLAYS += $(LOCAL_AUDIO_DEVICE_PACKAGE_OVERLAYS)

#
# BiometricsFace HAL (HIDL)
#
PRODUCT_PACKAGES += \
    android.hardware.biometrics.face@1.0-service.example

#
# BiometricsFingerprint HAL (HIDL)
#
PRODUCT_PACKAGES += \
    android.hardware.biometrics.fingerprint@2.2-service.example

#
# BiometricsFace HAL (AIDL)
#
PRODUCT_PACKAGES += \
    android.hardware.biometrics.face-service.example

#
# BiometricsFingerprint HAL (AIDL)
#
PRODUCT_PACKAGES += \
    android.hardware.biometrics.fingerprint-service.example

#
# Contexthub HAL
#
PRODUCT_PACKAGES += \
    android.hardware.contexthub-service.example

#
# Drm HAL
#
PRODUCT_PACKAGES += \
    android.hardware.drm@1.4-service.clearkey \
    android.hardware.drm@latest-service.widevine

#
# Confirmation UI HAL
#
ifeq ($(LOCAL_CONFIRMATIONUI_PRODUCT_PACKAGE),)
    LOCAL_CONFIRMATIONUI_PRODUCT_PACKAGE := android.hardware.confirmationui@1.0-service.cuttlefish
endif
PRODUCT_PACKAGES += $(LOCAL_CONFIRMATIONUI_PRODUCT_PACKAGE)

#
# Dumpstate HAL
#
ifeq ($(LOCAL_DUMPSTATE_PRODUCT_PACKAGE),)
    LOCAL_DUMPSTATE_PRODUCT_PACKAGE += android.hardware.dumpstate-service.example
endif
PRODUCT_PACKAGES += $(LOCAL_DUMPSTATE_PRODUCT_PACKAGE)

#
# Camera
#
ifeq ($(TARGET_USE_VSOCK_CAMERA_HAL_IMPL),true)
PRODUCT_PACKAGES += \
    android.hardware.camera.provider@2.7-external-vsock-service \
    android.hardware.camera.provider@2.7-impl-cuttlefish
DEVICE_MANIFEST_FILE += \
    device/google/cuttlefish/guest/hals/camera/manifest.xml
else
ifeq ($(LOCAL_PREFER_VENDOR_APEX),true)
PRODUCT_PACKAGES += com.google.emulated.camera.provider.hal
endif
PRODUCT_PACKAGES += \
    android.hardware.camera.provider@2.7-service-google \
    libgooglecamerahwl_impl \
    android.hardware.camera.provider@2.7-impl-google \

endif
#
# Gatekeeper
#
ifeq ($(LOCAL_GATEKEEPER_PRODUCT_PACKAGE),)
       LOCAL_GATEKEEPER_PRODUCT_PACKAGE := android.hardware.gatekeeper@1.0-service.remote
endif
PRODUCT_PACKAGES += \
    $(LOCAL_GATEKEEPER_PRODUCT_PACKAGE)

#
# GPS
#
PRODUCT_PACKAGES += \
    android.hardware.gnss-service.example

# Health
ifeq ($(LOCAL_HEALTH_PRODUCT_PACKAGE),)
    LOCAL_HEALTH_PRODUCT_PACKAGE := \
    android.hardware.health-service.cuttlefish \
    android.hardware.health-service.cuttlefish_recovery \

endif
PRODUCT_PACKAGES += $(LOCAL_HEALTH_PRODUCT_PACKAGE)

# Health Storage
PRODUCT_PACKAGES += \
    android.hardware.health.storage-service.cuttlefish

# Identity Credential
PRODUCT_PACKAGES += \
    android.hardware.identity-service.remote

# Input Classifier HAL
PRODUCT_PACKAGES += \
    android.hardware.input.classifier@1.0-service.default

PRODUCT_PACKAGES += \
    android.hardware.input.processor-service.example

# Netlink Interceptor HAL
PRODUCT_PACKAGES += \
    android.hardware.net.nlinterceptor-service.default

#
# Sensors
#
ifeq ($(LOCAL_SENSOR_PRODUCT_PACKAGE),)
# TODO(b/210883464): Convert the sensors APEX to use the new AIDL impl.
#ifeq ($(LOCAL_PREFER_VENDOR_APEX),true)
#       LOCAL_SENSOR_PRODUCT_PACKAGE := com.android.hardware.sensors
#else
       LOCAL_SENSOR_PRODUCT_PACKAGE := android.hardware.sensors-service.example
#endif
endif
PRODUCT_PACKAGES += \
    $(LOCAL_SENSOR_PRODUCT_PACKAGE)
#
# Thermal (mock)
#
ifeq ($(LOCAL_PREFER_VENDOR_APEX),true)
PRODUCT_PACKAGES += com.android.hardware.thermal.mock
else
PRODUCT_PACKAGES += android.hardware.thermal@2.0-service.mock
endif

#
# Lights
#
PRODUCT_PACKAGES += \
    android.hardware.lights-service.example \

#
# KeyMint HAL
#
ifeq ($(LOCAL_KEYMINT_PRODUCT_PACKAGE),)
       LOCAL_KEYMINT_PRODUCT_PACKAGE := android.hardware.security.keymint-service.remote
# Indicate that this KeyMint includes support for the ATTEST_KEY key purpose.
PRODUCT_COPY_FILES += \
    frameworks/native/data/etc/android.hardware.keystore.app_attest_key.xml:$(TARGET_COPY_OUT_VENDOR)/etc/permissions/android.hardware.keystore.app_attest_key.xml
endif
 PRODUCT_PACKAGES += \
    $(LOCAL_KEYMINT_PRODUCT_PACKAGE)

# Keymint configuration
ifneq ($(LOCAL_PREFER_VENDOR_APEX),true)
PRODUCT_COPY_FILES += \
    frameworks/native/data/etc/android.software.device_id_attestation.xml:$(TARGET_COPY_OUT_VENDOR)/etc/permissions/android.software.device_id_attestation.xml
endif

#
# Power and PowerStats HALs
#
ifeq ($(LOCAL_PREFER_VENDOR_APEX),true)
PRODUCT_PACKAGES += com.android.hardware.power
else
PRODUCT_PACKAGES += \
    android.hardware.power-service.example \
    android.hardware.power.stats-service.example \

endif

#
# NeuralNetworks HAL
#
PRODUCT_PACKAGES += \
    android.hardware.neuralnetworks@1.3-service-sample-all \
    android.hardware.neuralnetworks@1.3-service-sample-limited \
    android.hardware.neuralnetworks-service-sample-all \
    android.hardware.neuralnetworks-service-sample-limited \
    android.hardware.neuralnetworks-shim-service-sample

#
# USB
ifeq ($(LOCAL_PREFER_VENDOR_APEX),true)
PRODUCT_PACKAGES += \
    com.android.hardware.usb
else
PRODUCT_PACKAGES += \
    android.hardware.usb-service.example
endif

# Vibrator HAL
ifeq ($(LOCAL_PREFER_VENDOR_APEX),true)
PRODUCT_PACKAGES += com.android.hardware.vibrator
else
PRODUCT_PACKAGES += \
    android.hardware.vibrator-service.example
endif

# BootControl HAL
PRODUCT_PACKAGES += \
    android.hardware.boot@1.2-impl \
    android.hardware.boot@1.2-impl.recovery \
    android.hardware.boot@1.2-service

# RebootEscrow HAL
PRODUCT_PACKAGES += \
    android.hardware.rebootescrow-service.default

# Memtrack HAL
PRODUCT_PACKAGES += \
    android.hardware.memtrack-service.example

# Fastboot HAL & fastbootd
PRODUCT_PACKAGES += \
    android.hardware.fastboot@1.1-impl-mock \
    fastbootd

# Recovery mode
ifneq ($(TARGET_NO_RECOVERY),true)

PRODUCT_COPY_FILES += \
    device/google/cuttlefish/shared/config/init.recovery.rc:$(TARGET_COPY_OUT_RECOVERY)/root/init.recovery.cutf_cvm.rc \
    device/google/cuttlefish/shared/config/cgroups.json:$(TARGET_COPY_OUT_RECOVERY)/root/vendor/etc/cgroups.json \
    device/google/cuttlefish/shared/config/ueventd.rc:$(TARGET_COPY_OUT_RECOVERY)/root/ueventd.cutf_cvm.rc \

PRODUCT_PACKAGES += \
    update_engine_sideload

endif

ifdef TARGET_DEDICATED_RECOVERY
PRODUCT_BUILD_RECOVERY_IMAGE := true
PRODUCT_PACKAGES += linker.vendor_ramdisk shell_and_utilities_vendor_ramdisk
else
PRODUCT_PACKAGES += linker.recovery shell_and_utilities_recovery
endif

# wifi
ifeq ($(LOCAL_PREFER_VENDOR_APEX),true)
ifneq ($(PRODUCT_ENFORCE_MAC80211_HWSIM),true)
PRODUCT_PACKAGES += com.google.cf.wifi
# Demonstrate multi-installed vendor APEXes by installing another wifi HAL vendor APEX
# which does not include the passpoint feature XML.
#
# The default is set in BoardConfig.mk using bootconfig.
# This can be changed at CVD launch-time using
#     --extra_bootconfig_args "androidboot.vendor.apex.com.android.wifi.hal:=X"
# or post-launch, at runtime using
#     setprop persist.vendor.apex.com.android.wifi.hal X && reboot
# where X is the name of the APEX file to use.
PRODUCT_PACKAGES += com.google.cf.wifi.no-passpoint

$(call add_soong_config_namespace, wpa_supplicant)
$(call add_soong_config_var_value, wpa_supplicant, platform_version, $(PLATFORM_VERSION))
$(call add_soong_config_var_value, wpa_supplicant, nl80211_driver, CONFIG_DRIVER_NL80211_QCA)
PRODUCT_VENDOR_PROPERTIES += ro.vendor.wifi_impl=virt_wifi
else
PRODUCT_SOONG_NAMESPACES += device/google/cuttlefish/apex/com.google.cf.wifi_hwsim
PRODUCT_PACKAGES += com.google.cf.wifi_hwsim
$(call add_soong_config_namespace, wpa_supplicant)
$(call add_soong_config_var_value, wpa_supplicant, platform_version, $(PLATFORM_VERSION))
$(call add_soong_config_var_value, wpa_supplicant, nl80211_driver, CONFIG_DRIVER_NL80211_QCA)
PRODUCT_VENDOR_PROPERTIES += ro.vendor.wifi_impl=mac8011_hwsim_virtio

$(call soong_config_append,cvdhost,enforce_mac80211_hwsim,true)
endif
else

PRODUCT_PACKAGES += \
    rename_netiface \
    wpa_supplicant
PRODUCT_COPY_FILES += \
    device/google/cuttlefish/shared/config/wpa_supplicant.rc:$(TARGET_COPY_OUT_VENDOR)/etc/init/wpa_supplicant.rc

# WLAN driver configuration files
LOCAL_WPA_SUPPLICANT_OVERLAY ?= $(LOCAL_PATH)/config/wpa_supplicant_overlay.conf
LOCAL_P2P_SUPPLICANT ?= $(LOCAL_PATH)/config/p2p_supplicant.conf
PRODUCT_COPY_FILES += \
    external/wpa_supplicant_8/wpa_supplicant/wpa_supplicant_template.conf:$(TARGET_COPY_OUT_VENDOR)/etc/wifi/wpa_supplicant.conf \
    $(LOCAL_WPA_SUPPLICANT_OVERLAY):$(TARGET_COPY_OUT_VENDOR)/etc/wifi/wpa_supplicant_overlay.conf \
    $(LOCAL_P2P_SUPPLICANT):$(TARGET_COPY_OUT_VENDOR)/etc/wifi/p2p_supplicant.conf

ifeq ($(PRODUCT_ENFORCE_MAC80211_HWSIM),true)
PRODUCT_PACKAGES += \
    mac80211_create_radios \
    hostapd \
    android.hardware.wifi@1.0-service \
    init.wifi.sh

PRODUCT_VENDOR_PROPERTIES += ro.vendor.wifi_impl=mac8011_hwsim_virtio

$(call soong_config_append,cvdhost,enforce_mac80211_hwsim,true)

else
PRODUCT_PACKAGES += setup_wifi
PRODUCT_VENDOR_PROPERTIES += ro.vendor.wifi_impl=virt_wifi
endif

endif

<<<<<<< HEAD
# UWB HAL
PRODUCT_PACKAGES += \
    android.hardware.uwb-service
=======
ifeq ($(PRODUCT_ENFORCE_MAC80211_HWSIM),true)
# Wifi Runtime Resource Overlay
PRODUCT_PACKAGES += \
    CuttlefishTetheringOverlay \
    CuttlefishWifiOverlay
endif

>>>>>>> bbaaab62

# Host packages to install
PRODUCT_HOST_PACKAGES += socket_vsock_proxy

PRODUCT_EXTRA_VNDK_VERSIONS := 28 29 30 31

PRODUCT_SOONG_NAMESPACES += external/mesa3d

#for Confirmation UI
PRODUCT_SOONG_NAMESPACES += vendor/google_devices/common/proprietary/confirmatioui_hal

# Need this so that the application's loop on reading input can be synchronized
# with HW VSYNC
PRODUCT_VENDOR_PROPERTIES += \
    ro.surface_flinger.running_without_sync_framework=true

# Enable GPU-intensive background blur support on Cuttlefish when requested by apps
PRODUCT_VENDOR_PROPERTIES += \
    ro.surface_flinger.supports_background_blur 1

# Set support one-handed mode
PRODUCT_PRODUCT_PROPERTIES += \
    ro.support_one_handed_mode=true

# Set one_handed_mode screen translate offset percentage
PRODUCT_PRODUCT_PROPERTIES += \
    persist.debug.one_handed_offset_percentage=50

# Set one_handed_mode translate animation duration milliseconds
PRODUCT_PRODUCT_PROPERTIES += \
    persist.debug.one_handed_translate_animation_duration=300

# Vendor Dlkm Locader
PRODUCT_PACKAGES += \
   dlkm_loader

# NFC AIDL HAL
PRODUCT_PACKAGES += \
    android.hardware.nfc-service.cuttlefish<|MERGE_RESOLUTION|>--- conflicted
+++ resolved
@@ -769,19 +769,16 @@
 
 endif
 
-<<<<<<< HEAD
 # UWB HAL
 PRODUCT_PACKAGES += \
     android.hardware.uwb-service
-=======
+
 ifeq ($(PRODUCT_ENFORCE_MAC80211_HWSIM),true)
 # Wifi Runtime Resource Overlay
 PRODUCT_PACKAGES += \
     CuttlefishTetheringOverlay \
     CuttlefishWifiOverlay
 endif
-
->>>>>>> bbaaab62
 
 # Host packages to install
 PRODUCT_HOST_PACKAGES += socket_vsock_proxy
