#
# Copyright (C) 2017 The Android Open Source Project
#
# Licensed under the Apache License, Version 2.0 (the "License");
# you may not use this file except in compliance with the License.
# You may obtain a copy of the License at
#
#      http://www.apache.org/licenses/LICENSE-2.0
#
# Unless required by applicable law or agreed to in writing, software
# distributed under the License is distributed on an "AS IS" BASIS,
# WITHOUT WARRANTIES OR CONDITIONS OF ANY KIND, either express or implied.
# See the License for the specific language governing permissions and
# limitations under the License.
#

# Include all languages
$(call inherit-product, $(SRC_TARGET_DIR)/product/languages_full.mk)

# Enable updating of APEXes
$(call inherit-product, $(SRC_TARGET_DIR)/product/updatable_apex.mk)

# Enable userspace reboot
$(call inherit-product, $(SRC_TARGET_DIR)/product/userspace_reboot.mk)

# Enforce generic ramdisk allow list
$(call inherit-product, $(SRC_TARGET_DIR)/product/generic_ramdisk.mk)

# Set Vendor SPL to match platform
VENDOR_SECURITY_PATCH = $(PLATFORM_SECURITY_PATCH)

# Set boot SPL
BOOT_SECURITY_PATCH = $(PLATFORM_SECURITY_PATCH)

PRODUCT_VENDOR_PROPERTIES += \
    ro.vendor.boot_security_patch=$(BOOT_SECURITY_PATCH)

PRODUCT_SOONG_NAMESPACES += device/generic/goldfish-opengl # for vulkan
PRODUCT_SOONG_NAMESPACES += device/generic/goldfish # for audio and wifi

PRODUCT_SHIPPING_API_LEVEL := 34
PRODUCT_USE_DYNAMIC_PARTITIONS := true
DISABLE_RILD_OEM_HOOK := true

# TODO(b/205788876) remove this condition when openwrt has an image for arm.
ifndef PRODUCT_ENFORCE_MAC80211_HWSIM
PRODUCT_ENFORCE_MAC80211_HWSIM := true
endif

PRODUCT_SET_DEBUGFS_RESTRICTIONS := true

PRODUCT_SOONG_NAMESPACES += device/generic/goldfish-opengl # for vulkan

PRODUCT_FS_COMPRESSION := 1
TARGET_RO_FILE_SYSTEM_TYPE ?= ext4
TARGET_USERDATAIMAGE_FILE_SYSTEM_TYPE ?= f2fs
TARGET_USERDATAIMAGE_PARTITION_SIZE ?= 6442450944

TARGET_VULKAN_SUPPORT ?= true
TARGET_ENABLE_HOST_BLUETOOTH_EMULATION ?= true
TARGET_USE_BTLINUX_HAL_IMPL ?= true

# Enable Virtual A/B
$(call inherit-product, $(SRC_TARGET_DIR)/product/virtual_ab_ota/android_t_baseline.mk)
PRODUCT_VIRTUAL_AB_COMPRESSION_METHOD := gz

# Enable Scoped Storage related
$(call inherit-product, $(SRC_TARGET_DIR)/product/emulated_storage.mk)

# Properties that are not vendor-specific. These will go in the product
# partition, instead of the vendor partition, and do not need vendor
# sepolicy
PRODUCT_PRODUCT_PROPERTIES += \
    persist.adb.tcp.port=5555 \
    ro.com.google.locationfeatures=1 \
    persist.sys.fuse.passthrough.enable=true \
    persist.sys.fuse.bpf.enable=false \
    remote_provisioning.tee.rkp_only=1 \

# Until we support adb keys on user builds, and fix logcat over serial,
# spawn adbd by default without authorization for "adb logcat"
ifeq ($(TARGET_BUILD_VARIANT),user)
PRODUCT_PRODUCT_PROPERTIES += \
    ro.adb.secure=0 \
    ro.debuggable=1
endif

# Explanation of specific properties:
#   ro.hardware.keystore_desede=true needed for CtsKeystoreTestCases
PRODUCT_VENDOR_PROPERTIES += \
    tombstoned.max_tombstone_count=500 \
    vendor.bt.rootcanal_test_console=off \
    ro.carrier=unknown \
    ro.com.android.dataroaming?=false \
    ro.hardware.virtual_device=1 \
    ro.logd.size=1M \
    wifi.interface=wlan0 \
    wifi.direct.interface=p2p-dev-wlan0 \
    persist.sys.zram_enabled=1 \
    ro.hardware.keystore_desede=true \
    ro.rebootescrow.device=/dev/block/pmem0 \
    ro.vendor.hwcomposer.pmem=/dev/block/pmem1 \
    ro.incremental.enable=1 \
    debug.c2.use_dmabufheaps=1

LOCAL_BT_PROPERTIES ?= \
 vendor.ser.bt-uart?=/dev/hvc5 \

PRODUCT_VENDOR_PROPERTIES += \
	 ${LOCAL_BT_PROPERTIES} \

# Below is a list of properties we probably should get rid of.
PRODUCT_VENDOR_PROPERTIES += \
    wlan.driver.status=ok

PRODUCT_VENDOR_PROPERTIES += \
    debug.stagefright.c2inputsurface=-1

# Enforce privapp permissions control.
PRODUCT_VENDOR_PROPERTIES += ro.control_privapp_permissions?=enforce

# Copy preopted files from system_b on first boot
PRODUCT_VENDOR_PROPERTIES += ro.cp_system_other_odex=1

AB_OTA_POSTINSTALL_CONFIG += \
    RUN_POSTINSTALL_system=true \
    POSTINSTALL_PATH_system=system/bin/otapreopt_script \
    FILESYSTEM_TYPE_system=ext4 \
    POSTINSTALL_OPTIONAL_system=true

AB_OTA_POSTINSTALL_CONFIG += \
    RUN_POSTINSTALL_vendor=true \
    POSTINSTALL_PATH_vendor=bin/checkpoint_gc \
    FILESYSTEM_TYPE_vendor=ext4 \
    POSTINSTALL_OPTIONAL_vendor=true

# Userdata Checkpointing OTA GC
PRODUCT_PACKAGES += \
    checkpoint_gc

# DRM service opt-in
PRODUCT_VENDOR_PROPERTIES += drm.service.enabled=true

# Call deleteAllKeys if vold detects a factory reset
PRODUCT_VENDOR_PROPERTIES += ro.crypto.metadata_init_delete_all_keys.enabled=true

#
# Packages for various GCE-specific utilities
#
PRODUCT_PACKAGES += \
    CuttlefishService \
    cuttlefish_sensor_injection \
    socket_vsock_proxy \
    tombstone_transmit \
    tombstone_producer \
    suspend_blocker \
    vsoc_input_service \
    metrics_helper \

$(call soong_config_append,cvd,launch_configs,cvd_config_auto.json cvd_config_foldable.json cvd_config_go.json cvd_config_lily.json cvd_config_phone.json cvd_config_slim.json cvd_config_tablet.json cvd_config_tv.json cvd_config_wear.json)
$(call soong_config_append,cvd,grub_config,grub.cfg)

#
# Packages for AOSP-available stuff we use from the framework
#
PRODUCT_PACKAGES += \
    e2fsck \
    ip \
    sleep \
    tcpdump \
    wificond \

#
<<<<<<< HEAD
# Package for AOSP QNS
#
PRODUCT_PACKAGES += \
    QualifiedNetworksService

#
# Package for AOSP GBA
#
PRODUCT_PACKAGES += \
    GbaService

#
# Packages for the OpenGL implementation
#

# GL implementation for virgl
PRODUCT_PACKAGES += \
    libGLES_mesa \

#
=======
>>>>>>> ed421b96
# Packages for the Vulkan implementation
#
ifeq ($(TARGET_VULKAN_SUPPORT),true)
PRODUCT_PACKAGES += \
    vulkan.ranchu \
    libvulkan_enc
endif

# GL/Vk implementation for gfxstream
PRODUCT_PACKAGES += \
    libandroidemu \
    libOpenglCodecCommon \
    libOpenglSystemCommon \
    libGLESv1_CM_emulation \
    lib_renderControl_enc \
    libEGL_emulation \
    libGLESv2_enc \
    libGLESv2_emulation \
    libGLESv1_enc \
    libGoldfishProfiler \

#
# Packages for testing
#
PRODUCT_PACKAGES += \
    aidl_lazy_test_server \
    aidl_lazy_cb_test_server \
    hidl_lazy_test_server \
    hidl_lazy_cb_test_server

# Runtime Resource Overlays
ifneq ($(LOCAL_PREFER_VENDOR_APEX),true)
PRODUCT_PACKAGES += \
    cuttlefish_overlay_connectivity \
    cuttlefish_overlay_frameworks_base_core \
    cuttlefish_overlay_settings_provider

endif

# PRODUCT_AAPT_CONFIG and PRODUCT_AAPT_PREF_CONFIG are intentionally not set to
# pick up every density resources.

#
# Common manifest for all targets
#
DEVICE_MANIFEST_FILE += device/google/cuttlefish/shared/config/manifest.xml

#
# General files
#


ifneq ($(LOCAL_SENSOR_FILE_OVERRIDES),true)
ifneq ($(LOCAL_PREFER_VENDOR_APEX),true)
    PRODUCT_COPY_FILES += \
        frameworks/native/data/etc/android.hardware.sensor.ambient_temperature.xml:$(TARGET_COPY_OUT_VENDOR)/etc/permissions/android.hardware.sensor.ambient_temperature.xml \
        frameworks/native/data/etc/android.hardware.sensor.barometer.xml:$(TARGET_COPY_OUT_VENDOR)/etc/permissions/android.hardware.sensor.barometer.xml \
        frameworks/native/data/etc/android.hardware.sensor.gyroscope.xml:$(TARGET_COPY_OUT_VENDOR)/etc/permissions/android.hardware.sensor.gyroscope.xml \
        frameworks/native/data/etc/android.hardware.sensor.hinge_angle.xml:$(TARGET_COPY_OUT_VENDOR)/etc/permissions/android.hardware.sensor.hinge_angle.xml \
        frameworks/native/data/etc/android.hardware.sensor.light.xml:$(TARGET_COPY_OUT_VENDOR)/etc/permissions/android.hardware.sensor.light.xml \
        frameworks/native/data/etc/android.hardware.sensor.proximity.xml:$(TARGET_COPY_OUT_VENDOR)/etc/permissions/android.hardware.sensor.proximity.xml \
        frameworks/native/data/etc/android.hardware.sensor.relative_humidity.xml:$(TARGET_COPY_OUT_VENDOR)/etc/permissions/android.hardware.sensor.relative_humidity.xml
endif
endif

ifneq ($(LOCAL_PREFER_VENDOR_APEX),true)
PRODUCT_COPY_FILES += \
    device/google/cuttlefish/shared/permissions/cuttlefish_excluded_hardware.xml:$(TARGET_COPY_OUT_VENDOR)/etc/permissions/cuttlefish_excluded_hardware.xml \
    frameworks/native/data/etc/android.hardware.audio.low_latency.xml:$(TARGET_COPY_OUT_VENDOR)/etc/permissions/android.hardware.audio.low_latency.xml \
    frameworks/native/data/etc/android.hardware.ethernet.xml:$(TARGET_COPY_OUT_VENDOR)/etc/permissions/android.hardware.ethernet.xml \
    frameworks/native/data/etc/android.hardware.location.gps.xml:$(TARGET_COPY_OUT_VENDOR)/etc/permissions/android.hardware.location.gps.xml \
    frameworks/native/data/etc/android.hardware.reboot_escrow.xml:$(TARGET_COPY_OUT_VENDOR)/etc/permissions/android.hardware.reboot_escrow.xml \
    frameworks/native/data/etc/android.hardware.usb.accessory.xml:$(TARGET_COPY_OUT_VENDOR)/etc/permissions/android.hardware.usb.accessory.xml \
    frameworks/native/data/etc/android.hardware.usb.host.xml:$(TARGET_COPY_OUT_VENDOR)/etc/permissions/android.hardware.usb.host.xml \
    frameworks/native/data/etc/android.hardware.wifi.xml:$(TARGET_COPY_OUT_VENDOR)/etc/permissions/android.hardware.wifi.xml \
    frameworks/native/data/etc/android.hardware.wifi.direct.xml:$(TARGET_COPY_OUT_VENDOR)/etc/permissions/android.hardware.wifi.direct.xml \
    frameworks/native/data/etc/android.hardware.wifi.passpoint.xml:$(TARGET_COPY_OUT_VENDOR)/etc/permissions/android.hardware.wifi.passpoint.xml \
    frameworks/native/data/etc/android.software.ipsec_tunnels.xml:$(TARGET_COPY_OUT_VENDOR)/etc/permissions/android.software.ipsec_tunnels.xml \
    frameworks/native/data/etc/android.software.sip.voip.xml:$(TARGET_COPY_OUT_VENDOR)/etc/permissions/android.software.sip.voip.xml \
    frameworks/native/data/etc/android.software.verified_boot.xml:$(TARGET_COPY_OUT_VENDOR)/etc/permissions/android.software.verified_boot.xml

endif
PRODUCT_COPY_FILES += \
    frameworks/native/data/etc/android.hardware.consumerir.xml:$(TARGET_COPY_OUT_VENDOR)/etc/permissions/android.hardware.consumerir.xml \
    device/google/cuttlefish/shared/config/init.vendor.rc:$(TARGET_COPY_OUT_VENDOR)/etc/init/init.cutf_cvm.rc \
    device/google/cuttlefish/shared/config/init.product.rc:$(TARGET_COPY_OUT_PRODUCT)/etc/init/init.rc \
    device/google/cuttlefish/shared/config/ueventd.rc:$(TARGET_COPY_OUT_VENDOR)/etc/ueventd.rc \
    device/google/cuttlefish/shared/config/media_codecs.xml:$(TARGET_COPY_OUT_VENDOR)/etc/media_codecs.xml \
    device/google/cuttlefish/shared/config/media_codecs_google_video.xml:$(TARGET_COPY_OUT_VENDOR)/etc/media_codecs_google_video.xml \
    device/google/cuttlefish/shared/config/media_codecs_performance.xml:$(TARGET_COPY_OUT_VENDOR)/etc/media_codecs_performance.xml \
    device/google/cuttlefish/shared/config/media_profiles.xml:$(TARGET_COPY_OUT_VENDOR)/etc/media_profiles_V1_0.xml \
    device/google/cuttlefish/shared/permissions/privapp-permissions-cuttlefish.xml:$(TARGET_COPY_OUT_VENDOR)/etc/permissions/privapp-permissions-cuttlefish.xml \
    frameworks/av/media/libeffects/data/audio_effects.xml:$(TARGET_COPY_OUT_VENDOR)/etc/audio_effects.xml \
    hardware/interfaces/audio/aidl/default/audio_effects_config.xml:$(TARGET_COPY_OUT_VENDOR)/etc/audio_effects_config.xml \
    frameworks/av/media/libstagefright/data/media_codecs_google_audio.xml:$(TARGET_COPY_OUT_VENDOR)/etc/media_codecs_google_audio.xml \
    frameworks/av/media/libstagefright/data/media_codecs_google_telephony.xml:$(TARGET_COPY_OUT_VENDOR)/etc/media_codecs_google_telephony.xml \
    frameworks/av/services/audiopolicy/config/a2dp_in_audio_policy_configuration_7_0.xml:$(TARGET_COPY_OUT_VENDOR)/etc/a2dp_in_audio_policy_configuration_7_0.xml \
    frameworks/av/services/audiopolicy/config/bluetooth_audio_policy_configuration_7_0.xml:$(TARGET_COPY_OUT_VENDOR)/etc/bluetooth_audio_policy_configuration_7_0.xml \
    frameworks/av/services/audiopolicy/config/r_submix_audio_policy_configuration.xml:$(TARGET_COPY_OUT_VENDOR)/etc/r_submix_audio_policy_configuration.xml \
    frameworks/av/services/audiopolicy/config/audio_policy_volumes.xml:$(TARGET_COPY_OUT_VENDOR)/etc/audio_policy_volumes.xml \
    frameworks/av/services/audiopolicy/config/default_volume_tables.xml:$(TARGET_COPY_OUT_VENDOR)/etc/default_volume_tables.xml \
    frameworks/av/services/audiopolicy/config/surround_sound_configuration_5_0.xml:$(TARGET_COPY_OUT_VENDOR)/etc/surround_sound_configuration_5_0.xml \
    device/google/cuttlefish/shared/config/task_profiles.json:$(TARGET_COPY_OUT_VENDOR)/etc/task_profiles.json \

ifeq ($(LOCAL_PREFER_VENDOR_APEX),true)
PRODUCT_PACKAGES += com.google.cf.input.config
else
PRODUCT_COPY_FILES += \
    device/google/cuttlefish/shared/config/input/Crosvm_Virtio_Multitouch_Touchscreen_0.idc:$(TARGET_COPY_OUT_VENDOR)/usr/idc/Crosvm_Virtio_Multitouch_Touchscreen_0.idc \
    device/google/cuttlefish/shared/config/input/Crosvm_Virtio_Multitouch_Touchscreen_1.idc:$(TARGET_COPY_OUT_VENDOR)/usr/idc/Crosvm_Virtio_Multitouch_Touchscreen_1.idc \
    device/google/cuttlefish/shared/config/input/Crosvm_Virtio_Multitouch_Touchscreen_2.idc:$(TARGET_COPY_OUT_VENDOR)/usr/idc/Crosvm_Virtio_Multitouch_Touchscreen_2.idc \
    device/google/cuttlefish/shared/config/input/Crosvm_Virtio_Multitouch_Touchscreen_3.idc:$(TARGET_COPY_OUT_VENDOR)/usr/idc/Crosvm_Virtio_Multitouch_Touchscreen_3.idc
endif

PRODUCT_PACKAGES += \
    fstab.cf.f2fs.hctr2 \
    fstab.cf.f2fs.hctr2.vendor_ramdisk \
    fstab.cf.f2fs.cts \
    fstab.cf.f2fs.cts.vendor_ramdisk \
    fstab.cf.ext4.hctr2 \
    fstab.cf.ext4.hctr2.vendor_ramdisk \
    fstab.cf.ext4.cts \
    fstab.cf.ext4.cts.vendor_ramdisk \

ifeq ($(TARGET_VULKAN_SUPPORT),true)
ifneq ($(LOCAL_PREFER_VENDOR_APEX),true)
PRODUCT_COPY_FILES += \
    frameworks/native/data/etc/android.hardware.vulkan.level-0.xml:$(TARGET_COPY_OUT_VENDOR)/etc/permissions/android.hardware.vulkan.level.xml \
    frameworks/native/data/etc/android.hardware.vulkan.version-1_0_3.xml:$(TARGET_COPY_OUT_VENDOR)/etc/permissions/android.hardware.vulkan.version.xml \
    frameworks/native/data/etc/android.software.vulkan.deqp.level-2023-03-01.xml:$(TARGET_COPY_OUT_VENDOR)/etc/permissions/android.software.vulkan.deqp.level.xml \
    frameworks/native/data/etc/android.software.opengles.deqp.level-2023-03-01.xml:$(TARGET_COPY_OUT_VENDOR)/etc/permissions/android.software.opengles.deqp.level.xml
endif
endif

# Packages for HAL implementations

#
# Atrace HAL
#
PRODUCT_PACKAGES += \
    android.hardware.atrace@1.0-service

#
# Weaver aidl HAL
#
PRODUCT_PACKAGES += \
    android.hardware.weaver-service.example

#
# IR aidl HAL
#
PRODUCT_PACKAGES += \
	android.hardware.ir-service.example

#
# OemLock aidl HAL
#
PRODUCT_PACKAGES += \
    android.hardware.oemlock-service.example

#
# Authsecret HAL
#
PRODUCT_PACKAGES += \
    android.hardware.authsecret@1.0-service

#
# Authsecret AIDL HAL
#
PRODUCT_PACKAGES += \
    android.hardware.authsecret-service.example
#
# Hardware Composer HAL
#
# The device needs to avoid having both hwcomposer2.4 and hwcomposer3
# services running at the same time so make the user manually enables
# in order to run with --gpu_mode=drm.
ifeq ($(TARGET_ENABLE_DRMHWCOMPOSER),true)
DEVICE_MANIFEST_FILE += \
    device/google/cuttlefish/shared/config/manifest_android.hardware.graphics.composer@2.4-service.xml
PRODUCT_PACKAGES += \
    android.hardware.graphics.composer@2.4-service \
    hwcomposer.drm
else
PRODUCT_PACKAGES += \
    android.hardware.graphics.composer3-service.ranchu
endif

#
# Gralloc HAL
#
PRODUCT_PACKAGES += \
    android.hardware.graphics.allocator-service.minigbm \
    android.hardware.graphics.mapper@4.0-impl.minigbm \
    mapper.minigbm

#
# Bluetooth HAL and Compatibility Bluetooth library (for older revs).
#
ifneq ($(LOCAL_PREFER_VENDOR_APEX),true)
ifeq ($(LOCAL_BLUETOOTH_PRODUCT_PACKAGE),)
ifeq ($(TARGET_ENABLE_HOST_BLUETOOTH_EMULATION),true)
ifeq ($(TARGET_USE_BTLINUX_HAL_IMPL),true)
    LOCAL_BLUETOOTH_PRODUCT_PACKAGE := android.hardware.bluetooth@1.1-service.btlinux
else
    LOCAL_BLUETOOTH_PRODUCT_PACKAGE := android.hardware.bluetooth@1.1-service.remote
endif
else
    LOCAL_BLUETOOTH_PRODUCT_PACKAGE := android.hardware.bluetooth@1.1-service.sim
endif
    DEVICE_MANIFEST_FILE += device/google/cuttlefish/shared/config/manifest_android.hardware.bluetooth@1.1-service.xml
endif

PRODUCT_COPY_FILES +=\
    frameworks/native/data/etc/android.hardware.bluetooth.xml:$(TARGET_COPY_OUT_VENDOR)/etc/permissions/android.hardware.bluetooth.xml \
    frameworks/native/data/etc/android.hardware.bluetooth_le.xml:$(TARGET_COPY_OUT_VENDOR)/etc/permissions/android.hardware.bluetooth_le.xml

PRODUCT_PACKAGES += $(LOCAL_BLUETOOTH_PRODUCT_PACKAGE)

PRODUCT_PACKAGES += android.hardware.bluetooth.audio@2.1-impl  bt_vhci_forwarder

# Bluetooth initialization configuration is copied to the init folder here instead of being added
# as an init_rc attribute of the bt_vhci_forward binary.  The bt_vhci_forward binary is used by
# multiple targets with different initialization configurations.
PRODUCT_COPY_FILES += \
    device/google/cuttlefish/guest/commands/bt_vhci_forwarder/bt_vhci_forwarder.rc:$(TARGET_COPY_OUT_VENDOR)/etc/init/bt_vhci_forwarder.rc

else
PRODUCT_PACKAGES += com.google.cf.bt android.hardware.bluetooth.audio@2.1-impl
endif

#
# Bluetooth Audio AIDL HAL
#
PRODUCT_PACKAGES += \
    android.hardware.bluetooth.audio-impl \

#
# Audio HAL
#
ifndef LOCAL_AUDIO_PRODUCT_PACKAGE
LOCAL_AUDIO_PRODUCT_PACKAGE := \
    android.hardware.audio.service \
    android.hardware.audio@7.1-impl.ranchu \
    android.hardware.audio.effect@7.0-impl \
    android.hardware.audio.effect.service-aidl.example
DEVICE_MANIFEST_FILE += \
    device/google/cuttlefish/guest/hals/audio/effects/manifest.xml
endif

ifndef LOCAL_AUDIO_PRODUCT_COPY_FILES
LOCAL_AUDIO_PRODUCT_COPY_FILES := \
    device/generic/goldfish/audio/policy/audio_policy_configuration.xml:$(TARGET_COPY_OUT_VENDOR)/etc/audio_policy_configuration.xml \
    device/generic/goldfish/audio/policy/primary_audio_policy_configuration.xml:$(TARGET_COPY_OUT_VENDOR)/etc/primary_audio_policy_configuration.xml \
    frameworks/av/services/audiopolicy/config/r_submix_audio_policy_configuration.xml:$(TARGET_COPY_OUT_VENDOR)/etc/r_submix_audio_policy_configuration.xml \
    frameworks/av/services/audiopolicy/config/audio_policy_volumes.xml:$(TARGET_COPY_OUT_VENDOR)/etc/audio_policy_volumes.xml \
    frameworks/av/services/audiopolicy/config/default_volume_tables.xml:$(TARGET_COPY_OUT_VENDOR)/etc/default_volume_tables.xml \
    frameworks/av/media/libeffects/data/audio_effects.xml:$(TARGET_COPY_OUT_VENDOR)/etc/audio_effects.xml \
    hardware/interfaces/audio/aidl/default/audio_effects_config.xml:$(TARGET_COPY_OUT_VENDOR)/etc/audio_effects_config.xml
endif

PRODUCT_PACKAGES += $(LOCAL_AUDIO_PRODUCT_PACKAGE)
PRODUCT_COPY_FILES += $(LOCAL_AUDIO_PRODUCT_COPY_FILES)
DEVICE_PACKAGE_OVERLAYS += $(LOCAL_AUDIO_DEVICE_PACKAGE_OVERLAYS)

#
# BiometricsFace HAL (AIDL)
#
PRODUCT_PACKAGES += \
    android.hardware.biometrics.face-service.example

#
# BiometricsFingerprint HAL (AIDL)
#
PRODUCT_PACKAGES += \
    android.hardware.biometrics.fingerprint-service.example

#
# Contexthub HAL
#
PRODUCT_PACKAGES += \
    android.hardware.contexthub-service.example

#
# Drm HAL
#
PRODUCT_PACKAGES += \
    android.hardware.drm@latest-service.clearkey \
    android.hardware.drm@latest-service.widevine

#
# Confirmation UI HAL
#
ifeq ($(LOCAL_CONFIRMATIONUI_PRODUCT_PACKAGE),)
    LOCAL_CONFIRMATIONUI_PRODUCT_PACKAGE := android.hardware.confirmationui-service.cuttlefish
endif
PRODUCT_PACKAGES += $(LOCAL_CONFIRMATIONUI_PRODUCT_PACKAGE)

#
# Dumpstate HAL
#
ifeq ($(LOCAL_DUMPSTATE_PRODUCT_PACKAGE),)
    LOCAL_DUMPSTATE_PRODUCT_PACKAGE += android.hardware.dumpstate-service.example
endif
PRODUCT_PACKAGES += $(LOCAL_DUMPSTATE_PRODUCT_PACKAGE)

#
# Gatekeeper
#
ifeq ($(LOCAL_GATEKEEPER_PRODUCT_PACKAGE),)
       LOCAL_GATEKEEPER_PRODUCT_PACKAGE := android.hardware.gatekeeper-service.remote
endif
PRODUCT_PACKAGES += \
    $(LOCAL_GATEKEEPER_PRODUCT_PACKAGE)

#
# GPS
#
LOCAL_GNSS_PRODUCT_PACKAGE ?= \
    android.hardware.gnss-service.example

PRODUCT_PACKAGES += $(LOCAL_GNSS_PRODUCT_PACKAGE)

# Health
ifeq ($(LOCAL_HEALTH_PRODUCT_PACKAGE),)
    LOCAL_HEALTH_PRODUCT_PACKAGE := \
    android.hardware.health-service.cuttlefish \
    android.hardware.health-service.cuttlefish_recovery \

endif
PRODUCT_PACKAGES += $(LOCAL_HEALTH_PRODUCT_PACKAGE)

# Health Storage
PRODUCT_PACKAGES += \
    android.hardware.health.storage-service.cuttlefish

# Identity Credential
PRODUCT_PACKAGES += \
    android.hardware.identity-service.remote

PRODUCT_PACKAGES += \
    android.hardware.input.processor-service.example

# Netlink Interceptor HAL
PRODUCT_PACKAGES += \
    android.hardware.net.nlinterceptor-service.default

#
# Sensors
#
ifeq ($(LOCAL_SENSOR_PRODUCT_PACKAGE),)
ifeq ($(LOCAL_PREFER_VENDOR_APEX),true)
       LOCAL_SENSOR_PRODUCT_PACKAGE := com.android.hardware.sensors
else
       LOCAL_SENSOR_PRODUCT_PACKAGE := android.hardware.sensors-service.example
endif
endif
PRODUCT_PACKAGES += \
    $(LOCAL_SENSOR_PRODUCT_PACKAGE)

#
# Lights
#
PRODUCT_PACKAGES += \
    android.hardware.lights-service.example \

#
# KeyMint HAL
#
ifeq ($(LOCAL_KEYMINT_PRODUCT_PACKAGE),)
       LOCAL_KEYMINT_PRODUCT_PACKAGE := android.hardware.security.keymint-service.remote \
                                        RemoteProvisioner
# Indicate that this KeyMint includes support for the ATTEST_KEY key purpose.
PRODUCT_COPY_FILES += \
    frameworks/native/data/etc/android.hardware.keystore.app_attest_key.xml:$(TARGET_COPY_OUT_VENDOR)/etc/permissions/android.hardware.keystore.app_attest_key.xml
endif
 PRODUCT_PACKAGES += \
    $(LOCAL_KEYMINT_PRODUCT_PACKAGE)

#
# Dice HAL
#
PRODUCT_PACKAGES += \
    android.hardware.security.dice-service.non-secure-software

#
# Power and PowerStats HALs
#
ifeq ($(LOCAL_PREFER_VENDOR_APEX),true)
PRODUCT_PACKAGES += com.android.hardware.power
else
PRODUCT_PACKAGES += \
    android.hardware.power-service.example \
    android.hardware.power.stats-service.example \

endif

#
# Thermal HAL
#
PRODUCT_PACKAGES += \
    android.hardware.thermal-service.example

#
# NeuralNetworks HAL
#
PRODUCT_PACKAGES += \
    android.hardware.neuralnetworks-service-sample-all \
    android.hardware.neuralnetworks-service-sample-limited \
    android.hardware.neuralnetworks-shim-service-sample

# USB
PRODUCT_PACKAGES += \
    com.android.hardware.usb

# Vibrator HAL
ifeq ($(LOCAL_PREFER_VENDOR_APEX),true)
PRODUCT_PACKAGES += com.android.hardware.vibrator
else
PRODUCT_PACKAGES += \
    android.hardware.vibrator-service.example
endif

# BootControl HAL
PRODUCT_PACKAGES += \
    android.hardware.boot-service.default \
    android.hardware.boot-service.default_recovery


# RebootEscrow HAL
PRODUCT_PACKAGES += \
    android.hardware.rebootescrow-service.default

# Memtrack HAL
PRODUCT_PACKAGES += \
    android.hardware.memtrack-service.example

# Fastboot HAL & fastbootd
PRODUCT_PACKAGES += \
    android.hardware.fastboot@1.1-impl-mock \
    fastbootd

# Recovery mode
ifneq ($(TARGET_NO_RECOVERY),true)

PRODUCT_COPY_FILES += \
    device/google/cuttlefish/shared/config/init.recovery.rc:$(TARGET_COPY_OUT_RECOVERY)/root/init.recovery.cutf_cvm.rc \
    device/google/cuttlefish/shared/config/cgroups.json:$(TARGET_COPY_OUT_RECOVERY)/root/vendor/etc/cgroups.json \
    device/google/cuttlefish/shared/config/ueventd.rc:$(TARGET_COPY_OUT_RECOVERY)/root/ueventd.cutf_cvm.rc \

PRODUCT_PACKAGES += \
    update_engine_sideload

endif

ifdef TARGET_DEDICATED_RECOVERY
PRODUCT_BUILD_RECOVERY_IMAGE := true
PRODUCT_PACKAGES += linker.vendor_ramdisk shell_and_utilities_vendor_ramdisk
else
PRODUCT_PACKAGES += linker.recovery shell_and_utilities_recovery
endif

# wifi
ifeq ($(LOCAL_PREFER_VENDOR_APEX),true)
ifneq ($(PRODUCT_ENFORCE_MAC80211_HWSIM),true)
PRODUCT_PACKAGES += com.google.cf.wifi
# Demonstrate multi-installed vendor APEXes by installing another wifi HAL vendor APEX
# which does not include the passpoint feature XML.
#
# The default is set in BoardConfig.mk using bootconfig.
# This can be changed at CVD launch-time using
#     --extra_bootconfig_args "androidboot.vendor.apex.com.android.wifi.hal:=X"
# or post-launch, at runtime using
#     setprop persist.vendor.apex.com.android.wifi.hal X && reboot
# where X is the name of the APEX file to use.
PRODUCT_PACKAGES += com.google.cf.wifi.no-passpoint

$(call add_soong_config_namespace, wpa_supplicant)
$(call add_soong_config_var_value, wpa_supplicant, platform_version, $(PLATFORM_VERSION))
$(call add_soong_config_var_value, wpa_supplicant, nl80211_driver, CONFIG_DRIVER_NL80211_QCA)
PRODUCT_VENDOR_PROPERTIES += ro.vendor.wifi_impl=virt_wifi
else
PRODUCT_SOONG_NAMESPACES += device/google/cuttlefish/apex/com.google.cf.wifi_hwsim
PRODUCT_PACKAGES += com.google.cf.wifi_hwsim
PRODUCT_PACKAGES += com.android.hardware.wifi
$(call add_soong_config_namespace, wpa_supplicant)
$(call add_soong_config_var_value, wpa_supplicant, platform_version, $(PLATFORM_VERSION))
$(call add_soong_config_var_value, wpa_supplicant, nl80211_driver, CONFIG_DRIVER_NL80211_QCA)
PRODUCT_VENDOR_PROPERTIES += ro.vendor.wifi_impl=mac8011_hwsim_virtio

$(call soong_config_append,cvdhost,enforce_mac80211_hwsim,true)
endif
else

PRODUCT_PACKAGES += \
    rename_netiface \
    wpa_supplicant
PRODUCT_COPY_FILES += \
    device/google/cuttlefish/shared/config/wpa_supplicant.rc:$(TARGET_COPY_OUT_VENDOR)/etc/init/wpa_supplicant.rc

# WLAN driver configuration files
ifndef LOCAL_WPA_SUPPLICANT_OVERLAY
LOCAL_WPA_SUPPLICANT_OVERLAY := $(LOCAL_PATH)/config/wpa_supplicant_overlay.conf
endif
ifndef LOCAL_P2P_SUPPLICANT
LOCAL_P2P_SUPPLICANT := $(LOCAL_PATH)/config/p2p_supplicant.conf
endif
PRODUCT_COPY_FILES += \
    external/wpa_supplicant_8/wpa_supplicant/wpa_supplicant_template.conf:$(TARGET_COPY_OUT_VENDOR)/etc/wifi/wpa_supplicant.conf \
    $(LOCAL_WPA_SUPPLICANT_OVERLAY):$(TARGET_COPY_OUT_VENDOR)/etc/wifi/wpa_supplicant_overlay.conf \
    $(LOCAL_P2P_SUPPLICANT):$(TARGET_COPY_OUT_VENDOR)/etc/wifi/p2p_supplicant.conf

ifeq ($(PRODUCT_ENFORCE_MAC80211_HWSIM),true)
PRODUCT_PACKAGES += \
    mac80211_create_radios \
    hostapd \
    android.hardware.wifi@1.0-service \
    init.wifi

PRODUCT_VENDOR_PROPERTIES += ro.vendor.wifi_impl=mac8011_hwsim_virtio

$(call soong_config_append,cvdhost,enforce_mac80211_hwsim,true)

else
PRODUCT_PACKAGES += setup_wifi
PRODUCT_VENDOR_PROPERTIES += ro.vendor.wifi_impl=virt_wifi
endif

endif

# UWB HAL
PRODUCT_PACKAGES += \
    android.hardware.uwb-service

ifeq ($(PRODUCT_ENFORCE_MAC80211_HWSIM),true)
# Wifi Runtime Resource Overlay
PRODUCT_PACKAGES += \
    CuttlefishTetheringOverlay \
    CuttlefishWifiOverlay
endif

# Host packages to install
PRODUCT_HOST_PACKAGES += socket_vsock_proxy

#for Confirmation UI
PRODUCT_SOONG_NAMESPACES += vendor/google_devices/common/proprietary/confirmatioui_hal

# Need this so that the application's loop on reading input can be synchronized
# with HW VSYNC
PRODUCT_VENDOR_PROPERTIES += \
    ro.surface_flinger.running_without_sync_framework=true

# Enable GPU-intensive background blur support on Cuttlefish when requested by apps
PRODUCT_VENDOR_PROPERTIES += \
    ro.surface_flinger.supports_background_blur=1

# Disable GPU-intensive background blur for widget picker
PRODUCT_SYSTEM_PROPERTIES += \
    ro.launcher.depth.widget=0

# Vendor Dlkm Locader
PRODUCT_PACKAGES += \
   dlkm_loader

# NFC AIDL HAL
PRODUCT_PACKAGES += \
    android.hardware.nfc-service.cuttlefish

# CAS AIDL HAL
PRODUCT_PACKAGES += \
    android.hardware.cas-service.example

PRODUCT_COPY_FILES += \
    device/google/cuttlefish/shared/config/pci.ids:$(TARGET_COPY_OUT_VENDOR)/pci.ids<|MERGE_RESOLUTION|>--- conflicted
+++ resolved
@@ -171,7 +171,6 @@
     wificond \
 
 #
-<<<<<<< HEAD
 # Package for AOSP QNS
 #
 PRODUCT_PACKAGES += \
@@ -184,16 +183,6 @@
     GbaService
 
 #
-# Packages for the OpenGL implementation
-#
-
-# GL implementation for virgl
-PRODUCT_PACKAGES += \
-    libGLES_mesa \
-
-#
-=======
->>>>>>> ed421b96
 # Packages for the Vulkan implementation
 #
 ifeq ($(TARGET_VULKAN_SUPPORT),true)
