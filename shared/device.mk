#
# Copyright (C) 2017 The Android Open Source Project
#
# Licensed under the Apache License, Version 2.0 (the "License");
# you may not use this file except in compliance with the License.
# You may obtain a copy of the License at
#
#      http://www.apache.org/licenses/LICENSE-2.0
#
# Unless required by applicable law or agreed to in writing, software
# distributed under the License is distributed on an "AS IS" BASIS,
# WITHOUT WARRANTIES OR CONDITIONS OF ANY KIND, either express or implied.
# See the License for the specific language governing permissions and
# limitations under the License.
#

# Include all languages
$(call inherit-product, $(SRC_TARGET_DIR)/product/languages_full.mk)

# Enable updating of APEXes
$(call inherit-product, $(SRC_TARGET_DIR)/product/updatable_apex.mk)

# Enable userspace reboot
$(call inherit-product, $(SRC_TARGET_DIR)/product/userspace_reboot.mk)

# Enforce generic ramdisk allow list
$(call inherit-product, $(SRC_TARGET_DIR)/product/generic_ramdisk.mk)

# Set Vendor SPL to match platform
VENDOR_SECURITY_PATCH = $(PLATFORM_SECURITY_PATCH)

# Set boot SPL
BOOT_SECURITY_PATCH = $(PLATFORM_SECURITY_PATCH)

PRODUCT_VENDOR_PROPERTIES += \
    ro.vendor.boot_security_patch=$(BOOT_SECURITY_PATCH)

PRODUCT_SOONG_NAMESPACES += device/generic/goldfish # for audio, wifi and sensors

PRODUCT_USE_DYNAMIC_PARTITIONS := true
DISABLE_RILD_OEM_HOOK := true

# TODO(b/294888357) Remove this condition when OpenWRT is supported for RISC-V.
ifndef PRODUCT_ENFORCE_MAC80211_HWSIM
PRODUCT_ENFORCE_MAC80211_HWSIM := true
endif

PRODUCT_SET_DEBUGFS_RESTRICTIONS := true

PRODUCT_FS_COMPRESSION := 1
TARGET_RO_FILE_SYSTEM_TYPE ?= erofs
TARGET_USERDATAIMAGE_FILE_SYSTEM_TYPE ?= f2fs
TARGET_USERDATAIMAGE_PARTITION_SIZE ?= 8589934592

TARGET_VULKAN_SUPPORT ?= true

# Enable Virtual A/B
$(call inherit-product, $(SRC_TARGET_DIR)/product/virtual_ab_ota/vabc_features.mk)
PRODUCT_VIRTUAL_AB_COMPRESSION_METHOD := lz4
PRODUCT_VIRTUAL_AB_COW_VERSION := 3
PRODUCT_VIRTUAL_AB_COMPRESSION_FACTOR := 65536

PRODUCT_VENDOR_PROPERTIES += ro.virtual_ab.compression.threads=true
PRODUCT_VENDOR_PROPERTIES += ro.virtual_ab.batch_writes=true

# Enable Scoped Storage related
$(call inherit-product, $(SRC_TARGET_DIR)/product/emulated_storage.mk)

# Properties that are not vendor-specific. These will go in the product
# partition, instead of the vendor partition, and do not need vendor
# sepolicy
PRODUCT_PRODUCT_PROPERTIES += \
    remote_provisioning.hostname=staging-remoteprovisioning.sandbox.googleapis.com \
    persist.adb.tcp.port=5555 \
    ro.com.google.locationfeatures=1 \
    persist.sys.fuse.passthrough.enable=true \
    remote_provisioning.tee.rkp_only=1

# Until we support adb keys on user builds, and fix logcat over serial,
# spawn adbd by default without authorization for "adb logcat"
ifeq ($(TARGET_BUILD_VARIANT),user)
PRODUCT_PRODUCT_PROPERTIES += \
    ro.adb.secure=0 \
    ro.debuggable=1

PRODUCT_PACKAGES += \
    logpersist.start

PRODUCT_ARTIFACT_PATH_REQUIREMENT_ALLOWED_LIST += \
    $(TARGET_COPY_OUT_SYSTEM)/bin/logcatd \
    $(TARGET_COPY_OUT_SYSTEM)/bin/logpersist.cat \
    $(TARGET_COPY_OUT_SYSTEM)/bin/logpersist.start \
    $(TARGET_COPY_OUT_SYSTEM)/bin/logpersist.stop \
    $(TARGET_COPY_OUT_SYSTEM)/etc/init/logcatd.rc
endif

# Use AIDL for media.c2 HAL
PRODUCT_VENDOR_PROPERTIES += media.c2.hal.selection=aidl

# Explanation of specific properties:
#   ro.hardware.keystore_desede=true needed for CtsKeystoreTestCases
PRODUCT_VENDOR_PROPERTIES += \
    tombstoned.max_tombstone_count=100 \
    ro.carrier=unknown \
    ro.com.android.dataroaming?=false \
    ro.hardware.virtual_device=1 \
    ro.logd.size=1M \
    wifi.interface=wlan0 \
    wifi.direct.interface=p2p-dev-wlan0 \
    persist.sys.zram_enabled=1 \
    ro.hardware.keystore_desede=true \
    ro.incremental.enable=1 \
    debug.c2.use_dmabufheaps=1

# Below is a list of properties we probably should get rid of.
PRODUCT_VENDOR_PROPERTIES += \
    wlan.driver.status=ok

PRODUCT_VENDOR_PROPERTIES += \
    debug.stagefright.c2inputsurface=-1

# Enforce privapp permissions control.
PRODUCT_VENDOR_PROPERTIES += ro.control_privapp_permissions?=enforce

# Copy preopted files from system_b on first boot
PRODUCT_VENDOR_PROPERTIES += ro.cp_system_other_odex=1

AB_OTA_POSTINSTALL_CONFIG += \
    RUN_POSTINSTALL_system=true \
    POSTINSTALL_PATH_system=system/bin/otapreopt_script \
    FILESYSTEM_TYPE_system=erofs \
    POSTINSTALL_OPTIONAL_system=true

AB_OTA_POSTINSTALL_CONFIG += \
    RUN_POSTINSTALL_vendor=true \
    POSTINSTALL_PATH_vendor=bin/checkpoint_gc \
    FILESYSTEM_TYPE_vendor=erofs \
    POSTINSTALL_OPTIONAL_vendor=true

# Userdata Checkpointing OTA GC
PRODUCT_PACKAGES += \
    checkpoint_gc

# DRM service opt-in
PRODUCT_VENDOR_PROPERTIES += drm.service.enabled=true

# Call deleteAllKeys if vold detects a factory reset
PRODUCT_VENDOR_PROPERTIES += ro.crypto.metadata_init_delete_all_keys.enabled=true

#
# Packages for various GCE-specific utilities
#
PRODUCT_PACKAGES += \
    CuttlefishService \
    socket_vsock_proxy \
    tombstone_transmit \
    tombstone_producer \
    suspend_blocker \
    metrics_helper \

$(call soong_config_append,cvd,launch_configs,cvd_config_auto.json cvd_config_auto_portrait.json cvd_config_auto_md.json cvd_config_foldable.json cvd_config_go.json cvd_config_phone.json cvd_config_slim.json cvd_config_tablet.json cvd_config_tv.json cvd_config_wear.json)
$(call soong_config_append,cvd,grub_config,grub.cfg)

#
# Packages for AOSP-available stuff we use from the framework
#
PRODUCT_PACKAGES += \
    e2fsck \
    ip \
    sleep \
    tcpdump \
    wificond \

#
# Package for AOSP QNS
#
PRODUCT_PACKAGES += \
    QualifiedNetworksService

#
# Package for AOSP GBA
#
PRODUCT_PACKAGES += \
    GbaService

#
# Packages for testing
#
PRODUCT_PACKAGES += \
    aidl_lazy_test_server \
    aidl_lazy_cb_test_server \

# Runtime Resource Overlays
PRODUCT_PACKAGES += \
    cuttlefish_overlay_connectivity \
    cuttlefish_overlay_frameworks_base_core \
    cuttlefish_overlay_nfc \
    cuttlefish_overlay_settings_provider \
    cuttlefish_overlay_uwb \

#
# Satellite vendor service for CF
#
PRODUCT_PACKAGES += CFSatelliteService

# PRODUCT_AAPT_CONFIG and PRODUCT_AAPT_PREF_CONFIG are intentionally not set to
# pick up every density resources.

#
# Common manifest for all targets
#
ifeq ($(RELEASE_AIDL_USE_UNFROZEN),true)
PRODUCT_SHIPPING_API_LEVEL := 35
LOCAL_DEVICE_FCM_MANIFEST_FILE ?= device/google/cuttlefish/shared/config/manifest.xml
else
PRODUCT_SHIPPING_API_LEVEL := 34
LOCAL_DEVICE_FCM_MANIFEST_FILE ?= device/google/cuttlefish/shared/config/previous_manifest.xml
endif
DEVICE_MANIFEST_FILE += $(LOCAL_DEVICE_FCM_MANIFEST_FILE)

#
# General files
#

PRODUCT_COPY_FILES += \
    device/google/cuttlefish/shared/config/init.product.rc:$(TARGET_COPY_OUT_PRODUCT)/etc/init/init.rc \
    device/google/cuttlefish/shared/config/init.vendor.rc:$(TARGET_COPY_OUT_VENDOR)/etc/init/init.cutf_cvm.rc \
    device/google/cuttlefish/shared/config/media_codecs_google_video.xml:$(TARGET_COPY_OUT_VENDOR)/etc/media_codecs_google_video.xml \
    device/google/cuttlefish/shared/config/media_codecs_performance.xml:$(TARGET_COPY_OUT_VENDOR)/etc/media_codecs_performance.xml \
    device/google/cuttlefish/shared/config/media_codecs.xml:$(TARGET_COPY_OUT_VENDOR)/etc/media_codecs.xml \
    device/google/cuttlefish/shared/config/media_profiles.xml:$(TARGET_COPY_OUT_VENDOR)/etc/media_profiles_V1_0.xml \
    device/google/cuttlefish/shared/config/media_profiles.xml:$(TARGET_COPY_OUT_VENDOR)/etc/media_profiles_vendor.xml \
    device/google/cuttlefish/shared/config/seriallogging.rc:$(TARGET_COPY_OUT_VENDOR)/etc/init/seriallogging.rc \
    device/google/cuttlefish/shared/config/ueventd.rc:$(TARGET_COPY_OUT_VENDOR)/etc/ueventd.rc \
    device/google/cuttlefish/shared/permissions/cuttlefish_excluded_hardware.xml:$(TARGET_COPY_OUT_VENDOR)/etc/permissions/cuttlefish_excluded_hardware.xml \
    device/google/cuttlefish/shared/permissions/privapp-permissions-cuttlefish.xml:$(TARGET_COPY_OUT_VENDOR)/etc/permissions/privapp-permissions-cuttlefish.xml \
    frameworks/av/media/libeffects/data/audio_effects.xml:$(TARGET_COPY_OUT_VENDOR)/etc/audio_effects.xml \
    frameworks/av/media/libstagefright/data/media_codecs_google_audio.xml:$(TARGET_COPY_OUT_VENDOR)/etc/media_codecs_google_audio.xml \
    frameworks/av/media/libstagefright/data/media_codecs_google_telephony.xml:$(TARGET_COPY_OUT_VENDOR)/etc/media_codecs_google_telephony.xml \
    frameworks/av/services/audiopolicy/config/audio_policy_volumes.xml:$(TARGET_COPY_OUT_VENDOR)/etc/audio_policy_volumes.xml \
    frameworks/av/services/audiopolicy/config/default_volume_tables.xml:$(TARGET_COPY_OUT_VENDOR)/etc/default_volume_tables.xml \
    frameworks/av/services/audiopolicy/config/r_submix_audio_policy_configuration.xml:$(TARGET_COPY_OUT_VENDOR)/etc/r_submix_audio_policy_configuration.xml \
    frameworks/av/services/audiopolicy/config/surround_sound_configuration_5_0.xml:$(TARGET_COPY_OUT_VENDOR)/etc/surround_sound_configuration_5_0.xml \
    frameworks/av/services/audiopolicy/config/usb_audio_policy_configuration.xml:$(TARGET_COPY_OUT_VENDOR)/etc/usb_audio_policy_configuration.xml \
    frameworks/native/data/etc/android.hardware.ethernet.xml:$(TARGET_COPY_OUT_VENDOR)/etc/permissions/android.hardware.ethernet.xml \
    frameworks/native/data/etc/android.hardware.usb.accessory.xml:$(TARGET_COPY_OUT_VENDOR)/etc/permissions/android.hardware.usb.accessory.xml \
    frameworks/native/data/etc/android.hardware.usb.host.xml:$(TARGET_COPY_OUT_VENDOR)/etc/permissions/android.hardware.usb.host.xml \
    frameworks/native/data/etc/android.hardware.uwb.xml:$(TARGET_COPY_OUT_VENDOR)/etc/permissions/android.hardware.uwb.xml \
    frameworks/native/data/etc/android.hardware.wifi.direct.xml:$(TARGET_COPY_OUT_VENDOR)/etc/permissions/android.hardware.wifi.direct.xml \
    frameworks/native/data/etc/android.hardware.wifi.passpoint.xml:$(TARGET_COPY_OUT_VENDOR)/etc/permissions/android.hardware.wifi.passpoint.xml \
    frameworks/native/data/etc/android.hardware.wifi.xml:$(TARGET_COPY_OUT_VENDOR)/etc/permissions/android.hardware.wifi.xml \
    frameworks/native/data/etc/android.software.credentials.xml:$(TARGET_COPY_OUT_VENDOR)/etc/permissions/android.software.credentials.xml \
    frameworks/native/data/etc/android.software.ipsec_tunnels.xml:$(TARGET_COPY_OUT_VENDOR)/etc/permissions/android.software.ipsec_tunnels.xml \
    frameworks/native/data/etc/android.software.verified_boot.xml:$(TARGET_COPY_OUT_VENDOR)/etc/permissions/android.software.verified_boot.xml \

#
# Device input config
# Install .kcm/.kl/.idc files via input.config apex
#
PRODUCT_PACKAGES += com.google.cf.input.config

PRODUCT_PACKAGES += \
    fstab.cf.f2fs.hctr2 \
    fstab.cf.f2fs.hctr2.vendor_ramdisk \
    fstab.cf.f2fs.cts \
    fstab.cf.f2fs.cts.vendor_ramdisk \
    fstab.cf.ext4.hctr2 \
    fstab.cf.ext4.hctr2.vendor_ramdisk \
    fstab.cf.ext4.cts \
    fstab.cf.ext4.cts.vendor_ramdisk \

# Packages for HAL implementations

# TODO(b/218588089) remove this once cuttlefish can drop HIDL.
# This adds hwservicemanager and the allocator service to the device.
PRODUCT_PACKAGES += \
    hwservicemanager \
    android.hidl.allocator@1.0-service

#
# Weaver aidl HAL
#
# TODO(b/262418065) Add a real weaver implementation


#
# Authsecret AIDL HAL
#
PRODUCT_PACKAGES += \
    com.android.hardware.authsecret

ifndef LOCAL_AUDIO_PRODUCT_PACKAGE
<<<<<<< HEAD
=======
#
# Still use HIDL Audio HAL on 'next'
#
>>>>>>> 9687f52a
LOCAL_AUDIO_PRODUCT_PACKAGE += \
    android.hardware.audio.parameter_parser.example_service \
    com.android.hardware.audio
PRODUCT_SYSTEM_EXT_PROPERTIES += \
    ro.audio.ihaladaptervendorextension_enabled=true
endif

ifndef LOCAL_AUDIO_PRODUCT_COPY_FILES
LOCAL_AUDIO_PRODUCT_COPY_FILES := \
    device/generic/goldfish/audio/policy/audio_policy_configuration.xml:$(TARGET_COPY_OUT_VENDOR)/etc/audio_policy_configuration.xml \
    device/generic/goldfish/audio/policy/primary_audio_policy_configuration.xml:$(TARGET_COPY_OUT_VENDOR)/etc/primary_audio_policy_configuration.xml \
    frameworks/av/services/audiopolicy/config/r_submix_audio_policy_configuration.xml:$(TARGET_COPY_OUT_VENDOR)/etc/r_submix_audio_policy_configuration.xml \
    frameworks/av/services/audiopolicy/config/audio_policy_volumes.xml:$(TARGET_COPY_OUT_VENDOR)/etc/audio_policy_volumes.xml \
    frameworks/av/services/audiopolicy/config/default_volume_tables.xml:$(TARGET_COPY_OUT_VENDOR)/etc/default_volume_tables.xml
LOCAL_AUDIO_PRODUCT_COPY_FILES += \
    hardware/interfaces/audio/aidl/default/audio_effects_config.xml:$(TARGET_COPY_OUT_VENDOR)/etc/audio_effects_config.xml
endif

PRODUCT_PACKAGES += $(LOCAL_AUDIO_PRODUCT_PACKAGE)
PRODUCT_COPY_FILES += $(LOCAL_AUDIO_PRODUCT_COPY_FILES)
DEVICE_PACKAGE_OVERLAYS += $(LOCAL_AUDIO_DEVICE_PACKAGE_OVERLAYS)

#
# Contexthub HAL
#
LOCAL_CONTEXTHUB_PRODUCT_PACKAGE ?= \
    com.android.hardware.contexthub
PRODUCT_PACKAGES += $(LOCAL_CONTEXTHUB_PRODUCT_PACKAGE)

#
# Drm HAL
#
ifeq ($(TARGET_USE_LAZY_CLEARKEY),true)
PRODUCT_PACKAGES += \
    com.android.hardware.drm.clearkey.lazy
else
PRODUCT_PACKAGES += \
    android.hardware.drm@latest-service.clearkey
endif

LOCAL_ENABLE_WIDEVINE ?= true
ifeq ($(LOCAL_ENABLE_WIDEVINE),true)
-include vendor/widevine/libwvdrmengine/apex/device/device.mk
endif

#
# Confirmation UI HAL
#
ifeq ($(LOCAL_CONFIRMATIONUI_PRODUCT_PACKAGE),)
    LOCAL_CONFIRMATIONUI_PRODUCT_PACKAGE := com.google.cf.confirmationui
endif
PRODUCT_PACKAGES += $(LOCAL_CONFIRMATIONUI_PRODUCT_PACKAGE)

#
# Dumpstate HAL
#
ifeq ($(LOCAL_DUMPSTATE_PRODUCT_PACKAGE),)
    LOCAL_DUMPSTATE_PRODUCT_PACKAGE += com.android.hardware.dumpstate
endif
PRODUCT_PACKAGES += $(LOCAL_DUMPSTATE_PRODUCT_PACKAGE)

#
# Gatekeeper
#
PRODUCT_PACKAGES += \
  com.android.hardware.gatekeeper.cf_remote \
  com.android.hardware.gatekeeper.nonsecure \

#
# Oemlock
#
LOCAL_ENABLE_OEMLOCK ?= true
ifeq ($(LOCAL_ENABLE_OEMLOCK),true)
ifeq ($(LOCAL_OEMLOCK_PRODUCT_PACKAGE),)
    LOCAL_OEMLOCK_PRODUCT_PACKAGE := com.google.cf.oemlock
endif
PRODUCT_PACKAGES += \
    $(LOCAL_OEMLOCK_PRODUCT_PACKAGE)

PRODUCT_VENDOR_PROPERTIES += ro.oem_unlock_supported=1
endif

# Health
ifeq ($(LOCAL_HEALTH_PRODUCT_PACKAGE),)
    LOCAL_HEALTH_PRODUCT_PACKAGE := \
    com.google.cf.health \
    android.hardware.health-service.cuttlefish_recovery \

endif
PRODUCT_PACKAGES += $(LOCAL_HEALTH_PRODUCT_PACKAGE)

# Health Storage
PRODUCT_PACKAGES += \
    com.google.cf.health.storage

PRODUCT_PACKAGES += \
    com.android.hardware.input.processor

# Netlink Interceptor HAL
PRODUCT_PACKAGES += \
    com.android.hardware.net.nlinterceptor

#
# Lights
#
LOCAL_ENABLE_LIGHT ?= true
ifeq ($(LOCAL_ENABLE_LIGHT),true)
PRODUCT_PACKAGES += \
    com.google.cf.light \

endif

#
# KeyMint HAL
#
PRODUCT_PACKAGES += \
	com.android.hardware.keymint.rust_cf_remote \
	com.android.hardware.keymint.rust_nonsecure \

# Indicate that KeyMint includes support for the ATTEST_KEY key purpose.
PRODUCT_COPY_FILES += \
    frameworks/native/data/etc/android.hardware.keystore.app_attest_key.xml:$(TARGET_COPY_OUT_VENDOR)/etc/permissions/android.hardware.keystore.app_attest_key.xml
# Indicate that KeyMint includes (emulated) support for device ID attestation.
PRODUCT_COPY_FILES += \
    frameworks/native/data/etc/android.software.device_id_attestation.xml:$(TARGET_COPY_OUT_VENDOR)/etc/permissions/android.software.device_id_attestation.xml

#
# Non-secure implementation of AuthGraph HAL for compliance.
#
PRODUCT_PACKAGES += \
    com.android.hardware.security.authgraph

#
# Non-secure implementation of Secretkeeper HAL for compliance.
#
PRODUCT_PACKAGES += \
    com.android.hardware.security.secretkeeper

#
# Power and PowerStats HALs
#
PRODUCT_PACKAGES += com.android.hardware.power

#
# Tetheroffload HAL
#
PRODUCT_PACKAGES += \
    com.android.hardware.tetheroffload

#
# Thermal HAL
#
LOCAL_THERMAL_HAL_PRODUCT_PACKAGE ?= com.android.hardware.thermal
PRODUCT_PACKAGES += $(LOCAL_THERMAL_HAL_PRODUCT_PACKAGE)

#
# NeuralNetworks HAL
#
PRODUCT_PACKAGES += \
    com.android.hardware.neuralnetworks

# USB
PRODUCT_PACKAGES += \
    com.android.hardware.usb

# BootControl HAL
PRODUCT_PACKAGES += \
    com.android.hardware.boot \
    android.hardware.boot-service.default_recovery


# Memtrack HAL
PRODUCT_PACKAGES += \
    com.android.hardware.memtrack

# Fastboot HAL & fastbootd
PRODUCT_PACKAGES += \
    android.hardware.fastboot@1.1-impl-mock \
    fastbootd

# Recovery mode
ifneq ($(TARGET_NO_RECOVERY),true)

PRODUCT_COPY_FILES += \
    device/google/cuttlefish/shared/config/init.recovery.rc:$(TARGET_COPY_OUT_RECOVERY)/root/init.recovery.cutf_cvm.rc \
    device/google/cuttlefish/shared/config/cgroups.json:$(TARGET_COPY_OUT_RECOVERY)/root/vendor/etc/cgroups.json \
    device/google/cuttlefish/shared/config/ueventd.rc:$(TARGET_COPY_OUT_RECOVERY)/root/ueventd.cutf_cvm.rc \

PRODUCT_PACKAGES += \
    update_engine_sideload

endif

ifdef TARGET_DEDICATED_RECOVERY
PRODUCT_BUILD_RECOVERY_IMAGE := true
PRODUCT_PACKAGES += linker.vendor_ramdisk shell_and_utilities_vendor_ramdisk
else
PRODUCT_PACKAGES += linker.recovery shell_and_utilities_recovery
endif

# wifi
# Add com.android.hardware.wifi for android.hardware.wifi-service
PRODUCT_PACKAGES += com.android.hardware.wifi
# Add com.google.cf.wifi for hostapd, wpa_supplicant, etc.
PRODUCT_PACKAGES += com.google.cf.wifi
$(call add_soong_config_namespace, wpa_supplicant)
$(call add_soong_config_var_value, wpa_supplicant, platform_version, $(PLATFORM_VERSION))
$(call add_soong_config_var_value, wpa_supplicant, nl80211_driver, CONFIG_DRIVER_NL80211_QCA)

# VirtWifi interface configuration
ifeq ($(DEVICE_VIRTWIFI_PORT),)
    DEVICE_VIRTWIFI_PORT := eth2
endif
PRODUCT_VENDOR_PROPERTIES += ro.vendor.virtwifi.port=${DEVICE_VIRTWIFI_PORT}

# Wifi Runtime Resource Overlay
PRODUCT_PACKAGES += \
    CuttlefishTetheringOverlay \
    CuttlefishWifiOverlay

ifeq ($(PRODUCT_ENFORCE_MAC80211_HWSIM),true)
PRODUCT_VENDOR_PROPERTIES += ro.vendor.wifi_impl=mac80211_hwsim_virtio
$(call soong_config_append,cvdhost,enforce_mac80211_hwsim,true)
else
PRODUCT_VENDOR_PROPERTIES += ro.vendor.wifi_impl=virt_wifi
endif

# UWB HAL
PRODUCT_PACKAGES += com.android.hardware.uwb
PRODUCT_VENDOR_PROPERTIES += ro.vendor.uwb.dev=/dev/hvc9

# Host packages to install
PRODUCT_HOST_PACKAGES += socket_vsock_proxy

#for Confirmation UI
PRODUCT_SOONG_NAMESPACES += vendor/google_devices/common/proprietary/confirmatioui_hal

# Need this so that the application's loop on reading input can be synchronized
# with HW VSYNC
PRODUCT_VENDOR_PROPERTIES += \
    ro.surface_flinger.running_without_sync_framework=true

# Enable GPU-intensive background blur support on Cuttlefish when requested by apps
PRODUCT_VENDOR_PROPERTIES += \
    ro.surface_flinger.supports_background_blur=1

# Set Game Default Frame Rate
# See b/286084594
PRODUCT_DEFAULT_PROPERTY_OVERRIDES += \
    ro.surface_flinger.game_default_frame_rate_override=60

# Disable GPU-intensive background blur for widget picker
PRODUCT_SYSTEM_PROPERTIES += \
    ro.launcher.depth.widget=0

# Start fingerprint virtual HAL process
PRODUCT_VENDOR_PROPERTIES += ro.vendor.fingerprint_virtual_hal_start=true

# Vendor Dlkm Locader
PRODUCT_PACKAGES += \
   dlkm_loader

# CAS AIDL HAL
PRODUCT_PACKAGES += \
    com.android.hardware.cas

PRODUCT_COPY_FILES += \
    device/google/cuttlefish/shared/config/pci.ids:$(TARGET_COPY_OUT_VENDOR)/pci.ids

<<<<<<< HEAD
# Thread Network AIDL HAL and Demo App
PRODUCT_PACKAGES += \
    com.android.hardware.threadnetwork \
    ThreadNetworkDemoApp
=======
# Thread Network AIDL HAL, simulation CLI and OT daemon controller
PRODUCT_PACKAGES += \
    com.android.hardware.threadnetwork
>>>>>>> 9687f52a

PRODUCT_CHECK_VENDOR_SEAPP_VIOLATIONS := true

PRODUCT_CHECK_DEV_TYPE_VIOLATIONS := true

TARGET_BOARD_FASTBOOT_INFO_FILE = device/google/cuttlefish/shared/fastboot-info.txt<|MERGE_RESOLUTION|>--- conflicted
+++ resolved
@@ -290,12 +290,9 @@
     com.android.hardware.authsecret
 
 ifndef LOCAL_AUDIO_PRODUCT_PACKAGE
-<<<<<<< HEAD
-=======
 #
 # Still use HIDL Audio HAL on 'next'
 #
->>>>>>> 9687f52a
 LOCAL_AUDIO_PRODUCT_PACKAGE += \
     android.hardware.audio.parameter_parser.example_service \
     com.android.hardware.audio
@@ -565,16 +562,10 @@
 PRODUCT_COPY_FILES += \
     device/google/cuttlefish/shared/config/pci.ids:$(TARGET_COPY_OUT_VENDOR)/pci.ids
 
-<<<<<<< HEAD
 # Thread Network AIDL HAL and Demo App
 PRODUCT_PACKAGES += \
     com.android.hardware.threadnetwork \
     ThreadNetworkDemoApp
-=======
-# Thread Network AIDL HAL, simulation CLI and OT daemon controller
-PRODUCT_PACKAGES += \
-    com.android.hardware.threadnetwork
->>>>>>> 9687f52a
 
 PRODUCT_CHECK_VENDOR_SEAPP_VIOLATIONS := true
 
