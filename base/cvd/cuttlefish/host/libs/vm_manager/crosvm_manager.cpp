/*crosvm
 * Copyright (C) 2019 The Android Open Source Project
 *
 * Licensed under the Apache License, Version 2.0 (the "License");
 * you may not use this file except in compliance with the License.
 * You may obtain a copy of the License at
 *
 *      http://www.apache.org/licenses/LICENSE-2.0
 *
 * Unless required by applicable law or agreed to in writing, software
 * distributed under the License is distributed on an "AS IS" BASIS,
 * WITHOUT WARRANTIES OR CONDITIONS OF ANY KIND, either express or implied.
 * See the License for the specific language governing permissions and
 * limitations under the License.
 */

#include "cuttlefish/host/libs/vm_manager/crosvm_manager.h"

#include <poll.h>
#include <signal.h>
#include <sys/stat.h>
#include <sys/types.h>

#include <cassert>
#include <map>
#include <string>
#include <unordered_map>
#include <utility>
#include <vector>

#include <android-base/file.h>
#include <android-base/logging.h>
#include <android-base/strings.h>
#include <json/json.h>
#include <vulkan/vulkan.h>

#include "cuttlefish/common/libs/utils/architecture.h"
#include "cuttlefish/common/libs/utils/files.h"
#include "cuttlefish/common/libs/utils/json.h"
#include "cuttlefish/common/libs/utils/known_paths.h"
#include "cuttlefish/common/libs/utils/network.h"
#include "cuttlefish/common/libs/utils/result.h"
#include "cuttlefish/common/libs/utils/subprocess.h"
#include "cuttlefish/common/libs/utils/wait_for_unix_socket.h"
#include "cuttlefish/host/libs/command_util/snapshot_utils.h"
#include "cuttlefish/host/libs/config/config_constants.h"
#include "cuttlefish/host/libs/config/cuttlefish_config.h"
#include "cuttlefish/host/libs/config/guest_hwui_renderer.h"
#include "cuttlefish/host/libs/config/guest_renderer_preload.h"
#include "cuttlefish/host/libs/config/known_paths.h"
#include "cuttlefish/host/libs/vm_manager/crosvm_builder.h"
#include "cuttlefish/host/libs/vm_manager/qemu_manager.h"
#include "cuttlefish/host/libs/vm_manager/vhost_user.h"

namespace cuttlefish {
namespace vm_manager {

bool CrosvmManager::IsSupported() {
#ifdef __ANDROID__
  return true;
#else
  return HostSupportsQemuCli();
#endif
}

Result<std::unordered_map<std::string, std::string>>
CrosvmManager::ConfigureGraphics(
    const CuttlefishConfig::InstanceSpecific& instance) {
  // Override the default HAL search paths in all cases. We do this because
  // the HAL search path allows for fallbacks, and fallbacks in conjunction
  // with properties lead to non-deterministic behavior while loading the
  // HALs.

  std::unordered_map<std::string, std::string> bootconfig_args;

  if (instance.gpu_mode() == kGpuModeGuestSwiftshader) {
    bootconfig_args = {
        {"androidboot.cpuvulkan.version", std::to_string(VK_API_VERSION_1_3)},
        {"androidboot.hardware.gralloc", "minigbm"},
        {"androidboot.hardware.hwcomposer", instance.hwcomposer()},
        {"androidboot.hardware.hwcomposer.display_finder_mode", "drm"},
        {"androidboot.hardware.hwcomposer.display_framebuffer_format",
         instance.guest_uses_bgra_framebuffers() ? "bgra" : "rgba"},
        {"androidboot.hardware.egl", "angle"},
        {"androidboot.hardware.vulkan", "pastel"},
        {"androidboot.opengles.version", "196609"},  // OpenGL ES 3.1
    };
  } else if (instance.gpu_mode() == kGpuModeDrmVirgl) {
    bootconfig_args = {
        {"androidboot.cpuvulkan.version", "0"},
        {"androidboot.hardware.gralloc", "minigbm"},
        {"androidboot.hardware.hwcomposer", "ranchu"},
        {"androidboot.hardware.hwcomposer.mode", "client"},
        {"androidboot.hardware.hwcomposer.display_finder_mode", "drm"},
        {"androidboot.hardware.hwcomposer.display_framebuffer_format",
         instance.guest_uses_bgra_framebuffers() ? "bgra" : "rgba"},
        {"androidboot.hardware.egl", "mesa"},
        // No "hardware" Vulkan support, yet
        {"androidboot.opengles.version", "196608"},  // OpenGL ES 3.0
    };
  } else if (instance.gpu_mode() == kGpuModeGfxstream ||
             instance.gpu_mode() == kGpuModeGfxstreamGuestAngle ||
             instance.gpu_mode() ==
                 kGpuModeGfxstreamGuestAngleHostSwiftShader ||
             instance.gpu_mode() == kGpuModeGfxstreamGuestAngleHostLavapipe) {
    const bool uses_angle =
        instance.gpu_mode() == kGpuModeGfxstreamGuestAngle ||
        instance.gpu_mode() == kGpuModeGfxstreamGuestAngleHostSwiftShader ||
        instance.gpu_mode() == kGpuModeGfxstreamGuestAngleHostLavapipe;

    const std::string gles_impl = uses_angle ? "angle" : "emulation";

    const std::string gfxstream_transport = instance.gpu_gfxstream_transport();
    CF_EXPECT(gfxstream_transport == "virtio-gpu-asg" ||
                  gfxstream_transport == "virtio-gpu-pipe",
              "Invalid Gfxstream transport option: \"" << gfxstream_transport
                                                       << "\"");

    bootconfig_args = {
        {"androidboot.cpuvulkan.version", "0"},
        {"androidboot.hardware.gralloc", "minigbm"},
        {"androidboot.hardware.hwcomposer", instance.hwcomposer()},
        {"androidboot.hardware.hwcomposer.display_finder_mode", "drm"},
        {"androidboot.hardware.hwcomposer.display_framebuffer_format",
         instance.guest_uses_bgra_framebuffers() ? "bgra" : "rgba"},
        {"androidboot.hardware.egl", gles_impl},
        {"androidboot.hardware.vulkan", "ranchu"},
        {"androidboot.hardware.gltransport", gfxstream_transport},
        {"androidboot.opengles.version", "196609"},  // OpenGL ES 3.1
    };
  } else if (instance.gpu_mode() == kGpuModeCustom) {
    bootconfig_args = {
        {"androidboot.cpuvulkan.version", "0"},
        {"androidboot.hardware.gralloc", "minigbm"},
        {"androidboot.hardware.hwcomposer", instance.hwcomposer()},
        {"androidboot.hardware.hwcomposer.display_finder_mode", "drm"},
        {"androidboot.hardware.hwcomposer.display_framebuffer_format",
         instance.guest_uses_bgra_framebuffers() ? "bgra" : "rgba"},
        {"androidboot.hardware.egl", "angle"},
        {"androidboot.hardware.vulkan", instance.guest_vulkan_driver()},
        {"androidboot.hardware.gltransport", "virtio-gpu-asg"},
        {"androidboot.opengles.version", "196609"},  // OpenGL ES 3.1
    };
  } else if (instance.gpu_mode() == kGpuModeNone) {
    return {};
  } else {
    return CF_ERR("Unknown GPU mode " << instance.gpu_mode());
  }

  if (auto r = instance.guest_hwui_renderer();
      r != GuestHwuiRenderer::kUnknown) {
    bootconfig_args["androidboot.hardware.guest_hwui_renderer"] = ToString(r);
  }

  const auto guest_renderer_preload = instance.guest_renderer_preload();
  if (guest_renderer_preload == GuestRendererPreload::kEnabled) {
    bootconfig_args["androidboot.hardware.guest_disable_renderer_preload"] =
        "false";
  } else if (guest_renderer_preload == GuestRendererPreload::kDisabled) {
    bootconfig_args["androidboot.hardware.guest_disable_renderer_preload"] =
        "true";
  }

  if (!instance.gpu_angle_feature_overrides_enabled().empty()) {
    bootconfig_args["androidboot.hardware.angle_feature_overrides_enabled"] =
        instance.gpu_angle_feature_overrides_enabled();
  }
  if (!instance.gpu_angle_feature_overrides_disabled().empty()) {
    bootconfig_args["androidboot.hardware.angle_feature_overrides_disabled"] =
        instance.gpu_angle_feature_overrides_disabled();
  }

  return bootconfig_args;
}

Result<std::unordered_map<std::string, std::string>>
CrosvmManager::ConfigureBootDevices(
    const CuttlefishConfig::InstanceSpecific& instance) {
  const int num_disks = instance.virtual_disk_paths().size();
  const bool has_gpu = instance.hwcomposer() != kHwComposerNone;
  // TODO There is no way to control this assignment with crosvm (yet)
  if (HostArch() == Arch::X86_64) {
    int num_gpu_pcis = has_gpu ? 1 : 0;
    if (instance.gpu_mode() != kGpuModeNone &&
        !instance.enable_gpu_vhost_user()) {
      // crosvm has an additional PCI device for an ISA bridge when running
      // with a gpu and without vhost user gpu.
      num_gpu_pcis += 1;
    }
    // virtio_gpu and virtio_wl precedes the first console or disk
    return ConfigureMultipleBootDevices("pci0000:00/0000:00:", 1 + num_gpu_pcis,
                                        num_disks);
  } else {
    // On ARM64 crosvm, block devices are on their own bridge, so we don't
    // need to calculate it, and the path is always the same
    return {{{"androidboot.boot_devices", "10000.pci"}}};
  }
}

std::string ToSingleLineString(const Json::Value& value) {
  Json::StreamWriterBuilder builder;
  builder["indentation"] = "";
  return Json::writeString(builder, value);
}

Result<std::string> HostSwiftShaderIcdPathForArch() {
  switch (HostArch()) {
    case Arch::Arm64:
      return HostBinaryPath("aarch64-linux-gnu/vk_swiftshader_icd.json");
    case Arch::X86:
    case Arch::X86_64:
      return HostUsrSharePath("vulkan/icd.d/vk_swiftshader_icd.json");
    default:
      break;
  }
  return CF_ERR("Unhandled host arch " << HostArchStr()
                                       << " for finding SwiftShader ICD.");
}

Result<std::string> HostLavapipeIcdPathForArch() {
  switch (HostArch()) {
    case Arch::X86:
    case Arch::X86_64:
      return HostUsrSharePath("vulkan/icd.d/vk_lavapipe_icd.cf.json");
    default:
      break;
  }
  return CF_ERR("Unhandled host arch " << HostArchStr()
                                       << " for finding SwiftShader ICD.");
}

Result<void> MaybeConfigureVulkanIcd(const CuttlefishConfig& config,
                                     Command* command) {
  const auto& gpu_mode = config.ForDefaultInstance().gpu_mode();
  if (gpu_mode == kGpuModeGfxstreamGuestAngleHostSwiftShader) {
    const std::string swiftshader_icd_json_path =
        CF_EXPECT(HostSwiftShaderIcdPathForArch());

    // See https://github.com/KhronosGroup/Vulkan-Loader.
    command->AddEnvironmentVariable("VK_DRIVER_FILES",
                                    swiftshader_icd_json_path);
    command->AddEnvironmentVariable("VK_ICD_FILENAMES",
                                    swiftshader_icd_json_path);
  } else if (gpu_mode == kGpuModeGfxstreamGuestAngleHostLavapipe) {
    const std::string lavapipe_icd_json_path =
        CF_EXPECT(HostLavapipeIcdPathForArch());

    // See https://github.com/KhronosGroup/Vulkan-Loader.
    command->AddEnvironmentVariable("VK_DRIVER_FILES", lavapipe_icd_json_path);
    command->AddEnvironmentVariable("VK_ICD_FILENAMES", lavapipe_icd_json_path);
  }

  return {};
}

Result<std::string> CrosvmPathForVhostUserGpu(const CuttlefishConfig& config) {
  const auto& instance = config.ForDefaultInstance();
  switch (HostArch()) {
    case Arch::Arm64:
      return HostBinaryPath("aarch64-linux-gnu/crosvm");
    case Arch::X86:
    case Arch::X86_64:
      return instance.crosvm_binary();
    default:
      break;
  }
  return CF_ERR("Unhandled host arch " << HostArchStr()
                                       << " for vhost user gpu crosvm");
}

Result<VhostUserDeviceCommands> BuildVhostUserGpu(
    const CuttlefishConfig& config, Command* main_crosvm_cmd) {
  const auto& instance = config.ForDefaultInstance();
  if (!instance.enable_gpu_vhost_user()) {
    return CF_ERR("Attempting to build vhost user gpu when not enabled?");
  }

  auto gpu_device_socket_path =
      instance.PerInstanceInternalUdsPath("vhost-user-gpu-socket");
  auto gpu_device_logs_path =
      instance.PerInstanceInternalPath("crosvm_vhost_user_gpu.fifo");
  auto gpu_device_logs = CF_EXPECT(SharedFD::Fifo(gpu_device_logs_path, 0666));

  Command gpu_device_logs_cmd(HostBinaryPath("log_tee"));
  gpu_device_logs_cmd.AddParameter("--process_name=crosvm_gpu");
  gpu_device_logs_cmd.AddParameter("--log_fd_in=", gpu_device_logs);
  gpu_device_logs_cmd.SetStopper(KillSubprocessFallback([](Subprocess* proc) {
    // Ask nicely so that log_tee gets a chance to process all the logs.
    // TODO: b/335934714 - Make sure the process actually exits
    bool res = kill(proc->pid(), SIGINT) == 0;
    return res ? StopperResult::kStopSuccess : StopperResult::kStopFailure;
  }));

  const std::string crosvm_path = CF_EXPECT(CrosvmPathForVhostUserGpu(config));

  CrosvmBuilder gpu_device_cmd;

  // NOTE: The "main" crosvm process returns a kCrosvmVmResetExitCode when the
  // guest exits but the "gpu" crosvm just exits cleanly with 0 after the "main"
  // crosvm disconnects.
  gpu_device_cmd.ApplyProcessRestarter(crosvm_path,
                                       /*first_time_argument=*/"",
                                       /*exit_code=*/0);

  gpu_device_cmd.Cmd().AddParameter("device");
  gpu_device_cmd.Cmd().AddParameter("gpu");

  const auto& gpu_mode = instance.gpu_mode();
  CF_EXPECT(
      gpu_mode == kGpuModeGfxstream ||
          gpu_mode == kGpuModeGfxstreamGuestAngle ||
          gpu_mode == kGpuModeGfxstreamGuestAngleHostSwiftShader ||
          gpu_mode == kGpuModeGfxstreamGuestAngleHostLavapipe,
      "GPU mode " << gpu_mode << " not yet supported with vhost user gpu.");

  const std::string gpu_pci_address =
      fmt::format("00:{:0>2x}.0", VmManager::kGpuPciSlotNum);

  // Why does this need JSON instead of just following the normal flags style...
  Json::Value gpu_params_json;
  gpu_params_json["pci-address"] = gpu_pci_address;
  if (gpu_mode == kGpuModeGfxstream) {
    gpu_params_json["context-types"] = "gfxstream-gles:gfxstream-vulkan";
    gpu_params_json["egl"] = true;
    gpu_params_json["gles"] = true;
  } else if (gpu_mode == kGpuModeGfxstreamGuestAngle ||
             gpu_mode == kGpuModeGfxstreamGuestAngleHostSwiftShader ||
             gpu_mode == kGpuModeGfxstreamGuestAngleHostLavapipe) {
    gpu_params_json["context-types"] = "gfxstream-vulkan";
    gpu_params_json["egl"] = false;
    gpu_params_json["gles"] = false;
  }
  gpu_params_json["glx"] = false;
  gpu_params_json["surfaceless"] = true;
  gpu_params_json["external-blob"] = instance.enable_gpu_external_blob();
  gpu_params_json["system-blob"] = instance.enable_gpu_system_blob();
  if (!instance.gpu_renderer_features().empty()) {
    gpu_params_json["renderer-features"] = instance.gpu_renderer_features();
  }

  if (instance.hwcomposer() != kHwComposerNone) {
    // "displays": [
    //   {
    //    "mode": {
    //      "windowed": [
    //        720,
    //        1280
    //      ]
    //    },
    //    "dpi": [
    //      320,
    //      320
    //    ],
    //    "refresh-rate": 60
    //   }
    // ]
    Json::Value displays(Json::arrayValue);
    for (const auto& display_config : instance.display_configs()) {
      Json::Value display_mode_windowed(Json::arrayValue);
      display_mode_windowed[0] = display_config.width;
      display_mode_windowed[1] = display_config.height;

      Json::Value display_mode;
      display_mode["windowed"] = display_mode_windowed;

      Json::Value display_dpi(Json::arrayValue);
      display_dpi[0] = display_config.dpi;
      display_dpi[1] = display_config.dpi;

      Json::Value display;
      display["mode"] = display_mode;
      display["dpi"] = display_dpi;
      display["refresh-rate"] = display_config.refresh_rate_hz;

      displays.append(display);
    }
    gpu_params_json["displays"] = displays;

    gpu_device_cmd.Cmd().AddParameter("--wayland-sock=",
                                      instance.frames_socket_path());
  }

  // Connect device to main crosvm:
  gpu_device_cmd.Cmd().AddParameter("--socket=", gpu_device_socket_path);

  main_crosvm_cmd->AddParameter(
      "--vhost-user=gpu,pci-address=", gpu_pci_address,
      ",socket=", gpu_device_socket_path);

  gpu_device_cmd.Cmd().AddParameter("--params");
  gpu_device_cmd.Cmd().AddParameter(ToSingleLineString(gpu_params_json));

  CF_EXPECT(MaybeConfigureVulkanIcd(config, &gpu_device_cmd.Cmd()));

  gpu_device_cmd.Cmd().RedirectStdIO(Subprocess::StdIOChannel::kStdOut,
                                     gpu_device_logs);
  gpu_device_cmd.Cmd().RedirectStdIO(Subprocess::StdIOChannel::kStdErr,
                                     gpu_device_logs);

  return VhostUserDeviceCommands{
      .device_cmd = std::move(gpu_device_cmd.Cmd()),
      .device_logs_cmd = std::move(gpu_device_logs_cmd),
      .socket_path = gpu_device_socket_path,
  };
}

Result<void> ConfigureGpu(const CuttlefishConfig& config, Command* crosvm_cmd) {
  const auto& instance = config.ForDefaultInstance();
  const auto& gpu_mode = instance.gpu_mode();

  const std::string gles_string =
      gpu_mode == kGpuModeGfxstreamGuestAngle ||
              gpu_mode == kGpuModeGfxstreamGuestAngleHostSwiftShader ||
              gpu_mode == kGpuModeGfxstreamGuestAngleHostLavapipe
          ? ",gles=false"
          : ",gles=true";

  // 256MB so it is small enough for a 32-bit kernel.
  const bool target_is_32bit = instance.target_arch() == Arch::Arm ||
                               instance.target_arch() == Arch::X86;
  const std::string gpu_pci_bar_size =
      target_is_32bit ? ",pci-bar-size=268435456" : "";

  const std::string gpu_udmabuf_string =
      instance.enable_gpu_udmabuf() ? ",udmabuf=true" : "";

  const std::string gpu_renderer_features = instance.gpu_renderer_features();
  const std::string gpu_renderer_features_param =
      !gpu_renderer_features.empty()
          ? ",renderer-features=\"" + gpu_renderer_features + "\""
          : "";

  const std::string gpu_common_string =
      fmt::format(",pci-address=00:{:0>2x}.0", VmManager::kGpuPciSlotNum) +
      gpu_udmabuf_string + gpu_pci_bar_size;
  const std::string gpu_common_3d_string =
      gpu_common_string + ",egl=true,surfaceless=true,glx=false" + gles_string +
      gpu_renderer_features_param;

  std::string gpu_displays_string = "";
  if (instance.hwcomposer() != kHwComposerNone) {
    std::vector<std::string> gpu_displays_strings;
    for (const auto& display_config : instance.display_configs()) {
      const auto display_w = std::to_string(display_config.width);
      const auto display_h = std::to_string(display_config.height);
      const auto display_dpi = std::to_string(display_config.dpi);
      const auto display_rr = std::to_string(display_config.refresh_rate_hz);
      gpu_displays_strings.push_back(android::base::Join(
          std::vector<std::string>{
              "mode=windowed[" + display_w + "," + display_h + "]",
              "dpi=[" + display_dpi + "," + display_dpi + "]",
              "refresh-rate=" + display_rr,
          },
          ","));
    }
    gpu_displays_string = "displays=[[" +
                          android::base::Join(gpu_displays_strings, "],[") +
                          "]],";

    crosvm_cmd->AddParameter("--wayland-sock=", instance.frames_socket_path());
  }

  if (gpu_mode == kGpuModeGuestSwiftshader) {
    crosvm_cmd->AddParameter("--gpu=", gpu_displays_string, "backend=2D",
                             gpu_common_string);
  } else if (gpu_mode == kGpuModeDrmVirgl) {
    crosvm_cmd->AddParameter("--gpu=", gpu_displays_string,
                             "backend=virglrenderer,context-types=virgl2",
                             gpu_common_3d_string);
  } else if (gpu_mode == kGpuModeGfxstream) {
    crosvm_cmd->AddParameter(
        "--gpu=", gpu_displays_string,
        "context-types=gfxstream-gles:gfxstream-vulkan:gfxstream-composer",
        gpu_common_3d_string);
  } else if (gpu_mode == kGpuModeGfxstreamGuestAngle ||
             gpu_mode == kGpuModeGfxstreamGuestAngleHostSwiftShader ||
             gpu_mode == kGpuModeGfxstreamGuestAngleHostLavapipe) {
    crosvm_cmd->AddParameter(
        "--gpu=", gpu_displays_string,
        "context-types=gfxstream-vulkan:gfxstream-composer",
        gpu_common_3d_string);
  } else if (gpu_mode == kGpuModeCustom) {
    crosvm_cmd->AddParameter("--gpu=", gpu_displays_string,
                             "context-types=" + instance.gpu_context_types(),
                             gpu_common_string);
  }

  CF_EXPECT(MaybeConfigureVulkanIcd(config, crosvm_cmd));

  return {};
}

Result<std::vector<MonitorCommand>> CrosvmManager::StartCommands(
    const CuttlefishConfig& config,
    std::vector<VmmDependencyCommand*>& dependencyCommands) {
  auto instance = config.ForDefaultInstance();
  auto environment = config.ForDefaultEnvironment();

  std::vector<MonitorCommand> commands;

  CrosvmBuilder crosvm_cmd;
  crosvm_cmd.Cmd().AddPrerequisite([&dependencyCommands]() -> Result<void> {
    for (auto dependencyCommand : dependencyCommands) {
      CF_EXPECT(dependencyCommand->WaitForAvailability());
    }

    return {};
  });

  // Add "--restore_path=<guest snapshot directory>" if there is a snapshot
  // path supplied.
  //
  // Use the process_restarter "-first_time_argument" flag to only do this for
  // the first invocation. If the guest requests a restart, we don't want crosvm
  // to restore again. It should reboot normally.
  std::string first_time_argument;
  if (IsRestoring(config)) {
    const std::string snapshot_dir_path = config.snapshot_path();
    auto meta_info_json = CF_EXPECT(LoadMetaJson(snapshot_dir_path));
    const std::vector<std::string> selectors{kGuestSnapshotField,
                                             instance.id()};
    const auto guest_snapshot_dir_suffix =
        CF_EXPECT(GetValue<std::string>(meta_info_json, selectors));
    // guest_snapshot_dir_suffix is a relative to
    // the snapshot_path
    const auto restore_path = snapshot_dir_path + "/" +
                              guest_snapshot_dir_suffix + "/" +
                              kGuestSnapshotBase;
    first_time_argument = "--restore=" + restore_path;
  }

  crosvm_cmd.ApplyProcessRestarter(instance.crosvm_binary(),
                                   first_time_argument, kCrosvmVmResetExitCode);
  crosvm_cmd.Cmd().AddParameter("run");
  crosvm_cmd.AddControlSocket(instance.CrosvmSocketPath(),
                              instance.crosvm_binary());

  if (!config.kvm_path().empty()) {
    crosvm_cmd.AddKvmPath(config.kvm_path());
  }

  if (!instance.smt()) {
    crosvm_cmd.Cmd().AddParameter("--no-smt");
  }

  // Disable USB passthrough. It isn't needed for any key use cases and it is
  // not compatible with crosvm suspend-resume support yet (b/266622743).
  // TODO: Allow it to be turned back on using a flag.
  if (!instance.enable_usb()) {
    crosvm_cmd.Cmd().AddParameter("--no-usb");
  }

  crosvm_cmd.Cmd().AddParameter("--core-scheduling=false");

  crosvm_cmd.Cmd().AddParameter("--vhost-user-connect-timeout-ms=", 30 * 1000);

  if (instance.vhost_net()) {
    crosvm_cmd.Cmd().AddParameter("--vhost-net");
  }

  if (config.virtio_mac80211_hwsim() &&
      !environment.vhost_user_mac80211_hwsim().empty()) {
    crosvm_cmd.Cmd().AddParameter("--vhost-user=mac80211-hwsim,socket=",
                                  environment.vhost_user_mac80211_hwsim());
  }

  if (!instance.crosvm_use_balloon()) {
    crosvm_cmd.Cmd().AddParameter("--no-balloon");
  }

  if (!instance.crosvm_use_rng()) {
    crosvm_cmd.Cmd().AddParameter("--no-rng");
  }

  if (instance.crosvm_simple_media_device()) {
    crosvm_cmd.Cmd().AddParameter("--simple-media-device");
  }

  if (!instance.crosvm_v4l2_proxy().empty()) {
    crosvm_cmd.Cmd().AddParameter("--v4l2-proxy=", instance.crosvm_v4l2_proxy());
  }

  if (instance.gdb_port() > 0) {
    CF_EXPECT(instance.cpus() == 1, "CPUs must be 1 for crosvm gdb mode");
    crosvm_cmd.Cmd().AddParameter("--gdb=", instance.gdb_port());
  }

  std::optional<VhostUserDeviceCommands> vhost_user_gpu;
  if (instance.enable_gpu_vhost_user()) {
    vhost_user_gpu.emplace(
        CF_EXPECT(BuildVhostUserGpu(config, &crosvm_cmd.Cmd())));
  } else {
    CF_EXPECT(ConfigureGpu(config, &crosvm_cmd.Cmd()));
  }

  if (instance.hwcomposer() != kHwComposerNone) {
    const bool pmem_disabled = instance.mte() || !instance.use_pmem();
    if (!pmem_disabled && FileExists(instance.hwcomposer_pmem_path())) {
      crosvm_cmd.Cmd().AddParameter("--pmem=path=",
                                    instance.hwcomposer_pmem_path());
    }
  }

  const auto gpu_capture_enabled = !instance.gpu_capture_binary().empty();

  // crosvm_cmd.Cmd().AddParameter("--null-audio");
  crosvm_cmd.Cmd().AddParameter("--mem=", instance.memory_mb());
  if (instance.mte()) {
    crosvm_cmd.Cmd().AddParameter("--mte");
  }

  CF_EXPECT(crosvm_cmd.AddCpus(instance.cpus(), instance.vcpu_config_path()));

  auto disk_num = instance.virtual_disk_paths().size();
  CF_EXPECT(VmManager::kMaxDisks >= disk_num,
            "Provided too many disks (" << disk_num << "), maximum "
                                        << VmManager::kMaxDisks << "supported");
  size_t disk_i = 0;
  for (const auto& disk : instance.virtual_disk_paths()) {
    if (instance.vhost_user_block() && disk_i == 2) {
      // TODO: b/346855591 - Run on all devices
      auto block = CF_EXPECT(VhostUserBlockDevice(config, disk_i, disk));
      commands.emplace_back(std::move(block.device_cmd));
      commands.emplace_back(std::move(block.device_logs_cmd));
      auto socket_path = std::move(block.socket_path);
      crosvm_cmd.Cmd().AddPrerequisite([socket_path]() -> Result<void> {
#ifdef __linux__
        return WaitForUnixSocketListeningWithoutConnect(socket_path,
                                                        /*timeoutSec=*/30);
#else
        return CF_ERR("Unhandled check if vhost user block ready.");
#endif
      });
      auto pci_addr = fmt::format("00:{:0>2x}.0", 0x13 + disk_i);
      crosvm_cmd.Cmd().AddParameter("--vhost-user=block,socket=", socket_path,
                                    ",pci-address=", pci_addr);
    } else {
      crosvm_cmd.AddReadWriteDisk(disk);
    }
    disk_i++;
  }

  auto display_configs = instance.display_configs();
  CF_EXPECT(!display_configs.empty());

<<<<<<< HEAD
    const int display_cnt = instance.display_configs().size();
    const int touchpad_cnt = instance.touchpad_configs().size();
    const int total_touch_cnt = display_cnt + touchpad_cnt;
    for (int touch_idx = 0; touch_idx < total_touch_cnt; ++touch_idx) {
      crosvm_cmd.AddVhostUser("input", instance.touch_socket_path(touch_idx));
    }
    if (instance.enable_mouse()) {
      crosvm_cmd.AddVhostUser("input", instance.mouse_socket_path());
    }
    if (instance.enable_gamepad()) {
      crosvm_cmd.AddVhostUser("input", instance.gamepad_socket_path());
    }
    crosvm_cmd.AddVhostUser("input", instance.rotary_socket_path());
    crosvm_cmd.AddVhostUser("input", instance.keyboard_socket_path());
    crosvm_cmd.AddVhostUser("input", instance.switches_socket_path());
=======
  const int display_cnt = instance.display_configs().size();
  const int touchpad_cnt = instance.touchpad_configs().size();
  const int total_touch_cnt = display_cnt + touchpad_cnt;
  for (int touch_idx = 0; touch_idx < total_touch_cnt; ++touch_idx) {
    crosvm_cmd.AddVhostUser("input", instance.touch_socket_path(touch_idx));
  }
  if (instance.enable_mouse()) {
    crosvm_cmd.AddVhostUser("input", instance.mouse_socket_path());
>>>>>>> e8d4a29a
  }
  crosvm_cmd.AddVhostUser("input", instance.rotary_socket_path());
  crosvm_cmd.AddVhostUser("input", instance.keyboard_socket_path());
  crosvm_cmd.AddVhostUser("input", instance.switches_socket_path());

  // GPU capture can only support named files and not file descriptors due to
  // having to pass arguments to crosvm via a wrapper script.
#ifdef __linux__
  if (instance.enable_tap_devices() && !gpu_capture_enabled) {
    // The PCI ordering of tap devices is important. Make sure any change here
    // is reflected in ethprime u-boot variable.
    // TODO(b/218364216, b/322862402): Crosvm occupies 32 PCI devices first and
    // only then uses PCI functions which may break order. The final solution is
    // going to be a PCI allocation strategy that will guarantee the ordering.
    // For now, hardcode PCI network devices to unoccupied functions.
    const pci::Address mobile_pci =
        pci::Address(0, VmManager::kNetPciDeviceNum, 1);
    const pci::Address ethernet_pci =
        pci::Address(0, VmManager::kNetPciDeviceNum, 2);
    crosvm_cmd.AddTap(instance.mobile_tap_name(), instance.mobile_mac(),
                      mobile_pci);
    crosvm_cmd.AddTap(instance.ethernet_tap_name(), instance.ethernet_mac(),
                      ethernet_pci);

    if (!config.virtio_mac80211_hwsim() && environment.enable_wifi()) {
      crosvm_cmd.AddTap(instance.wifi_tap_name());
    }
  }
#endif

  const bool pmem_disabled = instance.mte() || !instance.use_pmem();
  if (!pmem_disabled && FileExists(instance.access_kregistry_path())) {
    crosvm_cmd.Cmd().AddParameter("--pmem=path=",
                                  instance.access_kregistry_path());
  }

  if (!pmem_disabled && FileExists(instance.pstore_path())) {
    crosvm_cmd.Cmd().AddParameter("--pstore=path=", instance.pstore_path(),
                                  ",size=", FileSize(instance.pstore_path()));
  }

  if (instance.enable_sandbox()) {
    const bool seccomp_exists = DirectoryExists(instance.seccomp_policy_dir());
    const std::string& var_empty_dir = kCrosvmVarEmptyDir;
    const bool var_empty_available = DirectoryExists(var_empty_dir);
    CF_EXPECT(var_empty_available && seccomp_exists,
              var_empty_dir << " is not an existing, empty directory."
                            << "seccomp-policy-dir, "
                            << instance.seccomp_policy_dir()
                            << " does not exist");
    crosvm_cmd.Cmd().AddParameter("--seccomp-policy-dir=",
                                  instance.seccomp_policy_dir());
  } else {
    crosvm_cmd.Cmd().AddParameter("--disable-sandbox");
  }

  if (instance.vsock_guest_cid() >= 2) {
    if (instance.vhost_user_vsock()) {
      crosvm_cmd.AddVhostUser(
          "vsock", fmt::format("{}/vsock_{}_{}/vhost.socket", TempDir(),
                               instance.vsock_guest_cid(), getuid()));
    } else if (config.vhost_vsock_path().empty()) {
      crosvm_cmd.Cmd().AddParameter("--vsock=cid=", instance.vsock_guest_cid());
    } else {
      crosvm_cmd.Cmd().AddParameter("--vsock=cid=", instance.vsock_guest_cid(),
                                    ",device=", config.vhost_vsock_path());
    }
  }

  // /dev/hvc0 = kernel console
  // If kernel log is enabled, the virtio-console port will be specified as
  // a true console for Linux, and kernel messages will be printed there.
  // Otherwise, the port will still be set up for bootloader and userspace
  // messages, but the kernel will not print anything here. This keeps our
  // kernel log event features working. If an alternative "earlycon" boot
  // console is configured below on a legacy serial port, it will control
  // the main log until the virtio-console takes over.
  crosvm_cmd.AddHvcReadOnly(instance.kernel_log_pipe_name(),
                            instance.enable_kernel_log());

  // /dev/hvc1 = serial console
  if (instance.console()) {
    // stdin is the only currently supported way to write data to a serial port
    // in crosvm. A file (named pipe) is used here instead of stdout to ensure
    // only the serial port output is received by the console forwarder as
    // crosvm may print other messages to stdout.
    if (instance.kgdb() || instance.use_bootloader()) {
      crosvm_cmd.AddSerialConsoleReadWrite(instance.console_out_pipe_name(),
                                           instance.console_in_pipe_name(),
                                           instance.enable_kernel_log());
      // In kgdb mode, we have the interactive console on ttyS0 (both Android's
      // console and kdb), so we can disable the virtio-console port usually
      // allocated to Android's serial console, and redirect it to a sink. This
      // ensures that that the PCI device assignments (and thus sepolicy) don't
      // have to change
      crosvm_cmd.AddHvcSink();
    } else {
      crosvm_cmd.AddSerialSink();
      crosvm_cmd.AddHvcReadWrite(instance.console_out_pipe_name(),
                                 instance.console_in_pipe_name());
    }
  } else {
    // Use an 8250 UART (ISA or platform device) for earlycon, as the
    // virtio-console driver may not be available for early messages
    // In kgdb mode, earlycon is an interactive console, and so early
    // dmesg will go there instead of the kernel.log
    if (instance.enable_kernel_log() &&
        (instance.kgdb() || instance.use_bootloader())) {
      crosvm_cmd.AddSerialConsoleReadOnly(instance.kernel_log_pipe_name());
    }

    // as above, create a fake virtio-console 'sink' port when the serial
    // console is disabled, so the PCI device ID assignments don't move
    // around
    crosvm_cmd.AddHvcSink();
  }

  auto crosvm_logs_path = instance.PerInstanceInternalPath("crosvm.fifo");
  auto crosvm_logs = CF_EXPECT(SharedFD::Fifo(crosvm_logs_path, 0666));

  Command crosvm_log_tee_cmd(HostBinaryPath("log_tee"));
  crosvm_log_tee_cmd.AddParameter("--process_name=crosvm");
  crosvm_log_tee_cmd.AddParameter("--log_fd_in=", crosvm_logs);
  crosvm_log_tee_cmd.SetStopper(KillSubprocessFallback([](Subprocess* proc) {
    // Ask nicely so that log_tee gets a chance to process all the logs.
    bool res = kill(proc->pid(), SIGINT) == 0;
    // TODO: b/335934714 - Make sure the process actually exits
    return res ? StopperResult::kStopSuccess : StopperResult::kStopFailure;
  }));

  // /dev/hvc2 = serial logging
  // Serial port for logcat, redirected to a pipe
  crosvm_cmd.AddHvcReadOnly(instance.logcat_pipe_name());

  // /dev/hvc3 = keymaster (C++ implementation)
  crosvm_cmd.AddHvcReadWrite(
      instance.PerInstanceInternalPath("keymaster_fifo_vm.out"),
      instance.PerInstanceInternalPath("keymaster_fifo_vm.in"));
  // /dev/hvc4 = gatekeeper
  crosvm_cmd.AddHvcReadWrite(
      instance.PerInstanceInternalPath("gatekeeper_fifo_vm.out"),
      instance.PerInstanceInternalPath("gatekeeper_fifo_vm.in"));

  // /dev/hvc5 = bt
  if (config.enable_host_bluetooth()) {
    crosvm_cmd.AddHvcReadWrite(
        instance.PerInstanceInternalPath("bt_fifo_vm.out"),
        instance.PerInstanceInternalPath("bt_fifo_vm.in"));
  } else {
    crosvm_cmd.AddHvcSink();
  }

  // /dev/hvc6 = gnss
  // /dev/hvc7 = location
  if (instance.enable_gnss_grpc_proxy()) {
    crosvm_cmd.AddHvcReadWrite(
        instance.PerInstanceInternalPath("gnsshvc_fifo_vm.out"),
        instance.PerInstanceInternalPath("gnsshvc_fifo_vm.in"));
    crosvm_cmd.AddHvcReadWrite(
        instance.PerInstanceInternalPath("locationhvc_fifo_vm.out"),
        instance.PerInstanceInternalPath("locationhvc_fifo_vm.in"));
  } else {
    for (auto i = 0; i < 2; i++) {
      crosvm_cmd.AddHvcSink();
    }
  }

  // /dev/hvc8 = confirmationui
  crosvm_cmd.AddHvcReadWrite(
      instance.PerInstanceInternalPath("confui_fifo_vm.out"),
      instance.PerInstanceInternalPath("confui_fifo_vm.in"));

  // /dev/hvc9 = uwb
  if (config.enable_host_uwb()) {
    crosvm_cmd.AddHvcReadWrite(
        instance.PerInstanceInternalPath("uwb_fifo_vm.out"),
        instance.PerInstanceInternalPath("uwb_fifo_vm.in"));
  } else {
    crosvm_cmd.AddHvcSink();
  }

  // /dev/hvc10 = oemlock
  crosvm_cmd.AddHvcReadWrite(
      instance.PerInstanceInternalPath("oemlock_fifo_vm.out"),
      instance.PerInstanceInternalPath("oemlock_fifo_vm.in"));

  // /dev/hvc11 = keymint (Rust implementation)
  crosvm_cmd.AddHvcReadWrite(
      instance.PerInstanceInternalPath("keymint_fifo_vm.out"),
      instance.PerInstanceInternalPath("keymint_fifo_vm.in"));

  // /dev/hvc12 = NFC
  if (config.enable_host_nfc()) {
    crosvm_cmd.AddHvcReadWrite(
        instance.PerInstanceInternalPath("nfc_fifo_vm.out"),
        instance.PerInstanceInternalPath("nfc_fifo_vm.in"));
  } else {
    crosvm_cmd.AddHvcSink();
  }

  // /dev/hvc13 = sensors
  crosvm_cmd.AddHvcReadWrite(
      instance.PerInstanceInternalPath("sensors_fifo_vm.out"),
      instance.PerInstanceInternalPath("sensors_fifo_vm.in"));

  // /dev/hvc14 = MCU CONTROL
  if (instance.mcu()["control"]["type"].asString() == "serial") {
    auto path = instance.PerInstanceInternalPath("mcu");
    path += "/" + instance.mcu()["control"]["path"].asString();
    crosvm_cmd.AddHvcReadWrite(path, path);
  } else {
    crosvm_cmd.AddHvcSink();
  }

  // /dev/hvc15 = MCU UART
  if (instance.mcu()["uart0"]["type"].asString() == "serial") {
    auto path = instance.PerInstanceInternalPath("mcu");
    path += "/" + instance.mcu()["uart0"]["path"].asString();
    crosvm_cmd.AddHvcReadWrite(path, path);
  } else {
    crosvm_cmd.AddHvcSink();
  }

  // /dev/hvc16 = Ti50 TPM FIFO
  if (!instance.ti50_emulator().empty()) {
    crosvm_cmd.AddHvcSocket(instance.PerInstancePath("direct_tpm_fifo"));
  } else {
    crosvm_cmd.AddHvcSink();
  }

  if (instance.enable_jcard_simulator()) {
    // /dev/hvc17 = JCardSimulator
    crosvm_cmd.AddHvcReadWrite(
        instance.PerInstanceInternalPath("jcardsim_fifo_vm.out"),
        instance.PerInstanceInternalPath("jcardsim_fifo_vm.in"));
  } else {
    crosvm_cmd.AddHvcSink();
  }

  for (auto i = 0; i < VmManager::kMaxDisks - disk_num; i++) {
    crosvm_cmd.AddHvcSink();
  }
  CF_EXPECT(crosvm_cmd.HvcNum() + disk_num ==
                VmManager::kMaxDisks + VmManager::kDefaultNumHvcs,
            "HVC count (" << crosvm_cmd.HvcNum() << ") + disk count ("
                          << disk_num << ") is not the expected total of "
                          << VmManager::kMaxDisks + VmManager::kDefaultNumHvcs
                          << " devices");

  if (instance.enable_audio()) {
    crosvm_cmd.Cmd().AddParameter("--sound=", instance.audio_server_path());
  }

  // TODO(b/162071003): virtiofs crashes without sandboxing, this should be
  // fixed
  if (instance.enable_virtiofs()) {
    CF_EXPECT(instance.enable_sandbox(),
              "virtiofs is currently not supported without sandboxing");
    // Set up directory shared with virtiofs, setting security_ctx option to
    // false prevents host error when unable to write data in the
    // /proc/thread-self/attr/fscreate file.
    crosvm_cmd.Cmd().AddParameter(
        "--shared-dir=", instance.PerInstancePath(kSharedDirName),
        ":shared:type=fs:security_ctx=false");
  }

  if (instance.target_arch() == Arch::X86_64) {
    crosvm_cmd.Cmd().AddParameter("--pflash=", instance.pflash_path());
  }

  // This needs to be the last parameter
  crosvm_cmd.Cmd().AddParameter("--bios=", instance.bootloader());

  if (vhost_user_gpu) {
    // The vhost user gpu crosvm command should be added before the main
    // crosvm command so that the main crosvm command can use a prerequisite
    // to wait for the communication socket to be ready.
    commands.emplace_back(std::move(vhost_user_gpu->device_cmd));
    commands.emplace_back(std::move(vhost_user_gpu->device_logs_cmd));
  }

  // log_tee must be added before crosvm_cmd to ensure all of crosvm's logs are
  // captured during shutdown. Processes are stopped in reverse order.
  commands.emplace_back(std::move(crosvm_log_tee_cmd));

  if (gpu_capture_enabled) {
    const std::string gpu_capture_basename =
        android::base::Basename(instance.gpu_capture_binary());

    auto gpu_capture_logs_path =
        instance.PerInstanceInternalPath("gpu_capture.fifo");
    auto gpu_capture_logs =
        CF_EXPECT(SharedFD::Fifo(gpu_capture_logs_path, 0666));

    Command gpu_capture_log_tee_cmd(HostBinaryPath("log_tee"));
    gpu_capture_log_tee_cmd.AddParameter("--process_name=",
                                         gpu_capture_basename);
    gpu_capture_log_tee_cmd.AddParameter("--log_fd_in=", gpu_capture_logs);

    Command gpu_capture_command(instance.gpu_capture_binary());
    if (gpu_capture_basename == "ngfx") {
      // Crosvm depends on command line arguments being passed as multiple
      // arguments but ngfx only allows a single `--args`. To work around this,
      // create a wrapper script that launches crosvm with all of the arguments
      // and pass this wrapper script to ngfx.
      const std::string crosvm_wrapper_path =
          instance.PerInstanceInternalPath("crosvm_wrapper.sh");
      const std::string crosvm_wrapper_content =
          crosvm_cmd.Cmd().AsBashScript(crosvm_logs_path);

      CF_EXPECT(android::base::WriteStringToFile(crosvm_wrapper_content,
                                                 crosvm_wrapper_path));
      CF_EXPECT(MakeFileExecutable(crosvm_wrapper_path));

      gpu_capture_command.AddParameter("--exe=", crosvm_wrapper_path);
      gpu_capture_command.AddParameter("--launch-detached");
      gpu_capture_command.AddParameter("--verbose");
      gpu_capture_command.AddParameter("--activity=Frame Debugger");
    } else {
      // TODO(natsu): renderdoc
      return CF_ERR(
          "Unhandled GPU capture binary: " << instance.gpu_capture_binary());
    }

    gpu_capture_command.RedirectStdIO(Subprocess::StdIOChannel::kStdOut,
                                      gpu_capture_logs);
    gpu_capture_command.RedirectStdIO(Subprocess::StdIOChannel::kStdErr,
                                      gpu_capture_logs);

    commands.emplace_back(std::move(gpu_capture_log_tee_cmd));
    commands.emplace_back(std::move(gpu_capture_command));
  } else {
    crosvm_cmd.Cmd().RedirectStdIO(Subprocess::StdIOChannel::kStdOut,
                                   crosvm_logs);
    crosvm_cmd.Cmd().RedirectStdIO(Subprocess::StdIOChannel::kStdErr,
                                   crosvm_logs);
    commands.emplace_back(std::move(crosvm_cmd.Cmd()), true);
  }

  return commands;
}

Result<bool> CrosvmManager::WaitForRestoreComplete(SharedFD stop_fd) const {
  auto instance = CF_EXPECT(CuttlefishConfig::Get())->ForDefaultInstance();

  // Wait for the control socket to exist. It is created early in crosvm's
  // startup sequence, but the process may not even have been exec'd by CF at
  // this point.
  while (!FileExists(instance.CrosvmSocketPath())) {
    std::vector<PollSharedFd> poll = {{.fd = stop_fd, .events = POLLIN}};
    const int result = SharedFD::Poll(poll, 50 /* ms */);
    // Check for errors.
    CF_EXPECT(result >= 0, "failed to wait on stop_fd: " << strerror(errno));
    // Check if pipe became readable or closed.
    if (result > 0) {
      return false;
    }
  }

  // Ask crosvm to resume the VM. crosvm promises to not complete this command
  // until the vCPUs are started (even if it was never suspended to begin
  // with).
  auto infop = CF_EXPECT(Execute(
      std::vector<std::string>{
          instance.crosvm_binary(),
          "resume",
          instance.CrosvmSocketPath(),
          "--full",
      },
      SubprocessOptions(), WEXITED));
  CF_EXPECT_EQ(infop.si_code, CLD_EXITED);
  CF_EXPECTF(infop.si_status == 0, "crosvm resume returns non zero code {}",
             infop.si_status);
  return true;
}

}  // namespace vm_manager
}  // namespace cuttlefish<|MERGE_RESOLUTION|>--- conflicted
+++ resolved
@@ -323,7 +323,7 @@
     gpu_params_json["context-types"] = "gfxstream-gles:gfxstream-vulkan";
     gpu_params_json["egl"] = true;
     gpu_params_json["gles"] = true;
-  } else if (gpu_mode == kGpuModeGfxstreamGuestAngle ||
+  } else if (gpu_mode == kGpuModeGfxstreamGuestAngle ||enable_gamepad
              gpu_mode == kGpuModeGfxstreamGuestAngleHostSwiftShader ||
              gpu_mode == kGpuModeGfxstreamGuestAngleHostLavapipe) {
     gpu_params_json["context-types"] = "gfxstream-vulkan";
@@ -643,23 +643,6 @@
   auto display_configs = instance.display_configs();
   CF_EXPECT(!display_configs.empty());
 
-<<<<<<< HEAD
-    const int display_cnt = instance.display_configs().size();
-    const int touchpad_cnt = instance.touchpad_configs().size();
-    const int total_touch_cnt = display_cnt + touchpad_cnt;
-    for (int touch_idx = 0; touch_idx < total_touch_cnt; ++touch_idx) {
-      crosvm_cmd.AddVhostUser("input", instance.touch_socket_path(touch_idx));
-    }
-    if (instance.enable_mouse()) {
-      crosvm_cmd.AddVhostUser("input", instance.mouse_socket_path());
-    }
-    if (instance.enable_gamepad()) {
-      crosvm_cmd.AddVhostUser("input", instance.gamepad_socket_path());
-    }
-    crosvm_cmd.AddVhostUser("input", instance.rotary_socket_path());
-    crosvm_cmd.AddVhostUser("input", instance.keyboard_socket_path());
-    crosvm_cmd.AddVhostUser("input", instance.switches_socket_path());
-=======
   const int display_cnt = instance.display_configs().size();
   const int touchpad_cnt = instance.touchpad_configs().size();
   const int total_touch_cnt = display_cnt + touchpad_cnt;
@@ -668,7 +651,9 @@
   }
   if (instance.enable_mouse()) {
     crosvm_cmd.AddVhostUser("input", instance.mouse_socket_path());
->>>>>>> e8d4a29a
+  }
+  if (instance.enable_gamepad()) {
+    crosvm_cmd.AddVhostUser("input", instance.gamepad_socket_path());
   }
   crosvm_cmd.AddVhostUser("input", instance.rotary_socket_path());
   crosvm_cmd.AddVhostUser("input", instance.keyboard_socket_path());
