<<<<<<< HEAD
<div #viewPane>
  <ktd-grid
    class="view-pane"
    [cols]="cols"
    [rowHeight]="rowHeight"
    [layout]="layout"
    [compactType]="compactType"
    [preventCollision]="preventCollision"
    [scrollableParent]="autoScroll ? document : null"
    scrollSpeed="4"
    (dragStarted)="onDragStarted($event)"
    (resizeStarted)="onResizeStarted($event)"
    (dragEnded)="onDragEnded($event)"
    (resizeEnded)="onResizeEnded($event)"
    (layoutUpdated)="onLayoutUpdated($event)"
  >
    <ktd-grid-item
      class="device-viewer"
      *ngFor="let display of visibleDevices | async"
      [id]="display.deviceId"
      [transition]="currentTransition"
      [dragStartThreshold]="dragStartThreshold"
      [draggable]="!disableDrag"
      [resizable]="!disableResize"
    >
      <div class="device-viewer-display">
        <div ktdGridDragHandle class="viewer-header">
          {{ display.deviceId }}
          <div class="grid-item-remove-handle"
          *ngIf="!disableRemove"
          (click)="displaysService.onToggle(display)"></div>
        </div>
        <div class="fit-iframe">
          <iframe
            [src]="display.deviceUrl | safe"
            [title]="display.deviceId"
          ></iframe>
        </div>
      </div>
    </ktd-grid-item>
  </ktd-grid>
=======
<div>
  <div class="view-pane">
    <div class="device-viewer" *ngFor="let display of visibleDevices | async">
      <h3>
        {{ display.deviceId }}
      </h3>
      <iframe
        style="margin: 10px 0 0 10px"
        [src]="display.deviceId | safedeviceurl"
        [title]="display.deviceId"
      ></iframe>
    </div>
  </div>
>>>>>>> 3ed4ed86
</div><|MERGE_RESOLUTION|>--- conflicted
+++ resolved
@@ -1,4 +1,3 @@
-<<<<<<< HEAD
 <div #viewPane>
   <ktd-grid
     class="view-pane"
@@ -33,26 +32,11 @@
         </div>
         <div class="fit-iframe">
           <iframe
-            [src]="display.deviceUrl | safe"
+            [src]="display.deviceId | safedeviceurl"
             [title]="display.deviceId"
           ></iframe>
         </div>
       </div>
     </ktd-grid-item>
   </ktd-grid>
-=======
-<div>
-  <div class="view-pane">
-    <div class="device-viewer" *ngFor="let display of visibleDevices | async">
-      <h3>
-        {{ display.deviceId }}
-      </h3>
-      <iframe
-        style="margin: 10px 0 0 10px"
-        [src]="display.deviceId | safedeviceurl"
-        [title]="display.deviceId"
-      ></iframe>
-    </div>
-  </div>
->>>>>>> 3ed4ed86
 </div>