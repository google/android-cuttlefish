import {Injectable} from '@angular/core';
import {map} from 'rxjs/operators';
import {Observable, ReplaySubject, Subject} from 'rxjs';
import {HttpClient} from '@angular/common/http';
import {Device} from './device-interface';
import {DeviceInfo} from './device-info-interface';
import {DomSanitizer} from '@angular/platform-browser';

@Injectable({
  providedIn: 'root',
})
export class DeviceService {
  private devicesSubject: Subject<Device[]> = new ReplaySubject<Device[]>(1);
  private devicesObservable = this.devicesSubject.asObservable();

  constructor(
    private readonly httpClient: HttpClient,
    private sanitizer: DomSanitizer
  ) {}

  refresh(): void {
    this.httpClient
      .get<string[]>('./devices')
      .pipe(
        map((deviceIds: string[]) =>
          deviceIds.sort().map(this.createDevice.bind(this))
        )
      )
      .subscribe((devices: Device[]) => this.devicesSubject.next(devices));
  }

<<<<<<< HEAD
  deviceConnectURL(display: string): string {
    return this.sanitizer.sanitize(
      SecurityContext.RESOURCE_URL,
      this.sanitizer.bypassSecurityTrustResourceUrl(
        `/devices/${display}/files/client.html`
      )
    ) as string;
  }

  //Create device feature naming may conflict. Maybe buildDevice?
=======
>>>>>>> 3ed4ed86
  createDevice(deviceId: string): Device {
    return new Device(deviceId);
  }

  getDevices() {
    this.refresh();
    return this.devicesObservable;
  }

  getDeviceInfo(deviceId: string): Observable<DeviceInfo> {
    return this.httpClient
      .get('./devices/' + deviceId)
      .pipe(map(res => res as DeviceInfo));
  }
}<|MERGE_RESOLUTION|>--- conflicted
+++ resolved
@@ -29,19 +29,6 @@
       .subscribe((devices: Device[]) => this.devicesSubject.next(devices));
   }
 
-<<<<<<< HEAD
-  deviceConnectURL(display: string): string {
-    return this.sanitizer.sanitize(
-      SecurityContext.RESOURCE_URL,
-      this.sanitizer.bypassSecurityTrustResourceUrl(
-        `/devices/${display}/files/client.html`
-      )
-    ) as string;
-  }
-
-  //Create device feature naming may conflict. Maybe buildDevice?
-=======
->>>>>>> 3ed4ed86
   createDevice(deviceId: string): Device {
     return new Device(deviceId);
   }
