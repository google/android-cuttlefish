--- conflicted
+++ resolved
@@ -11,11 +11,7 @@
 
 # Note: `ncurses-compat-libs` require EPEL repository and `protobuf` requires CRB repository.
 BuildRequires:  go, cmake, gcc-c++, ncurses-compat-libs, protobuf-devel, protobuf-compiler, vim-common
-<<<<<<< HEAD
-BuildRequires:   curl-devel, openssl-devel, wayland-devel, libaom-devel, opus-devel, libzip-devel, libzstd-devel
-=======
 BuildRequires:   curl-devel, openssl-devel, wayland-devel, libaom-devel, opus-devel, libzip-devel
->>>>>>> 86f82ddf
 
 Requires:       shadow-utils, redhad-lsb-5.0, ebtables-legacy, iproute
 Requires:       iptables-legacy, bridge-utils, dnsmasq, libfdt, e2fsprogs, ebtables, iptables, bsdtar
@@ -35,14 +31,9 @@
 
 
 %build
-<<<<<<< HEAD
-# WARNING: For repository 'zlib', the root module requires module version zlib@1.3.1.bcr.3, but got zlib@1.3.1.bcr.4 in the resolved dependency graph.
-if [ -f /home/runner/patch_zlib.sh ] && /home/runner/patch_zlib.sh
-=======
 # The root module requires module version zlib@1.3.1.bcr.3,
 # but got zlib@1.3.1.bcr.4 in the resolved dependency graph.
 /home/runner/patch_zlib.sh
->>>>>>> 86f82ddf
 
 cd ../../../base/cvd && bazel build --ui_event_filters=-INFO --verbose_failures ...
 
