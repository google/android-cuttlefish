//
// Copyright (C) 2020 The Android Open Source Project
//
// Licensed under the Apache License, Version 2.0 (the "License");
// you may not use this file except in compliance with the License.
// You may obtain a copy of the License at
//
//      http://www.apache.org/licenses/LICENSE-2.0
//
// Unless required by applicable law or agreed to in writing, software
// distributed under the License is distributed on an "AS IS" BASIS,
// WITHOUT WARRANTIES OR CONDITIONS OF ANY KIND, either express or implied.
// See the License for the specific language governing permissions and
// limitations under the License.

#include <thread>

#include <android-base/logging.h>
#include <android-base/strings.h>
#include <fruit/fruit.h>
#include <gflags/gflags.h>
#include <keymaster/android_keymaster.h>
#include <keymaster/contexts/pure_soft_keymaster_context.h>
#include <keymaster/soft_keymaster_logger.h>
#include <tss2/tss2_esys.h>
#include <tss2/tss2_rc.h>

#include "common/libs/fs/shared_fd.h"
#include "common/libs/security/channel_sharedfd.h"
#include "common/libs/security/confui_sign.h"
#include "common/libs/security/gatekeeper_channel_sharedfd.h"
#include "common/libs/security/keymaster_channel_sharedfd.h"
#include "host/commands/kernel_log_monitor/kernel_log_server.h"
#include "host/commands/kernel_log_monitor/utils.h"
#include "host/commands/secure_env/confui_sign_server.h"
#include "host/commands/secure_env/device_tpm.h"
#include "host/commands/secure_env/fragile_tpm_storage.h"
#include "host/commands/secure_env/gatekeeper_responder.h"
#include "host/commands/secure_env/in_process_tpm.h"
#include "host/commands/secure_env/insecure_fallback_storage.h"
#include "host/commands/secure_env/keymaster_responder.h"
#include "host/commands/secure_env/oemlock_responder.h"
#include "host/commands/secure_env/oemlock.h"
#include "host/commands/secure_env/proxy_keymaster_context.h"
#include "host/commands/secure_env/rust/kmr_ta.h"
#include "host/commands/secure_env/soft_gatekeeper.h"
#include "host/commands/secure_env/soft_oemlock.h"
#include "host/commands/secure_env/tpm_gatekeeper.h"
#include "host/commands/secure_env/tpm_keymaster_context.h"
#include "host/commands/secure_env/tpm_keymaster_enforcement.h"
#include "host/commands/secure_env/tpm_resource_manager.h"
#include "host/libs/config/logging.h"

DEFINE_int32(confui_server_fd, -1, "A named socket to serve confirmation UI");
DEFINE_int32(keymaster_fd_in, -1, "A pipe for keymaster communication");
DEFINE_int32(keymaster_fd_out, -1, "A pipe for keymaster communication");
DEFINE_int32(keymint_fd_in, -1, "A pipe for keymint communication");
DEFINE_int32(keymint_fd_out, -1, "A pipe for keymint communication");
DEFINE_int32(gatekeeper_fd_in, -1, "A pipe for gatekeeper communication");
DEFINE_int32(gatekeeper_fd_out, -1, "A pipe for gatekeeper communication");
DEFINE_int32(oemlock_fd_in, -1, "A pipe for oemlock communication");
DEFINE_int32(oemlock_fd_out, -1, "A pipe for oemlock communication");
DEFINE_int32(kernel_events_fd, -1,
             "A pipe for monitoring events based on "
             "messages written to the kernel log. This "
             "is used by secure_env to monitor for "
             "device reboots.");

DEFINE_string(tpm_impl, "in_memory",
              "The TPM implementation. \"in_memory\" or \"host_device\"");

DEFINE_string(keymint_impl, "tpm",
              "The KeyMint implementation. \"tpm\" or \"software\"");

DEFINE_string(gatekeeper_impl, "tpm",
              "The gatekeeper implementation. \"tpm\" or \"software\"");

DEFINE_string(oemlock_impl, "software",
              "The oemlock implementation. \"tpm\" or \"software\"");

namespace cuttlefish {
namespace {

// Copied from AndroidKeymaster4Device
constexpr size_t kOperationTableSize = 16;

// Dup a command line file descriptor into a SharedFD.
SharedFD DupFdFlag(gflags::int32 fd) {
  CHECK(fd != -1);
  SharedFD duped = SharedFD::Dup(fd);
  CHECK(duped->IsOpen()) << "Could not dup output fd: " << duped->StrError();
  // The original FD is intentionally kept open so that we can re-exec this
  // process without having to do a bunch of argv book-keeping.
  return duped;
}

// Re-launch this process with all the same flags it was originallys started
// with.
[[noreturn]] void ReExecSelf() {
  // Allocate +1 entry for terminating nullptr.
  std::vector<char*> argv(gflags::GetArgvs().size() + 1, nullptr);
  for (size_t i = 0; i < gflags::GetArgvs().size(); ++i) {
    argv[i] = strdup(gflags::GetArgvs()[i].c_str());
    CHECK(argv[i] != nullptr) << "OOM";
  }
  execv("/proc/self/exe", argv.data());
  char buf[128];
  LOG(FATAL) << "Exec failed, secure_env is out of sync with the guest: "
             << errno << "(" << strerror_r(errno, buf, sizeof(buf)) << ")";
  abort();  // LOG(FATAL) isn't marked as noreturn
}

// Spin up a thread that monitors for a kernel loaded event, then re-execs
// this process. This way, secure_env's boot tracking matches up with the guest.
std::thread StartKernelEventMonitor(SharedFD kernel_events_fd) {
  return std::thread([kernel_events_fd]() {
    while (kernel_events_fd->IsOpen()) {
      auto read_result = monitor::ReadEvent(kernel_events_fd);
      CHECK(read_result.has_value()) << kernel_events_fd->StrError();
      if (read_result->event == monitor::Event::BootloaderLoaded) {
        LOG(DEBUG) << "secure_env detected guest reboot, restarting.";
        ReExecSelf();
      }
    }
  });
}

fruit::Component<fruit::Required<gatekeeper::SoftGateKeeper, TpmGatekeeper,
                                 TpmResourceManager>,
                 gatekeeper::GateKeeper, keymaster::KeymasterEnforcement>
ChooseGatekeeperComponent() {
  if (FLAGS_gatekeeper_impl == "software") {
    return fruit::createComponent()
        .bind<gatekeeper::GateKeeper, gatekeeper::SoftGateKeeper>()
        .registerProvider([]() -> keymaster::KeymasterEnforcement* {
          return new keymaster::SoftKeymasterEnforcement(64, 64);
        });
  } else if (FLAGS_gatekeeper_impl == "tpm") {
    return fruit::createComponent()
        .bind<gatekeeper::GateKeeper, TpmGatekeeper>()
        .registerProvider(
            [](TpmResourceManager& resource_manager,
               TpmGatekeeper& gatekeeper) -> keymaster::KeymasterEnforcement* {
              return new TpmKeymasterEnforcement(resource_manager, gatekeeper);
            });
  } else {
    LOG(FATAL) << "Invalid gatekeeper implementation: "
               << FLAGS_gatekeeper_impl;
    abort();
  }
}

fruit::Component<oemlock::OemLock> ChooseOemlockComponent() {
  if (FLAGS_oemlock_impl == "software") {
    return fruit::createComponent()
        .bind<oemlock::OemLock, oemlock::SoftOemLock>();
  } else if (FLAGS_oemlock_impl == "tpm") {
    LOG(FATAL) << "Oemlock doesn't support TPM implementation";
    abort();
  } else {
    LOG(FATAL) << "Invalid oemlock implementation: "
               << FLAGS_oemlock_impl;
    abort();
  }
}

fruit::Component<TpmResourceManager, gatekeeper::GateKeeper,
                 oemlock::OemLock, keymaster::KeymasterEnforcement>
SecureEnvComponent() {
  return fruit::createComponent()
      .registerProvider([]() -> Tpm* {  // fruit will take ownership
        if (FLAGS_tpm_impl == "in_memory") {
          return new InProcessTpm();
        } else if (FLAGS_tpm_impl == "host_device") {
          return new DeviceTpm("/dev/tpm0");
        } else {
          LOG(FATAL) << "Unknown TPM implementation: " << FLAGS_tpm_impl;
          abort();
        }
      })
      .registerProvider([](Tpm* tpm) {
        if (tpm->TctiContext() == nullptr) {
          LOG(FATAL) << "Unable to connect to TPM implementation.";
        }
        ESYS_CONTEXT* esys_ptr = nullptr;
        std::unique_ptr<ESYS_CONTEXT, void (*)(ESYS_CONTEXT*)> esys(
            nullptr, [](ESYS_CONTEXT* esys) { Esys_Finalize(&esys); });
        auto rc = Esys_Initialize(&esys_ptr, tpm->TctiContext(), nullptr);
        if (rc != TPM2_RC_SUCCESS) {
          LOG(FATAL) << "Could not initialize esys: " << Tss2_RC_Decode(rc)
                     << " (" << rc << ")";
        }
        esys.reset(esys_ptr);
        return esys;
      })
      .registerProvider(
          [](std::unique_ptr<ESYS_CONTEXT, void (*)(ESYS_CONTEXT*)>& esys) {
            return new TpmResourceManager(
                esys.get());  // fruit will take ownership
          })
      .registerProvider([](TpmResourceManager& resource_manager) {
        return new FragileTpmStorage(resource_manager, "gatekeeper_secure");
      })
      .registerProvider([](TpmResourceManager& resource_manager) {
        return new InsecureFallbackStorage(resource_manager,
                                           "gatekeeper_insecure");
      })
      .registerProvider([](TpmResourceManager& resource_manager,
                           FragileTpmStorage& secure_storage,
                           InsecureFallbackStorage& insecure_storage) {
        return new TpmGatekeeper(resource_manager, secure_storage,
                                 insecure_storage);
      })
      .registerProvider([]() { return new gatekeeper::SoftGateKeeper(); })
      .install(ChooseGatekeeperComponent)
      .install(ChooseOemlockComponent);
}

}  // namespace

int SecureEnvMain(int argc, char** argv) {
  DefaultSubprocessLogging(argv);
  gflags::ParseCommandLineFlags(&argc, &argv, true);
  keymaster::SoftKeymasterLogger km_logger;

  fruit::Injector<TpmResourceManager, gatekeeper::GateKeeper,
                  oemlock::OemLock, keymaster::KeymasterEnforcement>
      injector(SecureEnvComponent);
  TpmResourceManager* resource_manager = injector.get<TpmResourceManager*>();
  gatekeeper::GateKeeper* gatekeeper = injector.get<gatekeeper::GateKeeper*>();
  oemlock::OemLock* oemlock = injector.get<oemlock::OemLock*>();
  keymaster::KeymasterEnforcement* keymaster_enforcement =
      injector.get<keymaster::KeymasterEnforcement*>();
  std::unique_ptr<keymaster::KeymasterContext> keymaster_context;
  std::unique_ptr<keymaster::AndroidKeymaster> keymaster;

  std::vector<std::thread> threads;

  int security_level;
  if (FLAGS_keymint_impl == "software") {
    security_level = KM_SECURITY_LEVEL_SOFTWARE;
  } else if (FLAGS_keymint_impl == "tpm") {
    security_level = KM_SECURITY_LEVEL_TRUSTED_ENVIRONMENT;
  } else {
    LOG(FATAL) << "Unknown keymint implementation " << FLAGS_keymint_impl;
    return -1;
  }

<<<<<<< HEAD
    int keymint_in = FLAGS_keymint_fd_in;
    int keymint_out = FLAGS_keymint_fd_out;
    TpmResourceManager* rm = resource_manager;
    threads.emplace_back([rm, keymint_in, keymint_out, security_level]() {
      kmr_ta_main(keymint_in, keymint_out, security_level, rm);
    });
=======
  // The guest image may have either the C++ implementation of
  // KeyMint/Keymaster, xor the Rust implementation of KeyMint.  Those different
  // implementations each need to have a matching TA implementation in
  // secure_env, but they use distincts ports (/dev/hvc3 for C++, /dev/hvc11 for
  // Rust) so start threads for *both* TA implementations -- only one of them
  // will receive any traffic from the guest.

  // Start the Rust reference implementation of KeyMint.
  LOG(INFO) << "starting Rust KeyMint TA implementation in a thread";

  int keymint_in = FLAGS_keymint_fd_in;
  int keymint_out = FLAGS_keymint_fd_out;
  TpmResourceManager* rm = resource_manager;
  threads.emplace_back([rm, keymint_in, keymint_out, security_level]() {
    kmr_ta_main(keymint_in, keymint_out, security_level, rm);
  });
>>>>>>> bf2382d9

  // Start the C++ reference implementation of KeyMint.
  LOG(INFO) << "starting C++ KeyMint implementation in a thread with FDs in="
            << FLAGS_keymaster_fd_in << ", out=" << FLAGS_keymaster_fd_out;
  if (security_level == KM_SECURITY_LEVEL_SOFTWARE) {
    keymaster_context.reset(new keymaster::PureSoftKeymasterContext(
        keymaster::KmVersion::KEYMINT_3, KM_SECURITY_LEVEL_SOFTWARE));
  } else if (security_level == KM_SECURITY_LEVEL_TRUSTED_ENVIRONMENT) {
    keymaster_context.reset(
        new TpmKeymasterContext(*resource_manager, *keymaster_enforcement));
  } else {
    LOG(FATAL) << "Unknown keymaster security level " << security_level
               << " for " << FLAGS_keymint_impl;
    return -1;
  }
  // keymaster::AndroidKeymaster puts the context pointer into a UniquePtr,
  // taking ownership.
  keymaster.reset(new keymaster::AndroidKeymaster(
      new ProxyKeymasterContext(*keymaster_context), kOperationTableSize,
      keymaster::MessageVersion(keymaster::KmVersion::KEYMINT_3,
                                0 /* km_date */)));

  auto keymaster_in = DupFdFlag(FLAGS_keymaster_fd_in);
  auto keymaster_out = DupFdFlag(FLAGS_keymaster_fd_out);
  keymaster::AndroidKeymaster* borrowed_km = keymaster.get();
  threads.emplace_back([keymaster_in, keymaster_out, borrowed_km]() {
    while (true) {
      SharedFdKeymasterChannel keymaster_channel(keymaster_in, keymaster_out);

      KeymasterResponder keymaster_responder(keymaster_channel, *borrowed_km);

      while (keymaster_responder.ProcessMessage()) {
      }
    }
  });

  auto gatekeeper_in = DupFdFlag(FLAGS_gatekeeper_fd_in);
  auto gatekeeper_out = DupFdFlag(FLAGS_gatekeeper_fd_out);
  threads.emplace_back([gatekeeper_in, gatekeeper_out, &gatekeeper]() {
    while (true) {
      SharedFdGatekeeperChannel gatekeeper_channel(gatekeeper_in,
                                                   gatekeeper_out);

      GatekeeperResponder gatekeeper_responder(gatekeeper_channel, *gatekeeper);

      while (gatekeeper_responder.ProcessMessage()) {
      }
    }
  });

  auto oemlock_in = DupFdFlag(FLAGS_oemlock_fd_in);
  auto oemlock_out = DupFdFlag(FLAGS_oemlock_fd_out);
  threads.emplace_back([oemlock_in, oemlock_out, &oemlock]() {
    while (true) {
      secure_env::SharedFdChannel channel(oemlock_in, oemlock_out);
      oemlock::OemLockResponder responder(channel, *oemlock);
      while (responder.ProcessMessage().ok()) {
      }
    }
  });

  auto confui_server_fd = DupFdFlag(FLAGS_confui_server_fd);
  threads.emplace_back([confui_server_fd, resource_manager]() {
    ConfUiSignServer confui_sign_server(*resource_manager, confui_server_fd);
    // no return, infinite loop
    confui_sign_server.MainLoop();
  });

  auto kernel_events_fd = DupFdFlag(FLAGS_kernel_events_fd);
  threads.emplace_back(StartKernelEventMonitor(kernel_events_fd));

  for (auto& t : threads) {
    t.join();
  }

  return 0;
}

}  // namespace cuttlefish

int main(int argc, char** argv) {
  return cuttlefish::SecureEnvMain(argc, argv);
}<|MERGE_RESOLUTION|>--- conflicted
+++ resolved
@@ -246,14 +246,6 @@
     return -1;
   }
 
-<<<<<<< HEAD
-    int keymint_in = FLAGS_keymint_fd_in;
-    int keymint_out = FLAGS_keymint_fd_out;
-    TpmResourceManager* rm = resource_manager;
-    threads.emplace_back([rm, keymint_in, keymint_out, security_level]() {
-      kmr_ta_main(keymint_in, keymint_out, security_level, rm);
-    });
-=======
   // The guest image may have either the C++ implementation of
   // KeyMint/Keymaster, xor the Rust implementation of KeyMint.  Those different
   // implementations each need to have a matching TA implementation in
@@ -270,7 +262,6 @@
   threads.emplace_back([rm, keymint_in, keymint_out, security_level]() {
     kmr_ta_main(keymint_in, keymint_out, security_level, rm);
   });
->>>>>>> bf2382d9
 
   // Start the C++ reference implementation of KeyMint.
   LOG(INFO) << "starting C++ KeyMint implementation in a thread with FDs in="
