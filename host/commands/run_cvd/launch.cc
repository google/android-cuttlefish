#include "host/commands/run_cvd/launch.h"

#include <sys/stat.h>
#include <sys/types.h>

#include <android-base/logging.h>

#include "common/libs/fs/shared_fd.h"
#include "common/libs/utils/files.h"
#include "common/libs/utils/size_utils.h"
#include "host/commands/run_cvd/pre_launch_initializers.h"
#include "host/commands/run_cvd/runner_defs.h"
#include "host/libs/vm_manager/crosvm_manager.h"
#include "host/libs/vm_manager/qemu_manager.h"

using cuttlefish::MonitorEntry;
using cuttlefish::RunnerExitCodes;

namespace {

std::string GetAdbConnectorTcpArg(const cuttlefish::CuttlefishConfig& config) {
  auto instance = config.ForDefaultInstance();
  return std::string{"127.0.0.1:"} + std::to_string(instance.host_port());
}

std::string GetAdbConnectorVsockArg(const cuttlefish::CuttlefishConfig& config) {
  auto instance = config.ForDefaultInstance();
  return std::string{"vsock:"} + std::to_string(instance.vsock_guest_cid()) +
         std::string{":5555"};
}

bool AdbModeEnabled(const cuttlefish::CuttlefishConfig& config, cuttlefish::AdbMode mode) {
  return config.adb_mode().count(mode) > 0;
}

bool AdbVsockTunnelEnabled(const cuttlefish::CuttlefishConfig& config) {
  auto instance = config.ForDefaultInstance();
  return instance.vsock_guest_cid() > 2 &&
         AdbModeEnabled(config, cuttlefish::AdbMode::VsockTunnel);
}

bool AdbVsockHalfTunnelEnabled(const cuttlefish::CuttlefishConfig& config) {
  auto instance = config.ForDefaultInstance();
  return instance.vsock_guest_cid() > 2 &&
         AdbModeEnabled(config, cuttlefish::AdbMode::VsockHalfTunnel);
}

bool AdbTcpConnectorEnabled(const cuttlefish::CuttlefishConfig& config) {
  bool vsock_tunnel = AdbVsockTunnelEnabled(config);
  bool vsock_half_tunnel = AdbVsockHalfTunnelEnabled(config);
  return config.run_adb_connector() && (vsock_tunnel || vsock_half_tunnel);
}

bool AdbVsockConnectorEnabled(const cuttlefish::CuttlefishConfig& config) {
  return config.run_adb_connector() &&
         AdbModeEnabled(config, cuttlefish::AdbMode::NativeVsock);
}

cuttlefish::OnSocketReadyCb GetOnSubprocessExitCallback(
<<<<<<< HEAD
    const vsoc::CuttlefishConfig& config) {
=======
    const cuttlefish::CuttlefishConfig& config) {
>>>>>>> 05d13e21
  if (config.restart_subprocesses()) {
    return cuttlefish::ProcessMonitor::RestartOnExitCb;
  } else {
    return cuttlefish::ProcessMonitor::DoNotMonitorCb;
  }
}

cuttlefish::SharedFD CreateUnixInputServer(const std::string& path) {
  auto server =
      cuttlefish::SharedFD::SocketLocalServer(path.c_str(), false, SOCK_STREAM, 0666);
  if (!server->IsOpen()) {
    LOG(ERROR) << "Unable to create unix input server: " << server->StrError();
    return cuttlefish::SharedFD();
  }
  return server;
}

// Creates the frame and input sockets and add the relevant arguments to the vnc
// server and webrtc commands
StreamerLaunchResult CreateStreamerServers(
<<<<<<< HEAD
    cuttlefish::Command* cmd, const vsoc::CuttlefishConfig& config) {
=======
    cuttlefish::Command* cmd, const cuttlefish::CuttlefishConfig& config) {
>>>>>>> 05d13e21
  StreamerLaunchResult server_ret;
  cuttlefish::SharedFD touch_server;
  cuttlefish::SharedFD keyboard_server;

  auto instance = config.ForDefaultInstance();
  if (config.vm_manager() == vm_manager::QemuManager::name()) {
    cmd->AddParameter("-write_virtio_input");

    touch_server = cuttlefish::SharedFD::VsockServer(instance.touch_server_port(),
                                              SOCK_STREAM);
    keyboard_server =
        cuttlefish::SharedFD::VsockServer(instance.keyboard_server_port(),
                                   SOCK_STREAM);
  } else {
    touch_server = CreateUnixInputServer(instance.touch_socket_path());
    keyboard_server = CreateUnixInputServer(instance.keyboard_socket_path());
  }
  if (!touch_server->IsOpen()) {
    LOG(ERROR) << "Could not open touch server: " << touch_server->StrError();
    return {};
  }
  cmd->AddParameter("-touch_fd=", touch_server);

  if (!keyboard_server->IsOpen()) {
    LOG(ERROR) << "Could not open keyboard server: "
               << keyboard_server->StrError();
    return {};
  }
  cmd->AddParameter("-keyboard_fd=", keyboard_server);

  cuttlefish::SharedFD frames_server;
<<<<<<< HEAD
  if (config.gpu_mode() == vsoc::kGpuModeDrmVirgl ||
      config.gpu_mode() == vsoc::kGpuModeGfxStream) {
=======
  if (config.gpu_mode() == cuttlefish::kGpuModeDrmVirgl ||
      config.gpu_mode() == cuttlefish::kGpuModeGfxStream) {
>>>>>>> 05d13e21
    frames_server = CreateUnixInputServer(instance.frames_socket_path());
  } else {
    frames_server = cuttlefish::SharedFD::VsockServer(instance.frames_server_port(),
                                               SOCK_STREAM);
  }
  if (!frames_server->IsOpen()) {
    LOG(ERROR) << "Could not open frames server: " << frames_server->StrError();
    return {};
  }
  cmd->AddParameter("-frame_server_fd=", frames_server);
  return server_ret;
}

}  // namespace

<<<<<<< HEAD
bool LogcatReceiverEnabled(const vsoc::CuttlefishConfig& config) {
=======
bool LogcatReceiverEnabled(const cuttlefish::CuttlefishConfig& config) {
>>>>>>> 05d13e21
  return config.logcat_mode() == cuttlefish::kLogcatVsockMode;
}

std::vector<cuttlefish::SharedFD> LaunchKernelLogMonitor(
<<<<<<< HEAD
    const vsoc::CuttlefishConfig& config, cuttlefish::ProcessMonitor* process_monitor,
=======
    const cuttlefish::CuttlefishConfig& config, cuttlefish::ProcessMonitor* process_monitor,
>>>>>>> 05d13e21
    unsigned int number_of_event_pipes) {
  auto instance = config.ForDefaultInstance();
  auto log_name = instance.kernel_log_pipe_name();
  if (mkfifo(log_name.c_str(), 0600) != 0) {
    LOG(ERROR) << "Unable to create named pipe at " << log_name << ": "
               << strerror(errno);
    return {};
  }

  cuttlefish::SharedFD pipe;
  // Open the pipe here (from the launcher) to ensure the pipe is not deleted
  // due to the usage counters in the kernel reaching zero. If this is not done
  // and the kernel_log_monitor crashes for some reason the VMM may get SIGPIPE.
  pipe = cuttlefish::SharedFD::Open(log_name.c_str(), O_RDWR);
  cuttlefish::Command command(config.kernel_log_monitor_binary());
  command.AddParameter("-log_pipe_fd=", pipe);

  std::vector<cuttlefish::SharedFD> ret;

  if (number_of_event_pipes > 0) {
    auto param_builder = command.GetParameterBuilder();
    param_builder << "-subscriber_fds=";
    for (unsigned int i = 0; i < number_of_event_pipes; ++i) {
      cuttlefish::SharedFD event_pipe_write_end, event_pipe_read_end;
      if (!cuttlefish::SharedFD::Pipe(&event_pipe_read_end, &event_pipe_write_end)) {
        LOG(ERROR) << "Unable to create boot events pipe: " << strerror(errno);
        std::exit(RunnerExitCodes::kPipeIOError);
      }
      if (i > 0) {
        param_builder << ",";
      }
      param_builder << event_pipe_write_end;
      ret.push_back(event_pipe_read_end);
    }
    param_builder.Build();
  }

  process_monitor->StartSubprocess(std::move(command),
                                   GetOnSubprocessExitCallback(config));

  return ret;
}

<<<<<<< HEAD
void LaunchLogcatReceiverIfEnabled(const vsoc::CuttlefishConfig& config,
=======
void LaunchLogcatReceiverIfEnabled(const cuttlefish::CuttlefishConfig& config,
>>>>>>> 05d13e21
                                   cuttlefish::ProcessMonitor* process_monitor) {
  if (!LogcatReceiverEnabled(config)) {
    return;
  }
  auto instance = config.ForDefaultInstance();
  auto port = instance.logcat_port();
  auto socket = cuttlefish::SharedFD::VsockServer(port, SOCK_STREAM);
  if (!socket->IsOpen()) {
    LOG(ERROR) << "Unable to create logcat server socket: "
               << socket->StrError();
    std::exit(RunnerExitCodes::kLogcatServerError);
  }
  cuttlefish::Command cmd(config.logcat_receiver_binary());
  cmd.AddParameter("-server_fd=", socket);
  process_monitor->StartSubprocess(std::move(cmd),
                                   GetOnSubprocessExitCallback(config));
  return;
}

<<<<<<< HEAD
void LaunchConfigServer(const vsoc::CuttlefishConfig& config,
=======
void LaunchConfigServer(const cuttlefish::CuttlefishConfig& config,
>>>>>>> 05d13e21
                        cuttlefish::ProcessMonitor* process_monitor) {
  auto instance = config.ForDefaultInstance();
  auto port = instance.config_server_port();
  auto socket = cuttlefish::SharedFD::VsockServer(port, SOCK_STREAM);
  if (!socket->IsOpen()) {
    LOG(ERROR) << "Unable to create configuration server socket: "
               << socket->StrError();
    std::exit(RunnerExitCodes::kConfigServerError);
  }
  cuttlefish::Command cmd(config.config_server_binary());
  cmd.AddParameter("-server_fd=", socket);
  process_monitor->StartSubprocess(std::move(cmd),
                                   GetOnSubprocessExitCallback(config));
  return;
}

<<<<<<< HEAD
void LaunchTombstoneReceiverIfEnabled(const vsoc::CuttlefishConfig& config,
=======
void LaunchTombstoneReceiverIfEnabled(const cuttlefish::CuttlefishConfig& config,
>>>>>>> 05d13e21
                                      cuttlefish::ProcessMonitor* process_monitor) {
  if (!config.enable_tombstone_receiver()) {
    return;
  }
  auto instance = config.ForDefaultInstance();

  std::string tombstoneDir = instance.PerInstancePath("tombstones");
  if (!cuttlefish::DirectoryExists(tombstoneDir.c_str())) {
    LOG(DEBUG) << "Setting up " << tombstoneDir;
    if (mkdir(tombstoneDir.c_str(), S_IRWXU | S_IRWXG | S_IROTH | S_IXOTH) <
        0) {
      LOG(ERROR) << "Failed to create tombstone directory: " << tombstoneDir
                 << ". Error: " << errno;
      exit(RunnerExitCodes::kTombstoneDirCreationError);
      return;
    }
  }

  auto port = instance.tombstone_receiver_port();
  auto socket = cuttlefish::SharedFD::VsockServer(port, SOCK_STREAM);
  if (!socket->IsOpen()) {
    LOG(ERROR) << "Unable to create tombstone server socket: "
               << socket->StrError();
    std::exit(RunnerExitCodes::kTombstoneServerError);
    return;
  }
  cuttlefish::Command cmd(config.tombstone_receiver_binary());
  cmd.AddParameter("-server_fd=", socket);
  cmd.AddParameter("-tombstone_dir=", tombstoneDir);

  process_monitor->StartSubprocess(std::move(cmd),
                                   GetOnSubprocessExitCallback(config));
  return;
}

StreamerLaunchResult LaunchVNCServer(
<<<<<<< HEAD
    const vsoc::CuttlefishConfig& config, cuttlefish::ProcessMonitor* process_monitor,
=======
    const cuttlefish::CuttlefishConfig& config, cuttlefish::ProcessMonitor* process_monitor,
>>>>>>> 05d13e21
    std::function<bool(MonitorEntry*)> callback) {
  auto instance = config.ForDefaultInstance();
  // Launch the vnc server, don't wait for it to complete
  auto port_options = "-port=" + std::to_string(instance.vnc_server_port());
  cuttlefish::Command vnc_server(config.vnc_server_binary());
  vnc_server.AddParameter(port_options);

  auto server_ret = CreateStreamerServers(&vnc_server, config);

  process_monitor->StartSubprocess(std::move(vnc_server), callback);
  server_ret.launched = true;
  return server_ret;
}

void LaunchAdbConnectorIfEnabled(cuttlefish::ProcessMonitor* process_monitor,
<<<<<<< HEAD
                                 const vsoc::CuttlefishConfig& config,
=======
                                 const cuttlefish::CuttlefishConfig& config,
>>>>>>> 05d13e21
                                 cuttlefish::SharedFD adbd_events_pipe) {
  cuttlefish::Command adb_connector(config.adb_connector_binary());
  adb_connector.AddParameter("-adbd_events_fd=", adbd_events_pipe);
  std::set<std::string> addresses;

  if (AdbTcpConnectorEnabled(config)) {
    addresses.insert(GetAdbConnectorTcpArg(config));
  }
  if (AdbVsockConnectorEnabled(config)) {
    addresses.insert(GetAdbConnectorVsockArg(config));
  }

  if (addresses.size() > 0) {
    std::string address_arg = "--addresses=";
    for (auto& arg : addresses) {
      address_arg += arg + ",";
    }
    address_arg.pop_back();
    adb_connector.AddParameter(address_arg);
    process_monitor->StartSubprocess(std::move(adb_connector),
                                     GetOnSubprocessExitCallback(config));
  }
}

StreamerLaunchResult LaunchWebRTC(cuttlefish::ProcessMonitor* process_monitor,
<<<<<<< HEAD
                                  const vsoc::CuttlefishConfig& config) {
=======
                                  const cuttlefish::CuttlefishConfig& config) {
>>>>>>> 05d13e21
  if (config.ForDefaultInstance().start_webrtc_sig_server()) {
    cuttlefish::Command sig_server(config.sig_server_binary());
    sig_server.AddParameter("-assets_dir=", config.webrtc_assets_dir());
    if (!config.webrtc_certs_dir().empty()) {
      sig_server.AddParameter("-certs_dir=", config.webrtc_certs_dir());
    }
    sig_server.AddParameter("-http_server_port=", config.sig_server_port());
    process_monitor->StartSubprocess(std::move(sig_server),
                                     GetOnSubprocessExitCallback(config));
  }

  // Currently there is no way to ensure the signaling server will already have
  // bound the socket to the port by the time the webrtc process runs (the
  // common technique of doing it from the launcher is not possible here as the
  // server library being used creates its own sockets). However, this issue is
  // mitigated slightly by doing some retrying and backoff in the webrtc process
  // when connecting to the websocket, so it shouldn't be an issue most of the
  // time.

  cuttlefish::Command webrtc(config.webrtc_binary());
  webrtc.AddParameter("-public_ip=", config.webrtc_public_ip());

  auto server_ret = CreateStreamerServers(&webrtc, config);

  if (config.webrtc_enable_adb_websocket()) {
    auto instance = config.ForDefaultInstance();
    webrtc.AddParameter("--adb=", instance.adb_ip_and_port());
  }

  // TODO get from launcher params
  process_monitor->StartSubprocess(std::move(webrtc),
                                   GetOnSubprocessExitCallback(config));
  server_ret.launched = true;

  return server_ret;
}

void LaunchSocketVsockProxyIfEnabled(cuttlefish::ProcessMonitor* process_monitor,
<<<<<<< HEAD
                                     const vsoc::CuttlefishConfig& config) {
=======
                                     const cuttlefish::CuttlefishConfig& config) {
>>>>>>> 05d13e21
  auto instance = config.ForDefaultInstance();
  if (AdbVsockTunnelEnabled(config)) {
    cuttlefish::Command adb_tunnel(config.socket_vsock_proxy_binary());
    adb_tunnel.AddParameter("--server=tcp");
    adb_tunnel.AddParameter("--vsock_port=6520");
    adb_tunnel.AddParameter(std::string{"--tcp_port="} +
                            std::to_string(instance.host_port()));
    adb_tunnel.AddParameter(std::string{"--vsock_cid="} +
                            std::to_string(instance.vsock_guest_cid()));
    process_monitor->StartSubprocess(std::move(adb_tunnel),
                                     GetOnSubprocessExitCallback(config));
  }
  if (AdbVsockHalfTunnelEnabled(config)) {
    cuttlefish::Command adb_tunnel(config.socket_vsock_proxy_binary());
    adb_tunnel.AddParameter("--server=tcp");
    adb_tunnel.AddParameter("--vsock_port=5555");
    adb_tunnel.AddParameter(std::string{"--tcp_port="} +
                            std::to_string(instance.host_port()));
    adb_tunnel.AddParameter(std::string{"--vsock_cid="} +
                            std::to_string(instance.vsock_guest_cid()));
    process_monitor->StartSubprocess(std::move(adb_tunnel),
                                     GetOnSubprocessExitCallback(config));
  }
}

void LaunchTpmSimulator(cuttlefish::ProcessMonitor* process_monitor,
<<<<<<< HEAD
                   const vsoc::CuttlefishConfig& config) {
=======
                   const cuttlefish::CuttlefishConfig& config) {
>>>>>>> 05d13e21
  auto instance = config.ForDefaultInstance();
  auto port = instance.tpm_port();
  auto socket = cuttlefish::SharedFD::VsockServer(port, SOCK_STREAM);
  cuttlefish::Command tpm_command(
<<<<<<< HEAD
      vsoc::DefaultHostArtifactsPath("bin/tpm_simulator_manager"));
=======
      cuttlefish::DefaultHostArtifactsPath("bin/tpm_simulator_manager"));
>>>>>>> 05d13e21
  tpm_command.AddParameter("-port=", port);
  process_monitor->StartSubprocess(std::move(tpm_command),
                                   GetOnSubprocessExitCallback(config));

  cuttlefish::Command proxy_command(config.socket_vsock_proxy_binary());
  proxy_command.AddParameter("--server=vsock");
  proxy_command.AddParameter("--tcp_port=", port);
  proxy_command.AddParameter("--vsock_port=", port);
  process_monitor->StartSubprocess(std::move(proxy_command),
                                   GetOnSubprocessExitCallback(config));
}

void LaunchMetrics(cuttlefish::ProcessMonitor* process_monitor,
<<<<<<< HEAD
                   const vsoc::CuttlefishConfig& config) {
=======
                   const cuttlefish::CuttlefishConfig& config) {
>>>>>>> 05d13e21
  cuttlefish::Command metrics(config.metrics_binary());

  process_monitor->StartSubprocess(std::move(metrics),
                                   GetOnSubprocessExitCallback(config));
}

void LaunchTpmPassthrough(cuttlefish::ProcessMonitor* process_monitor,
<<<<<<< HEAD
                          const vsoc::CuttlefishConfig& config) {
=======
                          const cuttlefish::CuttlefishConfig& config) {
>>>>>>> 05d13e21
  auto server = cuttlefish::SharedFD::VsockServer(SOCK_STREAM);
  if (!server->IsOpen()) {
    LOG(ERROR) << "Unable to create tpm passthrough server: "
               << server->StrError();
    std::exit(RunnerExitCodes::kTpmPassthroughError);
  }
  cuttlefish::Command tpm_command(
<<<<<<< HEAD
      vsoc::DefaultHostArtifactsPath("bin/vtpm_passthrough"));
=======
      cuttlefish::DefaultHostArtifactsPath("bin/vtpm_passthrough"));
>>>>>>> 05d13e21
  tpm_command.AddParameter("-server_fd=", server);
  tpm_command.AddParameter("-device=", config.tpm_device());

  process_monitor->StartSubprocess(std::move(tpm_command),
                                   GetOnSubprocessExitCallback(config));
}

void LaunchTpm(cuttlefish::ProcessMonitor* process_monitor,
<<<<<<< HEAD
               const vsoc::CuttlefishConfig& config) {
=======
               const cuttlefish::CuttlefishConfig& config) {
>>>>>>> 05d13e21
  if (config.tpm_device() != "") {
    if (config.tpm_binary() != "") {
      LOG(WARNING)
          << "Both -tpm_device and -tpm_binary were set. Using -tpm_device.";
    }
    LaunchTpmPassthrough(process_monitor, config);
  } else if (config.tpm_binary() != "") {
    LaunchTpmSimulator(process_monitor, config);
  }
}

void LaunchSecureEnvironment(cuttlefish::ProcessMonitor* process_monitor,
<<<<<<< HEAD
                             const vsoc::CuttlefishConfig& config) {
  auto port = config.ForDefaultInstance().keymaster_vsock_port();
  auto server = cuttlefish::SharedFD::VsockServer(port, SOCK_STREAM);
  cuttlefish::Command command(vsoc::DefaultHostArtifactsPath("bin/secure_env"));
=======
                             const cuttlefish::CuttlefishConfig& config) {
  auto port = config.ForDefaultInstance().keymaster_vsock_port();
  auto server = cuttlefish::SharedFD::VsockServer(port, SOCK_STREAM);
  cuttlefish::Command command(cuttlefish::DefaultHostArtifactsPath("bin/secure_env"));
>>>>>>> 05d13e21
  command.AddParameter("-keymaster_fd=", server);
  process_monitor->StartSubprocess(std::move(command),
                                   GetOnSubprocessExitCallback(config));
}<|MERGE_RESOLUTION|>--- conflicted
+++ resolved
@@ -57,11 +57,7 @@
 }
 
 cuttlefish::OnSocketReadyCb GetOnSubprocessExitCallback(
-<<<<<<< HEAD
-    const vsoc::CuttlefishConfig& config) {
-=======
     const cuttlefish::CuttlefishConfig& config) {
->>>>>>> 05d13e21
   if (config.restart_subprocesses()) {
     return cuttlefish::ProcessMonitor::RestartOnExitCb;
   } else {
@@ -82,11 +78,7 @@
 // Creates the frame and input sockets and add the relevant arguments to the vnc
 // server and webrtc commands
 StreamerLaunchResult CreateStreamerServers(
-<<<<<<< HEAD
-    cuttlefish::Command* cmd, const vsoc::CuttlefishConfig& config) {
-=======
     cuttlefish::Command* cmd, const cuttlefish::CuttlefishConfig& config) {
->>>>>>> 05d13e21
   StreamerLaunchResult server_ret;
   cuttlefish::SharedFD touch_server;
   cuttlefish::SharedFD keyboard_server;
@@ -118,13 +110,8 @@
   cmd->AddParameter("-keyboard_fd=", keyboard_server);
 
   cuttlefish::SharedFD frames_server;
-<<<<<<< HEAD
-  if (config.gpu_mode() == vsoc::kGpuModeDrmVirgl ||
-      config.gpu_mode() == vsoc::kGpuModeGfxStream) {
-=======
   if (config.gpu_mode() == cuttlefish::kGpuModeDrmVirgl ||
       config.gpu_mode() == cuttlefish::kGpuModeGfxStream) {
->>>>>>> 05d13e21
     frames_server = CreateUnixInputServer(instance.frames_socket_path());
   } else {
     frames_server = cuttlefish::SharedFD::VsockServer(instance.frames_server_port(),
@@ -140,20 +127,12 @@
 
 }  // namespace
 
-<<<<<<< HEAD
-bool LogcatReceiverEnabled(const vsoc::CuttlefishConfig& config) {
-=======
 bool LogcatReceiverEnabled(const cuttlefish::CuttlefishConfig& config) {
->>>>>>> 05d13e21
   return config.logcat_mode() == cuttlefish::kLogcatVsockMode;
 }
 
 std::vector<cuttlefish::SharedFD> LaunchKernelLogMonitor(
-<<<<<<< HEAD
-    const vsoc::CuttlefishConfig& config, cuttlefish::ProcessMonitor* process_monitor,
-=======
     const cuttlefish::CuttlefishConfig& config, cuttlefish::ProcessMonitor* process_monitor,
->>>>>>> 05d13e21
     unsigned int number_of_event_pipes) {
   auto instance = config.ForDefaultInstance();
   auto log_name = instance.kernel_log_pipe_name();
@@ -197,11 +176,7 @@
   return ret;
 }
 
-<<<<<<< HEAD
-void LaunchLogcatReceiverIfEnabled(const vsoc::CuttlefishConfig& config,
-=======
 void LaunchLogcatReceiverIfEnabled(const cuttlefish::CuttlefishConfig& config,
->>>>>>> 05d13e21
                                    cuttlefish::ProcessMonitor* process_monitor) {
   if (!LogcatReceiverEnabled(config)) {
     return;
@@ -221,11 +196,7 @@
   return;
 }
 
-<<<<<<< HEAD
-void LaunchConfigServer(const vsoc::CuttlefishConfig& config,
-=======
 void LaunchConfigServer(const cuttlefish::CuttlefishConfig& config,
->>>>>>> 05d13e21
                         cuttlefish::ProcessMonitor* process_monitor) {
   auto instance = config.ForDefaultInstance();
   auto port = instance.config_server_port();
@@ -242,11 +213,7 @@
   return;
 }
 
-<<<<<<< HEAD
-void LaunchTombstoneReceiverIfEnabled(const vsoc::CuttlefishConfig& config,
-=======
 void LaunchTombstoneReceiverIfEnabled(const cuttlefish::CuttlefishConfig& config,
->>>>>>> 05d13e21
                                       cuttlefish::ProcessMonitor* process_monitor) {
   if (!config.enable_tombstone_receiver()) {
     return;
@@ -283,11 +250,7 @@
 }
 
 StreamerLaunchResult LaunchVNCServer(
-<<<<<<< HEAD
-    const vsoc::CuttlefishConfig& config, cuttlefish::ProcessMonitor* process_monitor,
-=======
     const cuttlefish::CuttlefishConfig& config, cuttlefish::ProcessMonitor* process_monitor,
->>>>>>> 05d13e21
     std::function<bool(MonitorEntry*)> callback) {
   auto instance = config.ForDefaultInstance();
   // Launch the vnc server, don't wait for it to complete
@@ -303,11 +266,7 @@
 }
 
 void LaunchAdbConnectorIfEnabled(cuttlefish::ProcessMonitor* process_monitor,
-<<<<<<< HEAD
-                                 const vsoc::CuttlefishConfig& config,
-=======
                                  const cuttlefish::CuttlefishConfig& config,
->>>>>>> 05d13e21
                                  cuttlefish::SharedFD adbd_events_pipe) {
   cuttlefish::Command adb_connector(config.adb_connector_binary());
   adb_connector.AddParameter("-adbd_events_fd=", adbd_events_pipe);
@@ -333,11 +292,7 @@
 }
 
 StreamerLaunchResult LaunchWebRTC(cuttlefish::ProcessMonitor* process_monitor,
-<<<<<<< HEAD
-                                  const vsoc::CuttlefishConfig& config) {
-=======
                                   const cuttlefish::CuttlefishConfig& config) {
->>>>>>> 05d13e21
   if (config.ForDefaultInstance().start_webrtc_sig_server()) {
     cuttlefish::Command sig_server(config.sig_server_binary());
     sig_server.AddParameter("-assets_dir=", config.webrtc_assets_dir());
@@ -376,11 +331,7 @@
 }
 
 void LaunchSocketVsockProxyIfEnabled(cuttlefish::ProcessMonitor* process_monitor,
-<<<<<<< HEAD
-                                     const vsoc::CuttlefishConfig& config) {
-=======
                                      const cuttlefish::CuttlefishConfig& config) {
->>>>>>> 05d13e21
   auto instance = config.ForDefaultInstance();
   if (AdbVsockTunnelEnabled(config)) {
     cuttlefish::Command adb_tunnel(config.socket_vsock_proxy_binary());
@@ -407,20 +358,12 @@
 }
 
 void LaunchTpmSimulator(cuttlefish::ProcessMonitor* process_monitor,
-<<<<<<< HEAD
-                   const vsoc::CuttlefishConfig& config) {
-=======
                    const cuttlefish::CuttlefishConfig& config) {
->>>>>>> 05d13e21
   auto instance = config.ForDefaultInstance();
   auto port = instance.tpm_port();
   auto socket = cuttlefish::SharedFD::VsockServer(port, SOCK_STREAM);
   cuttlefish::Command tpm_command(
-<<<<<<< HEAD
-      vsoc::DefaultHostArtifactsPath("bin/tpm_simulator_manager"));
-=======
       cuttlefish::DefaultHostArtifactsPath("bin/tpm_simulator_manager"));
->>>>>>> 05d13e21
   tpm_command.AddParameter("-port=", port);
   process_monitor->StartSubprocess(std::move(tpm_command),
                                    GetOnSubprocessExitCallback(config));
@@ -434,11 +377,7 @@
 }
 
 void LaunchMetrics(cuttlefish::ProcessMonitor* process_monitor,
-<<<<<<< HEAD
-                   const vsoc::CuttlefishConfig& config) {
-=======
                    const cuttlefish::CuttlefishConfig& config) {
->>>>>>> 05d13e21
   cuttlefish::Command metrics(config.metrics_binary());
 
   process_monitor->StartSubprocess(std::move(metrics),
@@ -446,11 +385,7 @@
 }
 
 void LaunchTpmPassthrough(cuttlefish::ProcessMonitor* process_monitor,
-<<<<<<< HEAD
-                          const vsoc::CuttlefishConfig& config) {
-=======
                           const cuttlefish::CuttlefishConfig& config) {
->>>>>>> 05d13e21
   auto server = cuttlefish::SharedFD::VsockServer(SOCK_STREAM);
   if (!server->IsOpen()) {
     LOG(ERROR) << "Unable to create tpm passthrough server: "
@@ -458,11 +393,7 @@
     std::exit(RunnerExitCodes::kTpmPassthroughError);
   }
   cuttlefish::Command tpm_command(
-<<<<<<< HEAD
-      vsoc::DefaultHostArtifactsPath("bin/vtpm_passthrough"));
-=======
       cuttlefish::DefaultHostArtifactsPath("bin/vtpm_passthrough"));
->>>>>>> 05d13e21
   tpm_command.AddParameter("-server_fd=", server);
   tpm_command.AddParameter("-device=", config.tpm_device());
 
@@ -471,11 +402,7 @@
 }
 
 void LaunchTpm(cuttlefish::ProcessMonitor* process_monitor,
-<<<<<<< HEAD
-               const vsoc::CuttlefishConfig& config) {
-=======
                const cuttlefish::CuttlefishConfig& config) {
->>>>>>> 05d13e21
   if (config.tpm_device() != "") {
     if (config.tpm_binary() != "") {
       LOG(WARNING)
@@ -488,17 +415,10 @@
 }
 
 void LaunchSecureEnvironment(cuttlefish::ProcessMonitor* process_monitor,
-<<<<<<< HEAD
-                             const vsoc::CuttlefishConfig& config) {
-  auto port = config.ForDefaultInstance().keymaster_vsock_port();
-  auto server = cuttlefish::SharedFD::VsockServer(port, SOCK_STREAM);
-  cuttlefish::Command command(vsoc::DefaultHostArtifactsPath("bin/secure_env"));
-=======
                              const cuttlefish::CuttlefishConfig& config) {
   auto port = config.ForDefaultInstance().keymaster_vsock_port();
   auto server = cuttlefish::SharedFD::VsockServer(port, SOCK_STREAM);
   cuttlefish::Command command(cuttlefish::DefaultHostArtifactsPath("bin/secure_env"));
->>>>>>> 05d13e21
   command.AddParameter("-keymaster_fd=", server);
   process_monitor->StartSubprocess(std::move(command),
                                    GetOnSubprocessExitCallback(config));
