--- conflicted
+++ resolved
@@ -156,14 +156,6 @@
       .install(CasimirComponent)
       .install(NetsimServerComponent)
       .install(SecureEnvComponent)
-<<<<<<< HEAD
-      .install(VehicleHalServerComponent)
-=======
-      .install(TombstoneReceiverComponent)
-      .install(WmediumdServerComponent)
-      .install(launchModemComponent)
-      .install(launchStreamerComponent)
->>>>>>> ed08d17d
       .install(serverLoopComponent)
       .install(validationComponent)
       .install(vm_manager::VmManagerComponent);
