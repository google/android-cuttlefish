--- conflicted
+++ resolved
@@ -177,18 +177,6 @@
     if (!FileExists(acloud_compat_home)) {
       continue;
     }
-<<<<<<< HEAD
-    if (!DirectoryExists(acloud_compat_home, /*follow_symlinks=*/false)) {
-      // cvd created a symbolic link
-      result_deleted = RemoveFile(acloud_compat_home);
-    } else {
-      // acloud created a directory
-      // rm -fr isn't supporetd by TreeHugger, so if we fork-and-exec to
-      // literally run "rm -fr", the presubmit testing may fail if ever this
-      // code is tested in the future.
-      if (!Contains(group_creation_info.envs, kLaunchedByAcloud) ||
-        group_creation_info.envs.at(kLaunchedByAcloud) != "true") {
-=======
     if (!Contains(group_creation_info.envs, kLaunchedByAcloud) ||
         group_creation_info.envs.at(kLaunchedByAcloud) != "true") {
       if (!DirectoryExists(acloud_compat_home, /*follow_symlinks=*/false)) {
@@ -199,7 +187,6 @@
         // rm -fr isn't supporetd by TreeHugger, so if we fork-and-exec to
         // literally run "rm -fr", the presubmit testing may fail if ever this
         // code is tested in the future.
->>>>>>> 59ec2642
         result_deleted = RecursivelyRemoveDirectory(acloud_compat_home);
       }
     }
