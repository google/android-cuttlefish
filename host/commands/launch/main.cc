/*
 * Copyright (C) 2017 The Android Open Source Project
 *
 * Licensed under the Apache License, Version 2.0 (the "License");
 * you may not use this file except in compliance with the License.
 * You may obtain a copy of the License at
 *
 *      http://www.apache.org/licenses/LICENSE-2.0
 *
 * Unless required by applicable law or agreed to in writing, software
 * distributed under the License is distributed on an "AS IS" BASIS,
 * WITHOUT WARRANTIES OR CONDITIONS OF ANY KIND, either express or implied.
 * See the License for the specific language governing permissions and
 * limitations under the License.
 */

#include <limits.h>
#include <signal.h>
#include <stdio.h>
#include <stdlib.h>
#include <sys/types.h>
#include <sys/stat.h>
#include <sys/wait.h>
#include <fcntl.h>
#include <unistd.h>

#include <algorithm>
#include <functional>
#include <iostream>
#include <fstream>
#include <iomanip>
#include <memory>
#include <sstream>
#include <string>
#include <thread>
#include <vector>

#include <gflags/gflags.h>
#include <glog/logging.h>
#include <host/libs/vm_manager/crosvm_manager.h>

#include "common/libs/fs/shared_fd.h"
#include "common/libs/fs/shared_select.h"
#include "common/libs/strings/str_split.h"
#include "common/libs/utils/environment.h"
#include "common/libs/utils/files.h"
#include "common/libs/utils/subprocess.h"
#include "common/libs/utils/size_utils.h"
#include "common/vsoc/lib/vsoc_memory.h"
#include "common/vsoc/shm/screen_layout.h"
#include "host/commands/launch/boot_image_unpacker.h"
#include "host/commands/launch/data_image.h"
#include "host/commands/launch/flags.h"
#include "host/commands/launch/launch.h"
#include "host/commands/launch/launcher_defs.h"
#include "host/commands/launch/process_monitor.h"
#include "host/commands/launch/vsoc_shared_memory.h"
#include "host/libs/config/cuttlefish_config.h"
#include "host/commands/kernel_log_monitor/kernel_log_server.h"
#include "host/libs/vm_manager/vm_manager.h"
#include "host/libs/vm_manager/qemu_manager.h"

using vsoc::GetPerInstanceDefault;
using cvd::LauncherExitCodes;

namespace {

cvd::OnSocketReadyCb GetOnSubprocessExitCallback(
    const vsoc::CuttlefishConfig& config) {
  if (config.restart_subprocesses()) {
    return cvd::ProcessMonitor::RestartOnExitCb;
  } else {
    return cvd::ProcessMonitor::DoNotMonitorCb;
  }
}

// Maintains the state of the boot process, once a final state is reached
// (success or failure) it sends the appropriate exit code to the foreground
// launcher process
class CvdBootStateMachine {
 public:
  CvdBootStateMachine(cvd::SharedFD fg_launcher_pipe)
      : fg_launcher_pipe_(fg_launcher_pipe), state_(kBootStarted) {}

  // Returns true if the machine is left in a final state
  bool OnBootEvtReceived(cvd::SharedFD boot_events_pipe) {
    monitor::BootEvent evt;
    auto bytes_read = boot_events_pipe->Read(&evt, sizeof(evt));
    if (bytes_read != sizeof(evt)) {
      LOG(ERROR) << "Fail to read a complete event, read " << bytes_read
                 << " bytes only instead of the expected " << sizeof(evt);
      state_ |= kGuestBootFailed;
    } else if (evt == monitor::BootEvent::BootCompleted) {
      LOG(INFO) << "Virtual device booted successfully";
      state_ |= kGuestBootCompleted;
    } else if (evt == monitor::BootEvent::BootFailed) {
      LOG(ERROR) << "Virtual device failed to boot";
      state_ |= kGuestBootFailed;
    }  // Ignore the other signals

    return MaybeWriteToForegroundLauncher();
  }

  bool  OnE2eTestCompleted(int exit_code) {
    if (exit_code != 0) {
      LOG(ERROR) << "VSoC e2e test failed";
      state_ |= kE2eTestFailed;
    } else {
      LOG(INFO) << "VSoC e2e test passed";
      state_ |= kE2eTestPassed;
    }
    return MaybeWriteToForegroundLauncher();
  }

  bool BootCompleted() const {
    bool boot_completed = state_ & kGuestBootCompleted;
    bool test_passed_or_disabled =
        (state_ & kE2eTestPassed) || (state_ & kE2eTestDisabled);
    bool something_failed =
        state_ & ~(kGuestBootCompleted | kE2eTestPassed | kE2eTestDisabled);
    return boot_completed && test_passed_or_disabled && !something_failed;
  }

  bool DisableE2eTests() {
    state_ |= kE2eTestDisabled;
    return MaybeWriteToForegroundLauncher();
  }

  bool BootFailed() const {
    return state_ & (kGuestBootFailed | kE2eTestFailed);
  }

 private:
  void SendExitCode(cvd::LauncherExitCodes exit_code) {
    fg_launcher_pipe_->Write(&exit_code, sizeof(exit_code));
    // The foreground process will exit after receiving the exit code, if we try
    // to write again we'll get a SIGPIPE
    fg_launcher_pipe_->Close();
  }
  bool MaybeWriteToForegroundLauncher() {
    if (fg_launcher_pipe_->IsOpen()) {
      if (BootCompleted()) {
        SendExitCode(cvd::LauncherExitCodes::kSuccess);
      } else if (state_ & kGuestBootFailed) {
        SendExitCode(cvd::LauncherExitCodes::kVirtualDeviceBootFailed);
      } else if (state_ & kE2eTestFailed) {
        SendExitCode(cvd::LauncherExitCodes::kE2eTestFailed);
      } else {
        // No final state was reached
        return false;
      }
    }
    // Either we sent the code before or just sent it, in any case the state is
    // final
    return true;
  }

  cvd::SharedFD fg_launcher_pipe_;
  int state_;
  static const int kBootStarted = 0;
  static const int kGuestBootCompleted = 1 << 0;
  static const int kGuestBootFailed = 1 << 1;
  static const int kE2eTestPassed = 1 << 2;
  static const int kE2eTestFailed = 1 << 3;
  static const int kE2eTestDisabled = 1 << 4;
};

// Abuse the process monitor to make it call us back when boot events are ready
void SetUpHandlingOfBootEvents(
    cvd::ProcessMonitor* process_monitor, cvd::SharedFD boot_events_pipe,
    std::shared_ptr<CvdBootStateMachine> state_machine) {
  process_monitor->MonitorExistingSubprocess(
      // A dummy command, so logs are desciptive
      cvd::Command("boot_events_listener"),
      // A dummy subprocess, with the boot events pipe as control socket
      cvd::Subprocess(-1, boot_events_pipe),
      [boot_events_pipe, state_machine](cvd::MonitorEntry*) {
        auto sent_code = state_machine->OnBootEvtReceived(boot_events_pipe);
        return !sent_code;
      });
}

void LaunchE2eTestIfEnabled(cvd::ProcessMonitor* process_monitor,
                            std::shared_ptr<CvdBootStateMachine> state_machine,
                            const vsoc::CuttlefishConfig& config) {
  if (config.run_e2e_test()) {
    process_monitor->StartSubprocess(
        cvd::Command(config.e2e_test_binary()),
        [state_machine](cvd::MonitorEntry* entry) {
          auto test_result = entry->proc->Wait();
          state_machine->OnE2eTestCompleted(test_result);
          return false;
        });
  } else {
    state_machine->DisableE2eTests();
  }
}

bool WriteCuttlefishEnvironment(const vsoc::CuttlefishConfig& config) {
  auto env = cvd::SharedFD::Open(config.cuttlefish_env_path().c_str(),
                                 O_CREAT | O_RDWR, 0755);
  if (!env->IsOpen()) {
    LOG(ERROR) << "Unable to create cuttlefish.env file";
    return false;
  }
  std::string config_env = "export CUTTLEFISH_PER_INSTANCE_PATH=\"" +
                           config.PerInstancePath(".") + "\"\n";
  config_env += "export ANDROID_SERIAL=";
  if (AdbUsbEnabled(config)) {
    config_env += config.serial_number();
  } else {
    config_env += "127.0.0.1:" + std::to_string(GetHostPort());
  }
  config_env += "\n";
  env->Write(config_env.c_str(), config_env.size());
  return true;
}

// Forks and returns the write end of a pipe to the child process. The parent
// process waits for boot events to come through the pipe and exits accordingly.
cvd::SharedFD DaemonizeLauncher(const vsoc::CuttlefishConfig& config) {
  cvd::SharedFD read_end, write_end;
  if (!cvd::SharedFD::Pipe(&read_end, &write_end)) {
    LOG(ERROR) << "Unable to create pipe";
    return cvd::SharedFD(); // a closed FD
  }
  auto pid = fork();
  if (pid) {
    // Explicitly close here, otherwise we may end up reading forever if the
    // child process dies.
    write_end->Close();
    LauncherExitCodes exit_code;
    auto bytes_read = read_end->Read(&exit_code, sizeof(exit_code));
    if (bytes_read != sizeof(exit_code)) {
      LOG(ERROR) << "Failed to read a complete exit code, read " << bytes_read
                 << " bytes only instead of the expected " << sizeof(exit_code);
      exit_code = LauncherExitCodes::kPipeIOError;
    } else if (exit_code == LauncherExitCodes::kSuccess) {
      LOG(INFO) << "Virtual device booted successfully";
    } else if (exit_code == LauncherExitCodes::kVirtualDeviceBootFailed) {
      LOG(ERROR) << "Virtual device failed to boot";
    } else if (exit_code == LauncherExitCodes::kE2eTestFailed) {
      LOG(ERROR) << "Host VSoC region end to end test failed";
    } else {
      LOG(ERROR) << "Unexpected exit code: " << exit_code;
    }
    std::exit(exit_code);
  } else {
    // The child returns the write end of the pipe
    if (daemon(/*nochdir*/ 1, /*noclose*/ 1) != 0) {
      LOG(ERROR) << "Failed to daemonize child process: " << strerror(errno);
      std::exit(LauncherExitCodes::kDaemonizationError);
    }
    // Redirect standard I/O
    auto log_path = config.launcher_log_path();
    auto log =
        cvd::SharedFD::Open(log_path.c_str(), O_CREAT | O_WRONLY | O_TRUNC,
                            S_IRUSR | S_IWUSR | S_IRGRP | S_IWGRP);
    if (!log->IsOpen()) {
      LOG(ERROR) << "Failed to create launcher log file: " << log->StrError();
      std::exit(LauncherExitCodes::kDaemonizationError);
    }
    auto dev_null = cvd::SharedFD::Open("/dev/null", O_RDONLY);
    if (!dev_null->IsOpen()) {
      LOG(ERROR) << "Failed to open /dev/null: " << dev_null->StrError();
      std::exit(LauncherExitCodes::kDaemonizationError);
    }
    if (dev_null->UNMANAGED_Dup2(0) < 0) {
      LOG(ERROR) << "Failed dup2 stdin: " << dev_null->StrError();
      std::exit(LauncherExitCodes::kDaemonizationError);
    }
    if (log->UNMANAGED_Dup2(1) < 0) {
      LOG(ERROR) << "Failed dup2 stdout: " << log->StrError();
      std::exit(LauncherExitCodes::kDaemonizationError);
    }
    if (log->UNMANAGED_Dup2(2) < 0) {
      LOG(ERROR) << "Failed dup2 seterr: " << log->StrError();
      std::exit(LauncherExitCodes::kDaemonizationError);
    }

    read_end->Close();
    return write_end;
  }
}

// Stops the device. If this function is successful it returns on a child of the
// launcher (after it killed the laucher) and it should exit immediately
bool StopCvd(vm_manager::VmManager* vm_manager) {
  vm_manager->Stop();
  auto pgid = getpgid(0);
  auto child_pid = fork();
  if (child_pid > 0) {
    // The parent just waits for the child to kill it.
    int wstatus;
    waitpid(child_pid, &wstatus, 0);
    LOG(ERROR) << "The forked child exited before delivering signal with "
                  "status: "
               << wstatus;
    // If waitpid returns it means the child exited before the signal was
    // delivered, notify the client of the error and continue serving
    return false;
  } else if (child_pid == 0) {
    // The child makes sure it is in a different process group before
    // killing everyone on its parent's
    // This call should never fail (see SETPGID(2))
    if (setpgid(0, 0) != 0) {
      LOG(ERROR) << "setpgid failed (" << strerror(errno)
                 << ") the launcher's child is about to kill itself";
    }
    killpg(pgid, SIGKILL);
    return true;
  } else {
    // The fork failed, the system is in pretty bad shape
    LOG(FATAL) << "Unable to fork before on Stop: " << strerror(errno);
    return false;
  }
}

void ServerLoop(cvd::SharedFD server,
                vm_manager::VmManager* vm_manager) {
  while (true) {
    // TODO: use select to handle simultaneous connections.
    auto client = cvd::SharedFD::Accept(*server);
    cvd::LauncherAction action;
    while (client->IsOpen() && client->Read(&action, sizeof(action)) > 0) {
      switch (action) {
        case cvd::LauncherAction::kStop:
          if (StopCvd(vm_manager)) {
            auto response = cvd::LauncherResponse::kSuccess;
            client->Write(&response, sizeof(response));
            std::exit(0);
          } else {
            auto response = cvd::LauncherResponse::kError;
            client->Write(&response, sizeof(response));
          }
          break;
        default:
          LOG(ERROR) << "Unrecognized launcher action: "
                     << static_cast<char>(action);
          auto response = cvd::LauncherResponse::kError;
          client->Write(&response, sizeof(response));
      }
    }
  }
}
}  // namespace

int main(int argc, char** argv) {
  ::android::base::InitLogging(argv, android::base::StderrLogger);

  auto config = InitFilesystemAndCreateConfig(&argc, &argv);

  auto vm_manager = vm_manager::VmManager::Get(config->vm_manager(), config);

  // Check host configuration
  std::vector<std::string> config_commands;
  if (!vm_manager->ValidateHostConfiguration(&config_commands)) {
    LOG(ERROR) << "Validation of user configuration failed";
    std::cout << "Execute the following to correctly configure:" << std::endl;
    for (auto& command : config_commands) {
      std::cout << "  " << command << std::endl;
    }
    std::cout << "You may need to logout for the changes to take effect"
              << std::endl;
    return LauncherExitCodes::kInvalidHostConfiguration;
  }

  if (!WriteCuttlefishEnvironment(*config)) {
    LOG(ERROR) << "Unable to write cuttlefish environment file";
  }

  LOG(INFO) << "The following files contain useful debugging information:";
  if (config->run_as_daemon()) {
    LOG(INFO) << "  Launcher log: " << config->launcher_log_path();
  }
  LOG(INFO) << "  Android's logcat output: " << config->logcat_path();
  LOG(INFO) << "  Kernel log: " << config->PerInstancePath("kernel.log");
  LOG(INFO) << "  Instance configuration: " << GetConfigFilePath(*config);
  LOG(INFO) << "  Instance environment: " << config->cuttlefish_env_path();
  LOG(INFO) << "To access the console run: socat file:$(tty),raw,echo=0 "
            << config->console_path();

  auto launcher_monitor_path = config->launcher_monitor_socket_path();
  auto launcher_monitor_socket = cvd::SharedFD::SocketLocalServer(
      launcher_monitor_path.c_str(), false, SOCK_STREAM, 0666);
  if (!launcher_monitor_socket->IsOpen()) {
    LOG(ERROR) << "Error when opening launcher server: "
               << launcher_monitor_socket->StrError();
    return cvd::LauncherExitCodes::kMonitorCreationFailed;
  }
  cvd::SharedFD foreground_launcher_pipe;
  if (config->run_as_daemon()) {
    foreground_launcher_pipe = DaemonizeLauncher(*config);
    if (!foreground_launcher_pipe->IsOpen()) {
      return LauncherExitCodes::kDaemonizationError;
    }
  } else {
    // Make sure the launcher runs in its own process group even when running in
    // foreground
    if (getsid(0) != getpid()) {
      int retval = setpgid(0, 0);
      if (retval) {
        LOG(ERROR) << "Failed to create new process group: " << strerror(errno);
        std::exit(LauncherExitCodes::kProcessGroupError);
      }
    }
  }

  auto boot_state_machine =
      std::make_shared<CvdBootStateMachine>(foreground_launcher_pipe);

  // Monitor and restart host processes supporting the CVD
  cvd::ProcessMonitor process_monitor;

<<<<<<< HEAD
  cvd::SharedFD boot_events_pipe;
  cvd::SharedFD adbd_events_pipe;
  // Only subscribe to boot events if running as daemon
  process_monitor.StartSubprocess(
      GetKernelLogMonitorCommand(*config, &boot_events_pipe, &adbd_events_pipe),
      GetOnSubprocessExitCallback(*config));
=======
  auto event_pipes =
      LaunchKernelLogMonitor(*config, &process_monitor, 2);
  cvd::SharedFD boot_events_pipe = event_pipes[0];
  cvd::SharedFD adbd_events_pipe = event_pipes[1];
  event_pipes.clear();
>>>>>>> a908abc0

  SetUpHandlingOfBootEvents(&process_monitor, boot_events_pipe,
                            boot_state_machine);

  LaunchLogcatReceiverIfEnabled(*config, &process_monitor);

  LaunchConfigServer(*config, &process_monitor);

  LaunchTombstoneReceiverIfEnabled(*config, &process_monitor);

  LaunchUsbServerIfEnabled(*config, &process_monitor);

  LaunchIvServerIfEnabled(&process_monitor, *config);
  // Launch the e2e tests after the ivserver is ready
  LaunchE2eTestIfEnabled(&process_monitor, boot_state_machine, *config);

  // The vnc server needs to be launched after the ivserver because it connects
  // to it when using qemu. It needs to launch before the VMM because it serves
  // on several sockets (input devices, vsock frame server) when using crosvm.
  auto frontend_enabled = LaunchVNCServerIfEnabled(
      *config, &process_monitor, GetOnSubprocessExitCallback(*config));

  // Start the guest VM
  process_monitor.StartSubprocess(vm_manager->StartCommand(frontend_enabled),
                                  GetOnSubprocessExitCallback(*config));

  // Start other host processes
  LaunchSocketForwardProxyIfEnabled(&process_monitor, *config);
  LaunchSocketVsockProxyIfEnabled(&process_monitor, *config);
  LaunchStreamAudioIfEnabled(*config, &process_monitor,
                             GetOnSubprocessExitCallback(*config));
  LaunchAdbConnectorIfEnabled(&process_monitor, *config, adbd_events_pipe);

  ServerLoop(launcher_monitor_socket, vm_manager); // Should not return
  LOG(ERROR) << "The server loop returned, it should never happen!!";
  return cvd::LauncherExitCodes::kServerError;
}<|MERGE_RESOLUTION|>--- conflicted
+++ resolved
@@ -412,20 +412,11 @@
   // Monitor and restart host processes supporting the CVD
   cvd::ProcessMonitor process_monitor;
 
-<<<<<<< HEAD
-  cvd::SharedFD boot_events_pipe;
-  cvd::SharedFD adbd_events_pipe;
-  // Only subscribe to boot events if running as daemon
-  process_monitor.StartSubprocess(
-      GetKernelLogMonitorCommand(*config, &boot_events_pipe, &adbd_events_pipe),
-      GetOnSubprocessExitCallback(*config));
-=======
   auto event_pipes =
       LaunchKernelLogMonitor(*config, &process_monitor, 2);
   cvd::SharedFD boot_events_pipe = event_pipes[0];
   cvd::SharedFD adbd_events_pipe = event_pipes[1];
   event_pipes.clear();
->>>>>>> a908abc0
 
   SetUpHandlingOfBootEvents(&process_monitor, boot_events_pipe,
                             boot_state_machine);
