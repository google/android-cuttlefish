--- conflicted
+++ resolved
@@ -257,60 +257,6 @@
   KernelLogMonitor& operator=(const KernelLogMonitor&) = delete;
 };
 
-<<<<<<< HEAD
-void subprocess(const char* const* command,
-                const char* const* envp,
-                bool wait_for_child = true) {
-  pid_t pid = fork();
-  if (!pid) {
-    int rval;
-    // If envp is NULL, the current process's environment is used as the
-    // environment of the child process. To force an empty emvironment for the
-    // child process pass the address of a pointer to NULL
-    if (envp == NULL) {
-      rval = execv(command[0], const_cast<char* const*>(command));
-    } else {
-      rval = execve(command[0], const_cast<char* const*>(command),
-                    const_cast<char* const*>(envp));
-    }
-    // No need for an if: if exec worked it wouldn't have returned
-    LOG(ERROR) << "exec of " << command[0] << " failed (" << strerror(errno)
-               << ")";
-    exit(rval);
-  }
-  if (pid == -1) {
-    LOG(ERROR) << "fork of " << command[0] << " failed (" << strerror(errno)
-               << ")";
-  }
-  if (pid > 0) {
-    if (wait_for_child) {
-      waitpid(pid, 0, 0);
-    } else {
-      LOG(INFO) << "Started " << command[0] << ", pid: " << pid;
-    }
-  }
-}
-
-bool DirExists(const char* path) {
-  struct stat st;
-  if (stat(path, &st) == -1)
-    return false;
-  if ((st.st_mode & S_IFMT) != S_IFDIR)
-    return false;
-  return true;
-}
-
-bool FileHasContent(const char* path) {
-  struct stat st;
-  if (stat(path, &st) == -1)
-    return false;
-  if (st.st_size == 0)
-    return false;
-  return true;
-}
-
-=======
->>>>>>> 7b5eb506
 void CreateBlankImage(
     const std::string& image, int image_mb, const std::string& image_fmt) {
   LOG(INFO) << "Creating " << image;
@@ -328,11 +274,7 @@
 }
 
 bool ApplyDataImagePolicy(const char* data_image) {
-<<<<<<< HEAD
-  bool data_exists = FileHasContent(data_image);
-=======
   bool data_exists = cvd::FileHasContent(data_image);
->>>>>>> 7b5eb506
   bool remove{};
   bool create{};
 
@@ -375,36 +317,6 @@
   return true;
 }
 
-<<<<<<< HEAD
-bool EnsureDirExists(const char* dir) {
-  if (!DirExists(dir)) {
-    LOG(INFO) << "Setting up " << dir;
-    if (mkdir(dir, S_IRWXU | S_IRWXG | S_IROTH | S_IXOTH) < 0) {
-      if (errno == EACCES) {
-        // TODO(79170615) Don't use sudo once libvirt is replaced
-        LOG(WARNING) << "Not enough permission to create " << dir
-                     << " retrying with sudo";
-        const char* mkdir_command[]{"/usr/bin/sudo", "/bin/mkdir", "-m",
-                                    "0775",          dir,          NULL};
-        subprocess(mkdir_command, NULL);
-
-        // When created with sudo the owner and group is root.
-        std::string user_group = getenv("USER");
-        user_group += ":libvirt-qemu";
-        const char* chown_cmd[] = {"/usr/bin/sudo", "/bin/chown",
-                                   user_group.c_str(), dir, NULL};
-        subprocess(chown_cmd, NULL);
-      } else {
-        LOG(FATAL) << "Unable to create " << dir << ". Error: " << errno;
-        return false;
-      }
-    }
-  }
-  return true;
-}
-
-=======
->>>>>>> 7b5eb506
 std::string GetConfigFile() {
   return vsoc::CuttlefishConfig::Get()->PerInstancePath(
       "cuttlefish_config.json");
@@ -523,24 +435,8 @@
   if (FLAGS_system_image.empty()) {
     FLAGS_system_image = FLAGS_system_image_dir + "/system.img";
   }
-<<<<<<< HEAD
-  if (FLAGS_initrd.empty()) {
-    FLAGS_initrd = FLAGS_system_image_dir + "/ramdisk.img";
-    if (!FileHasContent(FLAGS_initrd.c_str())) {
-      LOG(WARNING) << "No ramdisk.img found; assuming system-as-root build";
-      FLAGS_initrd.clear();
-    }
-  }
-  if (FLAGS_dtb.empty()) {
-    if (FLAGS_initrd.empty()) {
-      FLAGS_dtb = DefaultHostArtifactsPath("config/system-root.dtb");
-    } else {
-      FLAGS_dtb = DefaultHostArtifactsPath("config/initrd-root.dtb");
-    }
-=======
   if (FLAGS_boot_image.empty()) {
     FLAGS_boot_image = FLAGS_system_image_dir + "/boot.img";
->>>>>>> 7b5eb506
   }
   if (FLAGS_cache_image.empty()) {
     FLAGS_cache_image = FLAGS_system_image_dir + "/cache.img";
@@ -559,15 +455,9 @@
 
   // Check that the files exist
   for (const auto& file :
-<<<<<<< HEAD
-       {FLAGS_system_image, FLAGS_vendor_image, FLAGS_cache_image, FLAGS_kernel,
-        FLAGS_data_image, FLAGS_kernel_command_line}) {
-    if (!FileHasContent(file.c_str())) {
-=======
        {FLAGS_system_image, FLAGS_vendor_image, FLAGS_cache_image,
         FLAGS_data_image, FLAGS_boot_image}) {
     if (!cvd::FileHasContent(file.c_str())) {
->>>>>>> 7b5eb506
       LOG(FATAL) << "File not found: " << file;
       return false;
     }
@@ -638,15 +528,6 @@
     }
   }
 
-<<<<<<< HEAD
-  config->set_kernel_image_path(FLAGS_kernel);
-  std::ostringstream extra_cmdline;
-  if (FLAGS_initrd.empty()) {
-    extra_cmdline << " root=/dev/vda init=/init";
-  }
-  extra_cmdline << " androidboot.serialno=" << FLAGS_serial_number;
-  extra_cmdline << " androidboot.lcd_density=" << FLAGS_dpi;
-=======
   std::ostringstream kernel_cmdline;
   kernel_cmdline << boot_image_unpacker.kernel_command_line();
   if (!use_ramdisk) {
@@ -654,7 +535,6 @@
   }
   kernel_cmdline << " androidboot.serialno=" << FLAGS_serial_number;
   kernel_cmdline << " androidboot.lcd_density=" << FLAGS_dpi;
->>>>>>> 7b5eb506
   if (FLAGS_extra_kernel_command_line.size()) {
     kernel_cmdline << " " << FLAGS_extra_kernel_command_line;
   }
