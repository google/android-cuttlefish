/*
 *
 * Copyright (C) 2023 The Android Open Source Project
 *
 * Licensed under the Apache License, Version 2.0 (the "License");
 * you may not use this file except in compliance with the License.
 * You may obtain a copy of the License at
 *
 *     http://www.apache.org/licenses/LICENSE-2.0
 *
 * Unless required by applicable law or agreed to in writing, software
 * distributed under the License is distributed on an "AS IS" BASIS,
 * WITHOUT WARRANTIES OR CONDITIONS OF ANY KIND, either express or implied.
 * See the License for the specific language governing permissions and
 * limitations under the License.
 *
 */

#include <fstream>
#include <iostream>
#include <memory>
#include <regex>
#include <string>

#include <android-base/strings.h>
#include <gflags/gflags.h>
#include <grpcpp/ext/proto_server_reflection_plugin.h>
#include <grpcpp/grpcpp.h>
#include <grpcpp/health_check_service_interface.h>

#include "common/libs/utils/files.h"
#include "common/libs/utils/json.h"
#include "common/libs/utils/result.h"
#include "host/libs/web/http_client/http_client.h"
#include "openwrt_control.grpc.pb.h"

using android::base::StartsWith;
using google::protobuf::Empty;
using google::protobuf::RepeatedPtrField;
using grpc::Server;
using grpc::ServerBuilder;
using grpc::ServerContext;
using grpc::Status;
using grpc::StatusCode;
using openwrtcontrolserver::LuciRpcReply;
using openwrtcontrolserver::LuciRpcRequest;
using openwrtcontrolserver::OpenwrtControlService;
using openwrtcontrolserver::OpenwrtIpaddrReply;

DEFINE_string(grpc_uds_path, "", "grpc_uds_path");
DEFINE_bool(bridged_wifi_tap, false,
            "True for using cvd-wtap-XX, false for using cvd-wifiap-XX");
<<<<<<< HEAD
DEFINE_string(instance_name, "", "The name of instance like cvd-1");
=======
DEFINE_string(webrtc_device_id, "", "The device ID in WebRTC like cvd-1");
>>>>>>> f234d066
DEFINE_string(launcher_log_path, "", "File path for launcher.log");
DEFINE_string(openwrt_log_path, "", "File path for crosvm_openwrt.log");

constexpr char kErrorMessageRpc[] = "Luci RPC request failed";
constexpr char kErrorMessageRpcAuth[] = "Luci authentication request failed";

namespace cuttlefish {

class OpenwrtControlServiceImpl final : public OpenwrtControlService::Service {
 public:
  OpenwrtControlServiceImpl(HttpClient& http_client)
      : http_client_(http_client) {}

  Status LuciRpc(ServerContext* context, const LuciRpcRequest* request,
                 LuciRpcReply* response) override {
    // Update authentication key when it's empty.
    if (auth_key_.empty()) {
      if (!TypeIsSuccess(UpdateLuciRpcAuthKey())) {
        return Status(StatusCode::UNAVAILABLE, kErrorMessageRpcAuth);
      }
    }

    auto reply = RequestLuciRpc(request->subpath(), request->method(),
                                ToVector(request->params()));

    // When RPC request fails, update authentication key and retry once.
    if (!TypeIsSuccess(reply)) {
      if (!TypeIsSuccess(UpdateLuciRpcAuthKey())) {
        return Status(StatusCode::UNAVAILABLE, kErrorMessageRpcAuth);
      }
      reply = RequestLuciRpc(request->subpath(), request->method(),
                             ToVector(request->params()));
      if (!TypeIsSuccess(reply)) {
        return Status(StatusCode::UNAVAILABLE, kErrorMessageRpc);
      }
    }

    Json::FastWriter writer;
    response->set_id((*reply)["id"].asInt());
    response->set_error((*reply)["error"].asString());
    response->set_result(writer.write((*reply)["result"]));

    return Status::OK;
  }

  Status OpenwrtIpaddr(ServerContext* context, const Empty* request,
                       OpenwrtIpaddrReply* response) override {
    // TODO(seungjaeyoo) : Find IP address from crosvm_openwrt.log when using
    // cvd-wtap-XX after disabling DHCP inside OpenWRT in bridged_wifi_tap mode.
    auto ipaddr = FindIpaddrLauncherLog();
    if (!TypeIsSuccess(ipaddr)) {
      return Status(StatusCode::FAILED_PRECONDITION,
                    "Failed to get Openwrt IP address");
    }
    response->set_ipaddr(*ipaddr);
    return Status::OK;
  }

 private:
  template <typename T>
  std::vector<T> ToVector(const RepeatedPtrField<T>& repeated_field) {
    std::vector<T> vec;
    for (const auto& value : repeated_field) {
      vec.push_back(value);
    }
    return vec;
  }

  Result<std::string> LuciRpcAddress(const std::string& subpath) {
    auto ipaddr = CF_EXPECT(FindIpaddrLauncherLog());
<<<<<<< HEAD
    return "http://" + ipaddr + "/devices/" + FLAGS_instance_name +
=======
    return "http://" + ipaddr + "/devices/" + FLAGS_webrtc_device_id +
>>>>>>> f234d066
           "/openwrt/cgi-bin/luci/rpc/" + subpath;
  }

  Result<std::string> LuciRpcAddress(const std::string& subpath,
                                     const std::string& auth_key) {
    auto addr_without_auth = CF_EXPECT(LuciRpcAddress(subpath));
    return addr_without_auth + "?auth=" + auth_key;
  }

  Json::Value LuciRpcData(const std::string& method,
                          const std::vector<std::string>& params) {
    Json::Value data;
    data["method"] = method;
    Json::Value params_json_obj(Json::arrayValue);
    for (const auto& param : params) {
      params_json_obj.append(param);
    }
    data["params"] = params_json_obj;
    return data;
  }

  Json::Value LuciRpcData(int id, const std::string& method,
                          const std::vector<std::string>& params) {
    Json::Value data = LuciRpcData(method, params);
    data["id"] = id;
    return data;
  }

  Result<void> UpdateLuciRpcAuthKey() {
    auto auth_url = CF_EXPECT(LuciRpcAddress("auth"));
    auto auth_data = LuciRpcData(1, "login", {"root", "password"});
    auto auth_reply =
        CF_EXPECT(http_client_.PostToJson(auth_url, auth_data, header_));
    if (auth_reply.data["error"].isString()) {
      CF_EXPECT(!StartsWith(auth_reply.data["error"].asString(),
                            "Failed to parse json:"),
                kErrorMessageRpcAuth);
    }
    CF_EXPECT(auth_reply.data["result"].isString(),
              "Reply doesn't contain result");
    auth_key_ = auth_reply.data["result"].asString();

    return {};
  }

  Result<Json::Value> RequestLuciRpc(const std::string& subpath,
                                     const std::string& method,
                                     const std::vector<std::string>& params) {
    auto url = CF_EXPECT(LuciRpcAddress(subpath, auth_key_));
    auto data = LuciRpcData(method, params);
    auto reply = CF_EXPECT(http_client_.PostToJson(url, data, header_));
    if (reply.data["error"].isString()) {
      CF_EXPECT(
          !StartsWith(reply.data["error"].asString(), "Failed to parse json:"),
          kErrorMessageRpc);
    }
    return reply.data;
  }

  Result<std::string> FindIpaddrLauncherLog() {
    if (!FileExists(FLAGS_launcher_log_path)) {
      return CF_ERR("launcher.log doesn't exist");
    }

    std::regex re("wan_ipaddr=[0-9]+\\.[0-9]+\\.[0-9]+\\.[0-9]+");
    std::smatch matches;
    std::ifstream ifs(FLAGS_launcher_log_path);
    std::string line, last_match;
    while (std::getline(ifs, line)) {
      if (std::regex_search(line, matches, re)) {
        last_match = matches[0];
      }
    }

    if (last_match.empty()) {
      return CF_ERR("IP address is not found from launcher.log");
    } else {
      return last_match.substr(last_match.find('=') + 1);
    }
  }

  HttpClient& http_client_;
  const std::vector<std::string> header_{"Content-Type: application/json"};
  std::string auth_key_;
};

}  // namespace cuttlefish

void RunServer() {
  std::string server_address("unix:" + FLAGS_grpc_uds_path);
  auto http_client = cuttlefish::HttpClient::CurlClient();
  cuttlefish::OpenwrtControlServiceImpl service(*http_client);

  grpc::EnableDefaultHealthCheckService(true);
  grpc::reflection::InitProtoReflectionServerBuilderPlugin();
  ServerBuilder builder;
  // Listen on the given address without any authentication mechanism.
  builder.AddListeningPort(server_address, grpc::InsecureServerCredentials());
  // Register "service" as the instance through which we'll communicate with
  // clients. In this case it corresponds to an *synchronous* service.
  builder.RegisterService(&service);
  // Finally assemble the server.
  std::unique_ptr<Server> server(builder.BuildAndStart());
  std::cout << "Server listening on " << server_address << std::endl;

  // Wait for the server to shutdown. Note that some other thread must be
  // responsible for shutting down the server for this call to ever return.
  server->Wait();
}

int main(int argc, char** argv) {
  ::gflags::ParseCommandLineFlags(&argc, &argv, true);
  RunServer();

  return 0;
}<|MERGE_RESOLUTION|>--- conflicted
+++ resolved
@@ -50,11 +50,7 @@
 DEFINE_string(grpc_uds_path, "", "grpc_uds_path");
 DEFINE_bool(bridged_wifi_tap, false,
             "True for using cvd-wtap-XX, false for using cvd-wifiap-XX");
-<<<<<<< HEAD
-DEFINE_string(instance_name, "", "The name of instance like cvd-1");
-=======
 DEFINE_string(webrtc_device_id, "", "The device ID in WebRTC like cvd-1");
->>>>>>> f234d066
 DEFINE_string(launcher_log_path, "", "File path for launcher.log");
 DEFINE_string(openwrt_log_path, "", "File path for crosvm_openwrt.log");
 
@@ -125,11 +121,7 @@
 
   Result<std::string> LuciRpcAddress(const std::string& subpath) {
     auto ipaddr = CF_EXPECT(FindIpaddrLauncherLog());
-<<<<<<< HEAD
-    return "http://" + ipaddr + "/devices/" + FLAGS_instance_name +
-=======
     return "http://" + ipaddr + "/devices/" + FLAGS_webrtc_device_id +
->>>>>>> f234d066
            "/openwrt/cgi-bin/luci/rpc/" + subpath;
   }
 
