--- conflicted
+++ resolved
@@ -17,13 +17,7 @@
 #include "host/libs/config/fetcher_config.h"
 
 bool SuperImageNeedsRebuilding(const cuttlefish::FetcherConfig& fetcher_config,
-<<<<<<< HEAD
-                               const vsoc::CuttlefishConfig& config);
-bool RebuildSuperImage(const cuttlefish::FetcherConfig& fetcher_config,
-                       const vsoc::CuttlefishConfig& config,
-=======
                                const cuttlefish::CuttlefishConfig& config);
 bool RebuildSuperImage(const cuttlefish::FetcherConfig& fetcher_config,
                        const cuttlefish::CuttlefishConfig& config,
->>>>>>> 05d13e21
                        const std::string& output_path);