/*
 * Copyright (C) 2017 The Android Open Source Project
 *
 * Licensed under the Apache License, Version 2.0 (the "License");
 * you may not use this file except in compliance with the License.
 * You may obtain a copy of the License at
 *
 *      http://www.apache.org/licenses/LICENSE-2.0
 *
 * Unless required by applicable law or agreed to in writing, software
 * distributed under the License is distributed on an "AS IS" BASIS,
 * WITHOUT WARRANTIES OR CONDITIONS OF ANY KIND, either express or implied.
 * See the License for the specific language governing permissions and
 * limitations under the License.
 */
#include "host/commands/assemble_cvd/flags.h"

#include <sys/types.h>
#include <unistd.h>

#include <algorithm>
#include <fstream>
#include <iostream>
#include <optional>
#include <regex>
#include <set>
#include <sstream>
#include <unordered_map>

#include <android-base/logging.h>
#include <android-base/parseint.h>
#include <android-base/strings.h>
#include <fmt/format.h>
#include <fruit/fruit.h>
#include <gflags/gflags.h>
#include <google/protobuf/text_format.h>
#include <json/json.h>
#include <json/writer.h>

#include "common/libs/utils/base64.h"
#include "common/libs/utils/contains.h"
#include "common/libs/utils/files.h"
#include "common/libs/utils/flag_parser.h"
#include "common/libs/utils/network.h"
#include "host/commands/assemble_cvd/alloc.h"
#include "host/commands/assemble_cvd/boot_config.h"
#include "host/commands/assemble_cvd/boot_image_utils.h"
#include "host/commands/assemble_cvd/disk_flags.h"
#include "host/commands/assemble_cvd/display.h"
#include "host/commands/assemble_cvd/flags_defaults.h"
#include "host/libs/config/config_flag.h"
#include "host/libs/config/cuttlefish_config.h"
#include "host/libs/config/display.h"
#include "host/libs/config/esp.h"
#include "host/libs/config/host_tools_version.h"
#include "host/libs/config/instance_nums.h"
#include "host/libs/graphics_detector/graphics_configuration.h"
#include "host/libs/graphics_detector/graphics_detector.h"
#include "host/libs/vm_manager/crosvm_manager.h"
#include "host/libs/vm_manager/gem5_manager.h"
#include "host/libs/vm_manager/qemu_manager.h"
#include "host/libs/vm_manager/vm_manager.h"
#include "launch_cvd.pb.h"

using cuttlefish::DefaultHostArtifactsPath;
using cuttlefish::HostBinaryPath;
using cuttlefish::StringFromEnv;
using cuttlefish::vm_manager::CrosvmManager;
using google::FlagSettingMode::SET_FLAGS_DEFAULT;
using google::FlagSettingMode::SET_FLAGS_VALUE;

#define DEFINE_vec DEFINE_string
#define DEFINE_proto DEFINE_string
#define GET_FLAG_STR_VALUE(name) GetFlagStrValueForInstances(FLAGS_ ##name, instances_size, #name, name_to_default_value)
#define GET_FLAG_INT_VALUE(name) GetFlagIntValueForInstances(FLAGS_ ##name, instances_size, #name, name_to_default_value)
#define GET_FLAG_BOOL_VALUE(name) GetFlagBoolValueForInstances(FLAGS_ ##name, instances_size, #name, name_to_default_value)

DEFINE_proto(displays_textproto, CF_DEFAULTS_DISPLAYS_TEXTPROTO,
              "Text Proto input for multi-vd multi-displays");
DEFINE_proto(displays_binproto, CF_DEFAULTS_DISPLAYS_TEXTPROTO,
              "Binary Proto input for multi-vd multi-displays");

DEFINE_vec(cpus, std::to_string(CF_DEFAULTS_CPUS),
              "Virtual CPU count.");
DEFINE_vec(data_policy, CF_DEFAULTS_DATA_POLICY,
              "How to handle userdata partition."
              " Either 'use_existing', 'create_if_missing', 'resize_up_to', or "
              "'always_create'.");
DEFINE_vec(blank_data_image_mb,
              std::to_string(CF_DEFAULTS_BLANK_DATA_IMAGE_MB),
             "The size of the blank data image to generate, MB.");
DEFINE_vec(gdb_port, std::to_string(CF_DEFAULTS_GDB_PORT),
             "Port number to spawn kernel gdb on e.g. -gdb_port=1234. The"
             "kernel must have been built with CONFIG_RANDOMIZE_BASE "
             "disabled.");

// TODO(b/192495477): combine these into a single repeatable '--display' flag
// when assemble_cvd switches to using the new flag parsing library.
DEFINE_string(display0, CF_DEFAULTS_DISPLAY0, cuttlefish::kDisplayHelp);
DEFINE_string(display1, CF_DEFAULTS_DISPLAY1, cuttlefish::kDisplayHelp);
DEFINE_string(display2, CF_DEFAULTS_DISPLAY2, cuttlefish::kDisplayHelp);
DEFINE_string(display3, CF_DEFAULTS_DISPLAY3, cuttlefish::kDisplayHelp);

// TODO(b/171305898): mark these as deprecated after multi-display is fully
// enabled.
DEFINE_string(x_res, "0", "Width of the screen in pixels");
DEFINE_string(y_res, "0", "Height of the screen in pixels");
DEFINE_string(dpi, "0", "Pixels per inch for the screen");
DEFINE_string(refresh_rate_hz, "60", "Screen refresh rate in Hertz");
DEFINE_bool(use_16k, false, "Launch using 16k kernel");
DEFINE_vec(kernel_path, CF_DEFAULTS_KERNEL_PATH,
              "Path to the kernel. Overrides the one from the boot image");
DEFINE_vec(initramfs_path, CF_DEFAULTS_INITRAMFS_PATH,
              "Path to the initramfs");
DEFINE_string(extra_kernel_cmdline, CF_DEFAULTS_EXTRA_KERNEL_CMDLINE,
              "Additional flags to put on the kernel command line");
DEFINE_string(extra_bootconfig_args, CF_DEFAULTS_EXTRA_BOOTCONFIG_ARGS,
              "Space-separated list of extra bootconfig args. "
              "Note: overwriting an existing bootconfig argument "
              "requires ':=' instead of '='.");
DEFINE_vec(guest_enforce_security,
           fmt::format("{}", CF_DEFAULTS_GUEST_ENFORCE_SECURITY),
           "Whether to run in enforcing mode (non permissive).");
DEFINE_vec(memory_mb, std::to_string(CF_DEFAULTS_MEMORY_MB),
             "Total amount of memory available for guest, MB.");
DEFINE_vec(serial_number, CF_DEFAULTS_SERIAL_NUMBER,
              "Serial number to use for the device");
DEFINE_vec(use_random_serial, fmt::format("{}", CF_DEFAULTS_USE_RANDOM_SERIAL),
           "Whether to use random serial for the device.");
DEFINE_vec(vm_manager, CF_DEFAULTS_VM_MANAGER,
              "What virtual machine manager to use, one of {qemu_cli, crosvm}");
DEFINE_vec(gpu_mode, CF_DEFAULTS_GPU_MODE,
           "What gpu configuration to use, one of {auto, drm_virgl, "
           "gfxstream, gfxstream_guest_angle, "
           "gfxstream_guest_angle_host_swiftshader, guest_swiftshader}");
DEFINE_vec(hwcomposer, CF_DEFAULTS_HWCOMPOSER,
              "What hardware composer to use, one of {auto, drm, ranchu} ");
DEFINE_vec(gpu_capture_binary, CF_DEFAULTS_GPU_CAPTURE_BINARY,
              "Path to the GPU capture binary to use when capturing GPU traces"
              "(ngfx, renderdoc, etc)");
DEFINE_vec(enable_gpu_udmabuf,
           fmt::format("{}", CF_DEFAULTS_ENABLE_GPU_UDMABUF),
           "Use the udmabuf driver for zero-copy virtio-gpu");
DEFINE_vec(enable_gpu_vhost_user,
           fmt::format("{}", CF_DEFAULTS_ENABLE_GPU_VHOST_USER),
           "Run the Virtio GPU worker in a separate process.");

DEFINE_vec(use_allocd, CF_DEFAULTS_USE_ALLOCD?"true":"false",
            "Acquire static resources from the resource allocator daemon.");
DEFINE_vec(
    enable_minimal_mode, CF_DEFAULTS_ENABLE_MINIMAL_MODE ? "true" : "false",
    "Only enable the minimum features to boot a cuttlefish device and "
    "support minimal UI interactions.\nNote: Currently only supports "
    "handheld/phone targets");
DEFINE_vec(
    pause_in_bootloader, CF_DEFAULTS_PAUSE_IN_BOOTLOADER?"true":"false",
    "Stop the bootflow in u-boot. You can continue the boot by connecting "
    "to the device console and typing in \"boot\".");
DEFINE_bool(enable_host_bluetooth, CF_DEFAULTS_ENABLE_HOST_BLUETOOTH,
            "Enable the root-canal which is Bluetooth emulator in the host.");
DEFINE_int32(
    rootcanal_instance_num, CF_DEFAULTS_ROOTCANAL_INSTANCE_NUM,
    "If it is greater than 0, use an existing rootcanal instance which is "
    "launched from cuttlefish instance "
    "with rootcanal_instance_num. Else, launch a new rootcanal instance");
DEFINE_string(rootcanal_args, CF_DEFAULTS_ROOTCANAL_ARGS,
              "Space-separated list of rootcanal args. ");
DEFINE_bool(enable_host_nfc, CF_DEFAULTS_ENABLE_HOST_NFC,
            "Enable the NFC emulator in the host.");
DEFINE_int32(
    casimir_instance_num, CF_DEFAULTS_CASIMIR_INSTANCE_NUM,
    "If it is greater than 0, use an existing casimir instance which is "
    "launched from cuttlefish instance "
    "with casimir_instance_num. Else, launch a new casimir instance");
DEFINE_string(casimir_args, CF_DEFAULTS_CASIMIR_ARGS,
              "Space-separated list of casimir args.");
DEFINE_bool(enable_host_uwb, CF_DEFAULTS_ENABLE_HOST_UWB,
            "Enable Pica in the host.");
DEFINE_int32(
    pica_instance_num, CF_DEFAULTS_ENABLE_PICA_INSTANCE_NUM,
    "If it is greater than 0, use an existing pica instance which is "
    "launched from cuttlefish instance "
    "with pica_instance_num. Else, launch a new pica instance");
DEFINE_bool(netsim, CF_DEFAULTS_NETSIM,
            "[Experimental] Connect all radios to netsim.");

DEFINE_bool(netsim_bt, CF_DEFAULTS_NETSIM_BT,
            "[Experimental] Connect Bluetooth radio to netsim.");
DEFINE_string(netsim_args, CF_DEFAULTS_NETSIM_ARGS,
              "Space-separated list of netsim args.");

/**
 * crosvm sandbox feature requires /var/empty and seccomp directory
 *
 * Also see SetDefaultFlagsForCrosvm()
 */
DEFINE_vec(
    enable_sandbox, fmt::format("{}", CF_DEFAULTS_ENABLE_SANDBOX),
    "Enable crosvm sandbox assuming /var/empty and seccomp directories exist. "
    "--noenable-sandbox will disable crosvm sandbox. "
    "When no option is given, sandbox is disabled if Cuttlefish is running "
    "inside a container, or if GPU is enabled (b/152323505), "
    "or if the empty /var/empty directory either does not exist and "
    "cannot be created. Otherwise, sandbox is enabled on the supported "
    "architecture when no option is given.");

DEFINE_string(
    seccomp_policy_dir, CF_DEFAULTS_SECCOMP_POLICY_DIR,
    "With sandbox'ed crosvm, overrieds the security comp policy directory");

DEFINE_vec(start_webrtc, fmt::format("{}", CF_DEFAULTS_START_WEBRTC),
           "Whether to start the webrtc process.");

DEFINE_vec(webrtc_assets_dir, CF_DEFAULTS_WEBRTC_ASSETS_DIR,
              "[Experimental] Path to WebRTC webpage assets.");

DEFINE_string(webrtc_certs_dir, CF_DEFAULTS_WEBRTC_CERTS_DIR,
              "[Experimental] Path to WebRTC certificates directory.");

static constexpr auto HOST_OPERATOR_SOCKET_PATH = "/run/cuttlefish/operator";

DEFINE_bool(
    // The actual default for this flag is set with SetCommandLineOption() in
    // GetGuestConfigsAndSetDefaults() at the end of this file.
    start_webrtc_sig_server, CF_DEFAULTS_START_WEBRTC_SIG_SERVER,
    "Whether to start the webrtc signaling server. This option only applies to "
    "the first instance, if multiple instances are launched they'll share the "
    "same signaling server, which is owned by the first one.");

DEFINE_string(webrtc_sig_server_addr, CF_DEFAULTS_WEBRTC_SIG_SERVER_ADDR,
              "The address of the webrtc signaling server.");

DEFINE_int32(
    webrtc_sig_server_port, CF_DEFAULTS_WEBRTC_SIG_SERVER_PORT,
    "The port of the signaling server if started outside of this launch. If "
    "-start_webrtc_sig_server is given it will choose 8443+instance_num1-1 and "
    "this parameter is ignored.");

// TODO (jemoreira): We need a much bigger range to reliably support several
// simultaneous connections.
DEFINE_vec(tcp_port_range, CF_DEFAULTS_TCP_PORT_RANGE,
              "The minimum and maximum TCP port numbers to allocate for ICE "
              "candidates as 'min:max'. To use any port just specify '0:0'");

DEFINE_vec(udp_port_range, CF_DEFAULTS_UDP_PORT_RANGE,
              "The minimum and maximum UDP port numbers to allocate for ICE "
              "candidates as 'min:max'. To use any port just specify '0:0'");

DEFINE_string(webrtc_sig_server_path, CF_DEFAULTS_WEBRTC_SIG_SERVER_PATH,
              "The path section of the URL where the device should be "
              "registered with the signaling server.");

DEFINE_bool(
    webrtc_sig_server_secure, CF_DEFAULTS_WEBRTC_SIG_SERVER_SECURE,
    "Whether the WebRTC signaling server uses secure protocols (WSS vs WS).");

DEFINE_bool(verify_sig_server_certificate,
            CF_DEFAULTS_VERIFY_SIG_SERVER_CERTIFICATE,
            "Whether to verify the signaling server's certificate with a "
            "trusted signing authority (Disallow self signed certificates). "
            "This is ignored if an insecure server is configured.");

DEFINE_string(group_id, "", "The group name of instance");

DEFINE_vec(
    webrtc_device_id, CF_DEFAULTS_WEBRTC_DEVICE_ID,
    "The for the device to register with the signaling server. Every "
    "appearance of the substring '{num}' in the device id will be substituted "
    "with the instance number to support multiple instances");

DEFINE_vec(uuid, CF_DEFAULTS_UUID,
              "UUID to use for the device. Random if not specified");
DEFINE_vec(daemon, CF_DEFAULTS_DAEMON?"true":"false",
            "Run cuttlefish in background, the launcher exits on boot "
            "completed/failed");

DEFINE_vec(setupwizard_mode, CF_DEFAULTS_SETUPWIZARD_MODE,
              "One of DISABLED,OPTIONAL,REQUIRED");
DEFINE_vec(enable_bootanimation,
           fmt::format("{}", CF_DEFAULTS_ENABLE_BOOTANIMATION),
           "Whether to enable the boot animation.");

DEFINE_string(qemu_binary_dir, CF_DEFAULTS_QEMU_BINARY_DIR,
              "Path to the directory containing the qemu binary to use");
DEFINE_string(crosvm_binary, CF_DEFAULTS_CROSVM_BINARY,
              "The Crosvm binary to use");
DEFINE_vec(gem5_binary_dir, CF_DEFAULTS_GEM5_BINARY_DIR,
              "Path to the gem5 build tree root");
DEFINE_vec(gem5_checkpoint_dir, CF_DEFAULTS_GEM5_CHECKPOINT_DIR,
              "Path to the gem5 restore checkpoint directory");
DEFINE_vec(gem5_debug_file, CF_DEFAULTS_GEM5_DEBUG_FILE,
              "The file name where gem5 saves debug prints and logs");
DEFINE_string(gem5_debug_flags, CF_DEFAULTS_GEM5_DEBUG_FLAGS,
              "The debug flags gem5 uses to print debugs to file");

DEFINE_vec(restart_subprocesses,
<<<<<<< HEAD
           fmt::format("{}", CF_DEFAULTS_RESTART_SUBPROCESSES),
           "Restart any crashed host process");
DEFINE_vec(enable_vehicle_hal_grpc_server,
           fmt::format("{}", CF_DEFAULTS_ENABLE_VEHICLE_HAL_GRPC_SERVER),
           "Enables the vehicle HAL "
           "emulation gRPC server on the host");
=======
              cuttlefish::BoolToString(CF_DEFAULTS_RESTART_SUBPROCESSES),
              "Restart any crashed host process");
>>>>>>> ed08d17d
DEFINE_vec(bootloader, CF_DEFAULTS_BOOTLOADER, "Bootloader binary path");
DEFINE_vec(boot_slot, CF_DEFAULTS_BOOT_SLOT,
              "Force booting into the given slot. If empty, "
              "the slot will be chosen based on the misc partition if using a "
              "bootloader. It will default to 'a' if empty and not using a "
              "bootloader.");
DEFINE_int32(num_instances, CF_DEFAULTS_NUM_INSTANCES,
             "Number of Android guests to launch");
DEFINE_string(instance_nums, CF_DEFAULTS_INSTANCE_NUMS,
              "A comma-separated list of instance numbers "
              "to use. Mutually exclusive with base_instance_num.");
DEFINE_string(report_anonymous_usage_stats,
              CF_DEFAULTS_REPORT_ANONYMOUS_USAGE_STATS,
              "Report anonymous usage "
              "statistics for metrics collection and analysis.");
DEFINE_vec(ril_dns, CF_DEFAULTS_RIL_DNS,
              "DNS address of mobile network (RIL)");
DEFINE_vec(kgdb, fmt::format("{}", CF_DEFAULTS_KGDB),
           "Configure the virtual device for debugging the kernel "
           "with kgdb/kdb. The kernel must have been built with "
           "kgdb support, and serial console must be enabled.");

DEFINE_vec(start_gnss_proxy, fmt::format("{}", CF_DEFAULTS_START_GNSS_PROXY),
           "Whether to start the gnss proxy.");

DEFINE_vec(gnss_file_path, CF_DEFAULTS_GNSS_FILE_PATH,
              "Local gnss raw measurement file path for the gnss proxy");

DEFINE_vec(fixed_location_file_path, CF_DEFAULTS_FIXED_LOCATION_FILE_PATH,
              "Local fixed location file path for the gnss proxy");

// by default, this modem-simulator is disabled
DEFINE_vec(enable_modem_simulator,
              CF_DEFAULTS_ENABLE_MODEM_SIMULATOR ? "true" : "false",
              "Enable the modem simulator to process RILD AT commands");
// modem_simulator_sim_type=2 for test CtsCarrierApiTestCases
DEFINE_vec(modem_simulator_sim_type,
              std::to_string(CF_DEFAULTS_MODEM_SIMULATOR_SIM_TYPE),
              "Sim type: 1 for normal, 2 for CtsCarrierApiTestCases");

DEFINE_vec(console, fmt::format("{}", CF_DEFAULTS_CONSOLE),
           "Enable the serial console");

DEFINE_vec(enable_kernel_log, fmt::format("{}", CF_DEFAULTS_ENABLE_KERNEL_LOG),
           "Enable kernel console/dmesg logging");

DEFINE_vec(vhost_net, fmt::format("{}", CF_DEFAULTS_VHOST_NET),
           "Enable vhost acceleration of networking");

DEFINE_string(
    vhost_user_mac80211_hwsim, CF_DEFAULTS_VHOST_USER_MAC80211_HWSIM,
    "Unix socket path for vhost-user of mac80211_hwsim, typically served by "
    "wmediumd. You can set this when using an external wmediumd instance.");
DEFINE_string(wmediumd_config, CF_DEFAULTS_WMEDIUMD_CONFIG,
              "Path to the wmediumd config file. When missing, the default "
              "configuration is used which adds MAC addresses for up to 16 "
              "cuttlefish instances including AP.");

DEFINE_string(ap_rootfs_image, CF_DEFAULTS_AP_ROOTFS_IMAGE,
              "rootfs image for AP instance");
DEFINE_string(ap_kernel_image, CF_DEFAULTS_AP_KERNEL_IMAGE,
              "kernel image for AP instance");

DEFINE_vec(record_screen, fmt::format("{}", CF_DEFAULTS_RECORD_SCREEN),
           "Enable screen recording. "
           "Requires --start_webrtc");

DEFINE_vec(smt, fmt::format("{}", CF_DEFAULTS_SMT),
           "Enable simultaneous multithreading (SMT/HT)");

DEFINE_vec(
    vsock_guest_cid, std::to_string(CF_DEFAULTS_VSOCK_GUEST_CID),
    "vsock_guest_cid is used to determine the guest vsock cid as well as all "
    "the ports"
    "of all vsock servers such as tombstone or modem simulator(s)."
    "The vsock ports and guest vsock cid are a function of vsock_guest_cid and "
    "instance number."
    "An instance number of i th instance is determined by --num_instances=N "
    "and --base_instance_num=B"
    "The instance number of i th instance is B + i where i in [0, N-1] and B "
    ">= 1."
    "See --num_instances, and --base_instance_num for more information"
    "If --vsock_guest_cid=C is given and C >= 3, the guest vsock cid is C + i. "
    "Otherwise,"
    "the guest vsock cid is 2 + instance number, which is 2 + (B + i)."
    "If --vsock_guest_cid is not given, each vsock server port number for i th "
    "instance is"
    "base + instance number - 1. vsock_guest_cid is by default B + i + 2."
    "Thus, by default, each port is base + vsock_guest_cid - 3."
    "The same formula holds when --vsock_guest_cid=C is given, for algorithm's "
    "sake."
    "Each vsock server port number is base + C - 3.");

DEFINE_string(secure_hals, CF_DEFAULTS_SECURE_HALS,
              "Which HALs to use enable host security features for. Supports "
              "keymint and gatekeeper at the moment.");

DEFINE_vec(use_sdcard, CF_DEFAULTS_USE_SDCARD?"true":"false",
            "Create blank SD-Card image and expose to guest");

DEFINE_vec(protected_vm, fmt::format("{}", CF_DEFAULTS_PROTECTED_VM),
           "Boot in Protected VM mode");

DEFINE_vec(mte, fmt::format("{}", CF_DEFAULTS_MTE), "Enable MTE");

DEFINE_vec(enable_audio, fmt::format("{}", CF_DEFAULTS_ENABLE_AUDIO),
           "Whether to play or capture audio");

DEFINE_vec(camera_server_port, std::to_string(CF_DEFAULTS_CAMERA_SERVER_PORT),
              "camera vsock port");

DEFINE_vec(userdata_format, CF_DEFAULTS_USERDATA_FORMAT,
              "The userdata filesystem format");

DEFINE_bool(use_overlay, CF_DEFAULTS_USE_OVERLAY,
            "Capture disk writes an overlay. This is a "
            "prerequisite for powerwash_cvd or multiple instances.");

DEFINE_vec(modem_simulator_count,
           std::to_string(CF_DEFAULTS_MODEM_SIMULATOR_COUNT),
           "Modem simulator count corresponding to maximum sim number");

DEFINE_bool(track_host_tools_crc, CF_DEFAULTS_TRACK_HOST_TOOLS_CRC,
            "Track changes to host executables");

// The default value should be set to the default of crosvm --balloon
DEFINE_vec(crosvm_use_balloon, "true",
           "Controls the crosvm --no-balloon flag"
           "The flag is given if crosvm_use_balloon is false");

DEFINE_vec(crosvm_use_rng, "true",
           "Controls the crosvm --no-rng flag"
           "The flag is given if crosvm_use_rng is false");

DEFINE_vec(use_pmem, "true",
           "Make this flag false to disable pmem with crosvm");

/* TODO(kwstephenkim): replace this flag with "--start-from-snapshot" or so.
 *
 * This flag only makes sense to be "false" if cuttlefish device starts from
 * the saved snapshot.
 */
DEFINE_vec(sock_vsock_proxy_wait_adbd_start, "true",
           "Make this flag false for sock_vsock_proxy not to wait for adbd"
           "This is needed when the device is restored from a snapshot.");

DEFINE_bool(enable_wifi, true, "Enables the guest WIFI. Mainly for Minidroid");

DEFINE_vec(device_external_network, CF_DEFAULTS_DEVICE_EXTERNAL_NETWORK,
           "The mechanism to connect to the public internet.");

DECLARE_string(assembly_dir);
DECLARE_string(boot_image);
DECLARE_string(system_image_dir);
DECLARE_string(snapshot_path);

namespace cuttlefish {
using vm_manager::QemuManager;
using vm_manager::Gem5Manager;
using vm_manager::GetVmManager;

namespace {

std::pair<uint16_t, uint16_t> ParsePortRange(const std::string& flag) {
  static const std::regex rgx("[0-9]+:[0-9]+");
  CHECK(std::regex_match(flag, rgx))
      << "Port range flag has invalid value: " << flag;
  std::pair<uint16_t, uint16_t> port_range;
  std::stringstream ss(flag);
  char c;
  ss >> port_range.first;
  ss.read(&c, 1);
  ss >> port_range.second;
  return port_range;
}

std::string StrForInstance(const std::string& prefix, int num) {
  std::ostringstream stream;
  stream << prefix << std::setfill('0') << std::setw(2) << num;
  return stream.str();
}

#ifdef __ANDROID__
Result<std::vector<GuestConfig>> ReadGuestConfig() {
  std::vector<GuestConfig> rets;
  auto instance_nums =
      CF_EXPECT(InstanceNumsCalculator().FromGlobalGflags().Calculate());
  for (int instance_index = 0; instance_index < instance_nums.size(); instance_index++) {
    // QEMU isn't on Android, so always follow host arch
    GuestConfig ret{};
    ret.target_arch = HostArch();
    ret.bootconfig_supported = true;
    ret.android_version_number = "0.0.0";
    rets.push_back(ret);
  }
  return rets;
}
#else
Result<std::vector<GuestConfig>> ReadGuestConfig() {
  std::vector<GuestConfig> guest_configs;
  std::vector<std::string> boot_image =
      android::base::Split(FLAGS_boot_image, ",");
  std::vector<std::string> kernel_path =
      android::base::Split(FLAGS_kernel_path, ",");
  std::string kernel_image_path = "";
  std::string cur_boot_image;
  std::string cur_kernel_path;

  std::string current_path = StringFromEnv("PATH", "");
  std::string bin_folder = DefaultHostArtifactsPath("bin");
  std::string new_path = "PATH=";
  new_path += current_path;
  new_path += ":";
  new_path += bin_folder;
  auto instance_nums =
      CF_EXPECT(InstanceNumsCalculator().FromGlobalGflags().Calculate());
  for (int instance_index = 0; instance_index < instance_nums.size(); instance_index++) {
    // extract-ikconfig can be called directly on the boot image since it looks
    // for the ikconfig header in the image before extracting the config list.
    // This code is liable to break if the boot image ever includes the
    // ikconfig header outside the kernel.
    cur_kernel_path = "";
    if (instance_index < kernel_path.size()) {
      cur_kernel_path = kernel_path[instance_index];
    }

    cur_boot_image = "";
    if (instance_index < boot_image.size()) {
      cur_boot_image = boot_image[instance_index];
    }

    if (cur_kernel_path.size() > 0) {
      kernel_image_path = cur_kernel_path;
    } else if (cur_boot_image.size() > 0) {
      kernel_image_path = cur_boot_image;
    }

    Command ikconfig_cmd(HostBinaryPath("extract-ikconfig"));
    ikconfig_cmd.AddParameter(kernel_image_path);
    ikconfig_cmd.SetEnvironment({new_path});

    std::string ikconfig_path =
        StringFromEnv("TEMP", "/tmp") + "/ikconfig.XXXXXX";
    auto ikconfig_fd = SharedFD::Mkstemp(&ikconfig_path);
    CF_EXPECT(ikconfig_fd->IsOpen(),
              "Unable to create ikconfig file: " << ikconfig_fd->StrError());
    ikconfig_cmd.RedirectStdIO(Subprocess::StdIOChannel::kStdOut, ikconfig_fd);

    auto ikconfig_proc = ikconfig_cmd.Start();
    CF_EXPECT(ikconfig_proc.Started() && ikconfig_proc.Wait() == 0,
              "Failed to extract ikconfig from " << kernel_image_path);

    std::string config = ReadFile(ikconfig_path);

    GuestConfig guest_config;
    guest_config.android_version_number =
        CF_EXPECT(ReadAndroidVersionFromBootImage(cur_boot_image),
                  "Failed to read guest's android version");

    if (config.find("\nCONFIG_ARM=y") != std::string::npos) {
      guest_config.target_arch = Arch::Arm;
    } else if (config.find("\nCONFIG_ARM64=y") != std::string::npos) {
      guest_config.target_arch = Arch::Arm64;
    } else if (config.find("\nCONFIG_ARCH_RV64I=y") != std::string::npos) {
      guest_config.target_arch = Arch::RiscV64;
    } else if (config.find("\nCONFIG_X86_64=y") != std::string::npos) {
      guest_config.target_arch = Arch::X86_64;
    } else if (config.find("\nCONFIG_X86=y") != std::string::npos) {
      guest_config.target_arch = Arch::X86;
    } else {
      return CF_ERR("Unknown target architecture");
    }
    guest_config.bootconfig_supported =
        config.find("\nCONFIG_BOOT_CONFIG=y") != std::string::npos;
    // Once all Cuttlefish kernel versions are at least 5.15, this code can be
    // removed. CONFIG_CRYPTO_HCTR2=y will always be set.
    // Note there's also a platform dep for hctr2 introduced in Android 14.
    // Hence the version check.
    guest_config.hctr2_supported =
        (config.find("\nCONFIG_CRYPTO_HCTR2=y") != std::string::npos) &&
        (guest_config.android_version_number != "11.0.0") &&
        (guest_config.android_version_number != "13.0.0");

    unlink(ikconfig_path.c_str());
    guest_configs.push_back(guest_config);
  }
  return guest_configs;
}

#endif  // #ifdef __ANDROID__

template <typename ProtoType>
Result<ProtoType> ParseTextProtoFlagHelper(const std::string& flag_value,
                                       const std::string& flag_name) {
  ProtoType proto_result;
  google::protobuf::TextFormat::Parser p;
  CF_EXPECT(p.ParseFromString(flag_value, &proto_result),
            "Failed to parse: " << flag_name << ", value: " << flag_value);
  return proto_result;
}

template <typename ProtoType>
Result<ProtoType> ParseBinProtoFlagHelper(const std::string& flag_value,
                                       const std::string& flag_name) {
  ProtoType proto_result;
  std::vector<uint8_t> output;
  CF_EXPECT(DecodeBase64(flag_value, &output));
  std::string serialized = std::string(output.begin(), output.end());

  CF_EXPECT(proto_result.ParseFromString(serialized),
            "Failed to parse binary proto, flag: "<< flag_name << ", value: " << flag_value);
  return proto_result;
}

Result<std::vector<std::vector<CuttlefishConfig::DisplayConfig>>>
    ParseDisplaysProto() {
  auto proto_result = FLAGS_displays_textproto.empty() ? \
  ParseBinProtoFlagHelper<InstancesDisplays>(FLAGS_displays_binproto, "displays_binproto") : \
  ParseTextProtoFlagHelper<InstancesDisplays>(FLAGS_displays_textproto, "displays_textproto");

  std::vector<std::vector<CuttlefishConfig::DisplayConfig>> result;
  for (int i=0; i<proto_result->instances_size(); i++) {
    std::vector<CuttlefishConfig::DisplayConfig> display_configs;
    const InstanceDisplays& launch_cvd_instance = proto_result->instances(i);
    for (int display_num=0; display_num<launch_cvd_instance.displays_size(); display_num++) {
      const InstanceDisplay& display = launch_cvd_instance.displays(display_num);

      // use same code logic from ParseDisplayConfig
      int display_dpi = CF_DEFAULTS_DISPLAY_DPI;
      if (display.dpi() != 0) {
        display_dpi = display.dpi();
      }

      int display_refresh_rate_hz = CF_DEFAULTS_DISPLAY_REFRESH_RATE;
      if (display.refresh_rate_hertz() != 0) {
        display_refresh_rate_hz = display.refresh_rate_hertz();
      }

      display_configs.push_back(CuttlefishConfig::DisplayConfig{
        .width = display.width(),
        .height = display.height(),
        .dpi = display_dpi,
        .refresh_rate_hz = display_refresh_rate_hz,
        });
    }
    result.push_back(display_configs);
  }
  return result;
}

Result<std::unordered_map<int, std::string>> CreateNumToWebrtcDeviceIdMap(
    const CuttlefishConfig& tmp_config_obj,
    const std::vector<std::int32_t>& instance_nums,
    const std::string& webrtc_device_id_flag) {
  std::unordered_map<int, std::string> output_map;
  if (webrtc_device_id_flag.empty()) {
    for (const auto num : instance_nums) {
      const auto const_instance = tmp_config_obj.ForInstance(num);
      output_map[num] = const_instance.instance_name();
    }
    return output_map;
  }
  auto tokens = android::base::Tokenize(webrtc_device_id_flag, ",");
  CF_EXPECT(tokens.size() == 1 || tokens.size() == instance_nums.size(),
            "--webrtc_device_ids provided " << tokens.size()
                                            << " tokens"
                                               " while 1 or "
                                            << instance_nums.size()
                                            << " is expected.");
  CF_EXPECT(!tokens.empty(), "--webrtc_device_ids is ill-formatted");

  std::vector<std::string> device_ids;
  if (tokens.size() != instance_nums.size()) {
    /* this is only possible when tokens.size() == 1
     * and instance_nums.size() > 1. The token must include {num}
     * so that the token pattern can be expanded to multiple instances.
     */
    auto device_id = tokens.front();
    CF_EXPECT(device_id.find("{num}") != std::string::npos,
              "If one webrtc_device_ids is given for multiple instances, "
                  << " {num} should be included in webrtc_device_id.");
    device_ids = std::vector<std::string>(instance_nums.size(), tokens.front());
  }

  if (tokens.size() == instance_nums.size()) {
    // doesn't have to include {num}
    device_ids = std::move(tokens);
  }

  auto itr = device_ids.begin();
  for (const auto num : instance_nums) {
    std::string_view device_id_view(itr->data(), itr->size());
    output_map[num] = android::base::StringReplace(device_id_view, "{num}",
                                                   std::to_string(num), true);
    ++itr;
  }
  return output_map;
}

/**
 * Returns a mapping between flag name and "gflags default_value" as strings for flags
 * defined in the binary.
 */
std::map<std::string, std::string> CurrentFlagsToDefaultValue() {
  std::map<std::string, std::string> name_to_default_value;
  std::vector<gflags::CommandLineFlagInfo> self_flags;
  gflags::GetAllFlags(&self_flags);
  for (auto& flag : self_flags) {
    name_to_default_value[flag.name] = flag.default_value;
  }
  return name_to_default_value;
}

Result<std::vector<bool>> GetFlagBoolValueForInstances(
    const std::string& flag_values, int32_t instances_size, const std::string& flag_name,
    std::map<std::string, std::string>& name_to_default_value) {
  std::vector<std::string> flag_vec = android::base::Split(flag_values, ",");
  std::vector<bool> value_vec(instances_size);

  CF_EXPECT(name_to_default_value.find(flag_name) != name_to_default_value.end());
  std::vector<std::string> default_value_vec =  android::base::Split(name_to_default_value[flag_name], ",");

  for (int instance_index=0; instance_index<instances_size; instance_index++) {
    if (instance_index >= flag_vec.size()) {
      value_vec[instance_index] = CF_EXPECT(ParseBool(flag_vec[0], flag_name));
    } else {
      if (flag_vec[instance_index] == "unset" || flag_vec[instance_index] == "\"unset\"") {
        std::string default_value = default_value_vec[0];
        if (instance_index < default_value_vec.size()) {
          default_value = default_value_vec[instance_index];
        }
        value_vec[instance_index] = CF_EXPECT(ParseBool(default_value, flag_name));
      } else {
        value_vec[instance_index] = CF_EXPECT(ParseBool(flag_vec[instance_index], flag_name));
      }
    }
  }
  return value_vec;
}

Result<std::vector<int>> GetFlagIntValueForInstances(
    const std::string& flag_values, int32_t instances_size, const std::string& flag_name,
    std::map<std::string, std::string>& name_to_default_value) {
  std::vector<std::string> flag_vec = android::base::Split(flag_values, ",");
  std::vector<int> value_vec(instances_size);

  CF_EXPECT(name_to_default_value.find(flag_name) != name_to_default_value.end());
  std::vector<std::string> default_value_vec =  android::base::Split(name_to_default_value[flag_name], ",");

  for (int instance_index=0; instance_index<instances_size; instance_index++) {
    if (instance_index >= flag_vec.size()) {
      CF_EXPECT(android::base::ParseInt(flag_vec[0].c_str(), &value_vec[instance_index]),
      "Failed to parse value \"" << flag_vec[0] << "\" for " << flag_name);
    } else {
      if (flag_vec[instance_index] == "unset" || flag_vec[instance_index] == "\"unset\"") {
        std::string default_value = default_value_vec[0];
        if (instance_index < default_value_vec.size()) {
          default_value = default_value_vec[instance_index];
        }
        CF_EXPECT(android::base::ParseInt(default_value,
        &value_vec[instance_index]),
        "Failed to parse value \"" << default_value << "\" for " << flag_name);
      } else {
        CF_EXPECT(android::base::ParseInt(flag_vec[instance_index].c_str(),
        &value_vec[instance_index]),
        "Failed to parse value \"" << flag_vec[instance_index] << "\" for " << flag_name);
      }
    }
  }
  return value_vec;
}

Result<std::vector<std::string>> GetFlagStrValueForInstances(
    const std::string& flag_values, int32_t instances_size,
    const std::string& flag_name, std::map<std::string, std::string>& name_to_default_value) {
  std::vector<std::string> flag_vec = android::base::Split(flag_values, ",");
  std::vector<std::string> value_vec(instances_size);

  CF_EXPECT(name_to_default_value.find(flag_name) != name_to_default_value.end());
  std::vector<std::string> default_value_vec =  android::base::Split(name_to_default_value[flag_name], ",");

  for (int instance_index=0; instance_index<instances_size; instance_index++) {
    if (instance_index >= flag_vec.size()) {
      value_vec[instance_index] = flag_vec[0];
    } else {
      if (flag_vec[instance_index] == "unset" || flag_vec[instance_index] == "\"unset\"") {
        std::string default_value = default_value_vec[0];
        if (instance_index < default_value_vec.size()) {
          default_value = default_value_vec[instance_index];
        }
        value_vec[instance_index] = default_value;
      } else {
        value_vec[instance_index] = flag_vec[instance_index];
      }
    }
  }
  return value_vec;
}

#ifndef __APPLE__
Result<std::string> SelectGpuMode(
    const std::string& gpu_mode_arg, const std::string& vm_manager,
    const GuestConfig& guest_config,
    const GraphicsAvailability& graphics_availability) {
  if (gpu_mode_arg != kGpuModeAuto && gpu_mode_arg != kGpuModeDrmVirgl &&
      gpu_mode_arg != kGpuModeGfxstream &&
      gpu_mode_arg != kGpuModeGfxstreamGuestAngle &&
      gpu_mode_arg != kGpuModeGfxstreamGuestAngleHostSwiftShader &&
      gpu_mode_arg != kGpuModeGuestSwiftshader &&
      gpu_mode_arg != kGpuModeNone) {
    return CF_ERR("Invalid gpu_mode: " << gpu_mode_arg);
  }

  if (gpu_mode_arg == kGpuModeAuto) {
    if (vm_manager == QemuManager::name() &&
        !IsHostCompatible(guest_config.target_arch)) {
      LOG(INFO) << "Enabling --gpu_mode=drm_virgl.";
      return kGpuModeDrmVirgl;
    }

    if (ShouldEnableAcceleratedRendering(graphics_availability)) {
      LOG(INFO) << "GPU auto mode: detected prerequisites for accelerated "
                << "rendering support.";
      if (vm_manager == QemuManager::name()) {
        LOG(INFO) << "Enabling --gpu_mode=drm_virgl.";
        return kGpuModeDrmVirgl;
      } else {
        LOG(INFO) << "Enabling --gpu_mode=gfxstream.";
        return kGpuModeGfxstream;
      }
    } else {
      LOG(INFO) << "GPU auto mode: did not detect prerequisites for "
                   "accelerated rendering support, enabling "
                   "--gpu_mode=guest_swiftshader.";
      return kGpuModeGuestSwiftshader;
    }
  }

  if (gpu_mode_arg == kGpuModeGfxstream ||
      gpu_mode_arg == kGpuModeGfxstreamGuestAngle ||
      gpu_mode_arg == kGpuModeDrmVirgl) {
    if (!ShouldEnableAcceleratedRendering(graphics_availability)) {
      LOG(ERROR) << "--gpu_mode=" << gpu_mode_arg
                 << " was requested but the prerequisites for accelerated "
                    "rendering were not detected so the device may not "
                    "function correctly. Please consider switching to "
                    "--gpu_mode=auto or --gpu_mode=guest_swiftshader.";
    }
  }

  return gpu_mode_arg;
}
#endif

Result<std::string> InitializeGpuMode(
    const std::string& gpu_mode_arg, const bool gpu_vhost_user_arg,
    const std::string& vm_manager, const GuestConfig& guest_config,
    CuttlefishConfig::MutableInstanceSpecific* instance) {
#ifdef __APPLE__
  (void)vm_manager;
  (void)guest_config;
  CF_EXPECT(gpu_mode_arg == kGpuModeAuto ||
            gpu_mode_arg == kGpuModeGuestSwiftshader ||
            gpu_mode_arg == kGpuModeDrmVirgl || gpu_mode_arg == kGpuModeNone);
  std::string gpu_mode = gpu_mode_arg;
  if (gpu_mode == kGpuModeAuto) {
    gpu_mode = kGpuModeGuestSwiftshader;
  }
  instance->set_gpu_mode(gpu_mode);
#else
  const GraphicsAvailability graphics_availability =
      GetGraphicsAvailabilityWithSubprocessCheck();
  LOG(DEBUG) << graphics_availability;

  const std::string gpu_mode = CF_EXPECT(SelectGpuMode(
      gpu_mode_arg, vm_manager, guest_config, graphics_availability));

  const auto angle_features = CF_EXPECT(GetNeededAngleFeatures(
      CF_EXPECT(GetRenderingMode(gpu_mode)), graphics_availability));
  instance->set_gpu_angle_feature_overrides_enabled(
      angle_features.angle_feature_overrides_enabled);
  instance->set_gpu_angle_feature_overrides_disabled(
      angle_features.angle_feature_overrides_disabled);

  if (gpu_vhost_user_arg) {
    const auto gpu_vhost_user_features =
        CF_EXPECT(GetNeededVhostUserGpuHostRendererFeatures(
            CF_EXPECT(GetRenderingMode(gpu_mode)), graphics_availability));
    instance->set_enable_gpu_external_blob(
        gpu_vhost_user_features.external_blob);
    instance->set_enable_gpu_system_blob(gpu_vhost_user_features.system_blob);
  } else {
    instance->set_enable_gpu_external_blob(false);
    instance->set_enable_gpu_system_blob(false);
  }

#endif
  instance->set_gpu_mode(gpu_mode);
  instance->set_enable_gpu_vhost_user(gpu_vhost_user_arg);
  return gpu_mode;
}

} // namespace

Result<CuttlefishConfig> InitializeCuttlefishConfiguration(
    const std::string& root_dir,
    const std::vector<GuestConfig>& guest_configs,
    fruit::Injector<>& injector, const FetcherConfig& fetcher_config) {
  CuttlefishConfig tmp_config_obj;

  for (const auto& fragment : injector.getMultibindings<ConfigFragment>()) {
    CHECK(tmp_config_obj.SaveFragment(*fragment))
        << "Failed to save fragment " << fragment->Name();
  }

  tmp_config_obj.set_root_dir(root_dir);

  // TODO(weihsu), b/250988697:
  // FLAGS_vm_manager used too early, have to handle this vectorized string early
  // Currently, all instances should use same vmm, added checking here
  std::vector<std::string> vm_manager_vec =
      android::base::Split(FLAGS_vm_manager, ",");
  for (int i=1; i<vm_manager_vec.size(); i++) {
    CF_EXPECT(
        vm_manager_vec[0] == vm_manager_vec[i],
        "All instances should have same vm_manager, " << FLAGS_vm_manager);
  }

  // TODO(weihsu), b/250988697: moved bootconfig_supported and hctr2_supported
  // into each instance, but target_arch is still in todo
  // target_arch should be in instance later
  auto vmm = GetVmManager(vm_manager_vec[0], guest_configs[0].target_arch);
  if (!vmm) {
    LOG(FATAL) << "Invalid vm_manager: " << vm_manager_vec[0];
  }
  tmp_config_obj.set_vm_manager(vm_manager_vec[0]);

  auto secure_hals = android::base::Split(FLAGS_secure_hals, ",");
  tmp_config_obj.set_secure_hals(
      std::set<std::string>(secure_hals.begin(), secure_hals.end()));

  tmp_config_obj.set_extra_kernel_cmdline(FLAGS_extra_kernel_cmdline);
  tmp_config_obj.set_extra_bootconfig_args(FLAGS_extra_bootconfig_args);

  if (FLAGS_track_host_tools_crc) {
    tmp_config_obj.set_host_tools_version(HostToolsCrc());
  }

  tmp_config_obj.set_gem5_debug_flags(FLAGS_gem5_debug_flags);

  // setting snapshot path
  tmp_config_obj.set_snapshot_path(FLAGS_snapshot_path);

  // streaming, webrtc setup
  tmp_config_obj.set_webrtc_certs_dir(FLAGS_webrtc_certs_dir);
  tmp_config_obj.set_sig_server_secure(FLAGS_webrtc_sig_server_secure);
  // Note: This will be overridden if the sig server is started by us
  tmp_config_obj.set_sig_server_port(FLAGS_webrtc_sig_server_port);
  tmp_config_obj.set_sig_server_address(FLAGS_webrtc_sig_server_addr);
  tmp_config_obj.set_sig_server_path(FLAGS_webrtc_sig_server_path);
  tmp_config_obj.set_sig_server_strict(FLAGS_verify_sig_server_certificate);

  tmp_config_obj.set_enable_metrics(FLAGS_report_anonymous_usage_stats);

#ifdef ENFORCE_MAC80211_HWSIM
  tmp_config_obj.set_virtio_mac80211_hwsim(true);
#else
  tmp_config_obj.set_virtio_mac80211_hwsim(false);
#endif

  tmp_config_obj.set_vhost_user_mac80211_hwsim(FLAGS_vhost_user_mac80211_hwsim);

  if ((FLAGS_ap_rootfs_image.empty()) != (FLAGS_ap_kernel_image.empty())) {
    LOG(FATAL) << "Either both ap_rootfs_image and ap_kernel_image should be "
        "set or neither should be set.";
  }
  // If user input multiple values, we only take the 1st value and shared with
  // all instances
  std::string ap_rootfs_image = "";
  if (!FLAGS_ap_rootfs_image.empty()) {
    ap_rootfs_image = android::base::Split(FLAGS_ap_rootfs_image, ",")[0];
  }

  tmp_config_obj.set_ap_rootfs_image(ap_rootfs_image);
  tmp_config_obj.set_ap_kernel_image(FLAGS_ap_kernel_image);

  tmp_config_obj.set_wmediumd_config(FLAGS_wmediumd_config);

  // netsim flags allow all radios or selecting a specific radio
  bool is_any_netsim = FLAGS_netsim || FLAGS_netsim_bt;
  bool is_bt_netsim = FLAGS_netsim || FLAGS_netsim_bt;

  // crosvm should create fifos for Bluetooth
  tmp_config_obj.set_enable_host_bluetooth(FLAGS_enable_host_bluetooth || is_bt_netsim);
  tmp_config_obj.set_enable_wifi(FLAGS_enable_wifi);

  // rootcanal and bt_connector should handle Bluetooth (instead of netsim)
  tmp_config_obj.set_enable_host_bluetooth_connector(FLAGS_enable_host_bluetooth && !is_bt_netsim);

  tmp_config_obj.set_enable_host_nfc(FLAGS_enable_host_nfc);
  tmp_config_obj.set_enable_host_nfc_connector(FLAGS_enable_host_nfc);

  // These flags inform NetsimServer::ResultSetup which radios it owns.
  if (is_bt_netsim) {
    tmp_config_obj.netsim_radio_enable(CuttlefishConfig::NetsimRadio::Bluetooth);
  }
  // end of vectorize ap_rootfs_image, ap_kernel_image, wmediumd_config

  auto instance_nums =
      CF_EXPECT(InstanceNumsCalculator().FromGlobalGflags().Calculate());

  // get flag default values and store into map
  auto name_to_default_value = CurrentFlagsToDefaultValue();
  // old flags but vectorized for multi-device instances
  int32_t instances_size = instance_nums.size();
  std::vector<std::string> gnss_file_paths =
      CF_EXPECT(GET_FLAG_STR_VALUE(gnss_file_path));
  std::vector<std::string> fixed_location_file_paths =
      CF_EXPECT(GET_FLAG_STR_VALUE(fixed_location_file_path));
  std::vector<int> x_res_vec = CF_EXPECT(GET_FLAG_INT_VALUE(x_res));
  std::vector<int> y_res_vec = CF_EXPECT(GET_FLAG_INT_VALUE(y_res));
  std::vector<int> dpi_vec = CF_EXPECT(GET_FLAG_INT_VALUE(dpi));
  std::vector<int> refresh_rate_hz_vec = CF_EXPECT(GET_FLAG_INT_VALUE(
      refresh_rate_hz));
  std::vector<int> memory_mb_vec = CF_EXPECT(GET_FLAG_INT_VALUE(memory_mb));
  std::vector<int> camera_server_port_vec = CF_EXPECT(GET_FLAG_INT_VALUE(
      camera_server_port));
  std::vector<int> vsock_guest_cid_vec = CF_EXPECT(GET_FLAG_INT_VALUE(
      vsock_guest_cid));
  std::vector<int> cpus_vec = CF_EXPECT(GET_FLAG_INT_VALUE(cpus));
  std::vector<int> blank_data_image_mb_vec = CF_EXPECT(GET_FLAG_INT_VALUE(
      blank_data_image_mb));
  std::vector<int> gdb_port_vec = CF_EXPECT(GET_FLAG_INT_VALUE(gdb_port));
  std::vector<std::string> setupwizard_mode_vec =
      CF_EXPECT(GET_FLAG_STR_VALUE(setupwizard_mode));
  std::vector<std::string> userdata_format_vec =
      CF_EXPECT(GET_FLAG_STR_VALUE(userdata_format));
  std::vector<bool> guest_enforce_security_vec = CF_EXPECT(GET_FLAG_BOOL_VALUE(
      guest_enforce_security));
  std::vector<bool> use_random_serial_vec = CF_EXPECT(GET_FLAG_BOOL_VALUE(
      use_random_serial));
  std::vector<bool> use_allocd_vec = CF_EXPECT(GET_FLAG_BOOL_VALUE(use_allocd));
  std::vector<bool> use_sdcard_vec = CF_EXPECT(GET_FLAG_BOOL_VALUE(use_sdcard));
  std::vector<bool> pause_in_bootloader_vec = CF_EXPECT(GET_FLAG_BOOL_VALUE(
      pause_in_bootloader));
  std::vector<bool> daemon_vec = CF_EXPECT(GET_FLAG_BOOL_VALUE(daemon));
  std::vector<bool> enable_minimal_mode_vec = CF_EXPECT(GET_FLAG_BOOL_VALUE(
      enable_minimal_mode));
  std::vector<bool> enable_modem_simulator_vec = CF_EXPECT(GET_FLAG_BOOL_VALUE(
      enable_modem_simulator));
  std::vector<int> modem_simulator_count_vec = CF_EXPECT(GET_FLAG_INT_VALUE(
      modem_simulator_count));
  std::vector<int> modem_simulator_sim_type_vec = CF_EXPECT(GET_FLAG_INT_VALUE(
      modem_simulator_sim_type));
  std::vector<bool> console_vec = CF_EXPECT(GET_FLAG_BOOL_VALUE(console));
  std::vector<bool> enable_audio_vec = CF_EXPECT(GET_FLAG_BOOL_VALUE(enable_audio));
  std::vector<bool> start_gnss_proxy_vec = CF_EXPECT(GET_FLAG_BOOL_VALUE(
      start_gnss_proxy));
  std::vector<bool> enable_bootanimation_vec =
      CF_EXPECT(GET_FLAG_BOOL_VALUE(enable_bootanimation));
  std::vector<bool> record_screen_vec = CF_EXPECT(GET_FLAG_BOOL_VALUE(
      record_screen));
  std::vector<std::string> gem5_debug_file_vec =
      CF_EXPECT(GET_FLAG_STR_VALUE(gem5_debug_file));
  std::vector<bool> protected_vm_vec = CF_EXPECT(GET_FLAG_BOOL_VALUE(
      protected_vm));
  std::vector<bool> mte_vec = CF_EXPECT(GET_FLAG_BOOL_VALUE(mte));
  std::vector<bool> enable_kernel_log_vec = CF_EXPECT(GET_FLAG_BOOL_VALUE(
      enable_kernel_log));
  std::vector<bool> kgdb_vec = CF_EXPECT(GET_FLAG_BOOL_VALUE(kgdb));
  std::vector<std::string> boot_slot_vec =
      CF_EXPECT(GET_FLAG_STR_VALUE(boot_slot));
  std::vector<bool> start_webrtc_vec = CF_EXPECT(GET_FLAG_BOOL_VALUE(
      start_webrtc));
  std::vector<std::string> webrtc_assets_dir_vec =
      CF_EXPECT(GET_FLAG_STR_VALUE(webrtc_assets_dir));
  std::vector<std::string> tcp_port_range_vec =
      CF_EXPECT(GET_FLAG_STR_VALUE(tcp_port_range));
  std::vector<std::string> udp_port_range_vec =
      CF_EXPECT(GET_FLAG_STR_VALUE(udp_port_range));
  std::vector<bool> vhost_net_vec = CF_EXPECT(GET_FLAG_BOOL_VALUE(
      vhost_net));
  std::vector<std::string> ril_dns_vec =
      CF_EXPECT(GET_FLAG_STR_VALUE(ril_dns));

  // At this time, FLAGS_enable_sandbox comes from SetDefaultFlagsForCrosvm
  std::vector<bool> enable_sandbox_vec = CF_EXPECT(GET_FLAG_BOOL_VALUE(
      enable_sandbox));

  std::vector<std::string> gpu_mode_vec =
      CF_EXPECT(GET_FLAG_STR_VALUE(gpu_mode));
  std::vector<std::string> gpu_capture_binary_vec =
      CF_EXPECT(GET_FLAG_STR_VALUE(gpu_capture_binary));
  std::vector<bool> restart_subprocesses_vec = CF_EXPECT(GET_FLAG_BOOL_VALUE(
      restart_subprocesses));
  std::vector<std::string> hwcomposer_vec =
      CF_EXPECT(GET_FLAG_STR_VALUE(hwcomposer));
  std::vector<bool> enable_gpu_udmabuf_vec =
      CF_EXPECT(GET_FLAG_BOOL_VALUE(enable_gpu_udmabuf));
  std::vector<bool> enable_gpu_vhost_user_vec =
      CF_EXPECT(GET_FLAG_BOOL_VALUE(enable_gpu_vhost_user));
  std::vector<bool> smt_vec = CF_EXPECT(GET_FLAG_BOOL_VALUE(smt));
  std::vector<std::string> crosvm_binary_vec =
      CF_EXPECT(GET_FLAG_STR_VALUE(crosvm_binary));
  std::vector<std::string> seccomp_policy_dir_vec =
      CF_EXPECT(GET_FLAG_STR_VALUE(seccomp_policy_dir));
  std::vector<std::string> qemu_binary_dir_vec =
      CF_EXPECT(GET_FLAG_STR_VALUE(qemu_binary_dir));

  // new instance specific flags (moved from common flags)
  std::vector<std::string> gem5_binary_dir_vec =
      CF_EXPECT(GET_FLAG_STR_VALUE(gem5_binary_dir));
  std::vector<std::string> gem5_checkpoint_dir_vec =
      CF_EXPECT(GET_FLAG_STR_VALUE(gem5_checkpoint_dir));
  std::vector<std::string> data_policy_vec =
      CF_EXPECT(GET_FLAG_STR_VALUE(data_policy));

  // multi-dv multi-display proto input
  std::vector<std::vector<CuttlefishConfig::DisplayConfig>> instances_display_configs;
  if (!FLAGS_displays_textproto.empty() || !FLAGS_displays_binproto.empty()) {
    instances_display_configs = CF_EXPECT(ParseDisplaysProto());
  }

  std::vector<bool> use_balloon_vec =
      CF_EXPECT(GET_FLAG_BOOL_VALUE(crosvm_use_balloon));
  std::vector<bool> use_rng_vec =
      CF_EXPECT(GET_FLAG_BOOL_VALUE(crosvm_use_rng));
  std::vector<bool> use_pmem_vec = CF_EXPECT(GET_FLAG_BOOL_VALUE(use_pmem));
  std::vector<bool> sock_vsock_proxy_wait_adbd_vec =
      CF_EXPECT(GET_FLAG_BOOL_VALUE(sock_vsock_proxy_wait_adbd_start));
  std::vector<std::string> device_external_network_vec =
      CF_EXPECT(GET_FLAG_STR_VALUE(device_external_network));

  std::string default_enable_sandbox = "";
  std::string comma_str = "";

  CHECK(FLAGS_use_overlay || instance_nums.size() == 1)
      << "`--use_overlay=false` is incompatible with multiple instances";
  CHECK(instance_nums.size() > 0) << "Require at least one instance.";
  auto rootcanal_instance_num = *instance_nums.begin() - 1;
  if (FLAGS_rootcanal_instance_num > 0) {
    rootcanal_instance_num = FLAGS_rootcanal_instance_num - 1;
  }
  tmp_config_obj.set_rootcanal_args(FLAGS_rootcanal_args);
  tmp_config_obj.set_rootcanal_hci_port(7300 + rootcanal_instance_num);
  tmp_config_obj.set_rootcanal_link_port(7400 + rootcanal_instance_num);
  tmp_config_obj.set_rootcanal_test_port(7500 + rootcanal_instance_num);
  tmp_config_obj.set_rootcanal_link_ble_port(7600 + rootcanal_instance_num);
  LOG(DEBUG) << "rootcanal_instance_num: " << rootcanal_instance_num;
  LOG(DEBUG) << "launch rootcanal: " << (FLAGS_rootcanal_instance_num <= 0);

  tmp_config_obj.set_casimir_args(FLAGS_casimir_args);
  auto casimir_instance_num = *instance_nums.begin() - 1;
  if (FLAGS_casimir_instance_num > 0) {
    casimir_instance_num = FLAGS_casimir_instance_num - 1;
  }
  tmp_config_obj.set_casimir_nci_port(7100 + casimir_instance_num);

  int netsim_instance_num = *instance_nums.begin() - 1;
  tmp_config_obj.set_netsim_instance_num(netsim_instance_num);
  LOG(DEBUG) << "netsim_instance_num: " << netsim_instance_num;
  tmp_config_obj.set_netsim_args(FLAGS_netsim_args);

  // crosvm should create fifos for UWB
  auto pica_instance_num = *instance_nums.begin() - 1;
  if (FLAGS_pica_instance_num > 0) {
    pica_instance_num = FLAGS_pica_instance_num - 1;
  }
  tmp_config_obj.set_enable_host_uwb(FLAGS_enable_host_uwb);
  tmp_config_obj.set_enable_host_uwb_connector(FLAGS_enable_host_uwb);
  tmp_config_obj.set_pica_uci_port(7000 + pica_instance_num);
  LOG(DEBUG) << "pica_instance_num: " << pica_instance_num;
  LOG(DEBUG) << "launch pica: " << (FLAGS_pica_instance_num <= 0);

  bool is_first_instance = true;
  int instance_index = 0;
  auto num_to_webrtc_device_id_flag_map =
      CF_EXPECT(CreateNumToWebrtcDeviceIdMap(tmp_config_obj, instance_nums,
                                             FLAGS_webrtc_device_id));
  for (const auto& num : instance_nums) {
    IfaceConfig iface_config;
    if (use_allocd_vec[instance_index]) {
      auto iface_opt = AllocateNetworkInterfaces();
      if (!iface_opt.has_value()) {
        LOG(FATAL) << "Failed to acquire network interfaces";
      }
      iface_config = iface_opt.value();
    } else {
      iface_config = DefaultNetworkInterfaces(num);
    }


    auto instance = tmp_config_obj.ForInstance(num);
    auto const_instance =
        const_cast<const CuttlefishConfig&>(tmp_config_obj).ForInstance(num);

    instance.set_crosvm_use_balloon(use_balloon_vec[instance_index]);
    instance.set_crosvm_use_rng(use_rng_vec[instance_index]);
    instance.set_use_pmem(use_pmem_vec[instance_index]);
    instance.set_sock_vsock_proxy_wait_adbd_start(
        sock_vsock_proxy_wait_adbd_vec[instance_index]);
    instance.set_bootconfig_supported(guest_configs[instance_index].bootconfig_supported);
    instance.set_filename_encryption_mode(
      guest_configs[instance_index].hctr2_supported ? "hctr2" : "cts");
    instance.set_use_allocd(use_allocd_vec[instance_index]);
    instance.set_enable_audio(enable_audio_vec[instance_index]);
    instance.set_enable_gnss_grpc_proxy(start_gnss_proxy_vec[instance_index]);
    instance.set_enable_bootanimation(enable_bootanimation_vec[instance_index]);
    instance.set_record_screen(record_screen_vec[instance_index]);
    instance.set_gem5_debug_file(gem5_debug_file_vec[instance_index]);
    instance.set_protected_vm(protected_vm_vec[instance_index]);
    instance.set_mte(mte_vec[instance_index]);
    instance.set_enable_kernel_log(enable_kernel_log_vec[instance_index]);
    if (!boot_slot_vec[instance_index].empty()) {
      instance.set_boot_slot(boot_slot_vec[instance_index]);
    }

    instance.set_crosvm_binary(crosvm_binary_vec[instance_index]);
    instance.set_seccomp_policy_dir(seccomp_policy_dir_vec[instance_index]);
    instance.set_qemu_binary_dir(qemu_binary_dir_vec[instance_index]);

    // wifi, bluetooth, connectivity setup
    instance.set_ril_dns(ril_dns_vec[instance_index]);

    instance.set_vhost_net(vhost_net_vec[instance_index]);
    // end of wifi, bluetooth, connectivity setup

    if (use_random_serial_vec[instance_index]) {
      instance.set_serial_number(
          RandomSerialNumber("CFCVD" + std::to_string(num)));
    } else {
      instance.set_serial_number(FLAGS_serial_number + std::to_string(num));
    }

    instance.set_grpc_socket_path(const_instance.PerInstanceGrpcSocketPath(""));

    // call this before all stuff that has vsock server: e.g. touchpad, keyboard, etc
    const auto vsock_guest_cid = vsock_guest_cid_vec[instance_index] + num - GetInstance();
    instance.set_vsock_guest_cid(vsock_guest_cid);
    auto calc_vsock_port = [vsock_guest_cid](const int base_port) {
      // a base (vsock) port is like 9600 for modem_simulator, etc
      return cuttlefish::GetVsockServerPort(base_port, vsock_guest_cid);
    };
    instance.set_session_id(iface_config.mobile_tap.session_id);

    instance.set_cpus(cpus_vec[instance_index]);
    // make sure all instances have multiple of 2 then SMT mode
    // if any of instance doesn't have multiple of 2 then NOT SMT
    CF_EXPECT(!smt_vec[instance_index] || cpus_vec[instance_index] % 2 == 0,
              "CPUs must be a multiple of 2 in SMT mode");
    instance.set_smt(smt_vec[instance_index]);

    // new instance specific flags (moved from common flags)
    CF_EXPECT(instance_index < guest_configs.size(),
              "instance_index " << instance_index << " out of boundary "
                                << guest_configs.size());
    instance.set_target_arch(guest_configs[instance_index].target_arch);
    instance.set_guest_android_version(
        guest_configs[instance_index].android_version_number);
    instance.set_console(console_vec[instance_index]);
    instance.set_kgdb(console_vec[instance_index] && kgdb_vec[instance_index]);
    instance.set_blank_data_image_mb(blank_data_image_mb_vec[instance_index]);
    instance.set_gdb_port(gdb_port_vec[instance_index]);

    std::optional<std::vector<CuttlefishConfig::DisplayConfig>>
        binding_displays_configs;
    auto displays_configs_bindings =
        injector.getMultibindings<DisplaysConfigs>();
    CF_EXPECT_EQ(displays_configs_bindings.size(), 1,
                 "Expected a single binding?");
    if (auto configs = displays_configs_bindings[0]->GetConfigs();
        !configs.empty()) {
      binding_displays_configs = configs;
    }

    std::vector<CuttlefishConfig::DisplayConfig> display_configs;
    // assume displays proto input has higher priority than original display inputs
    if (!FLAGS_displays_textproto.empty() || !FLAGS_displays_binproto.empty()) {
      if (instance_index < instances_display_configs.size()) {
        display_configs = instances_display_configs[instance_index];
      } // else display_configs is an empty vector
    } else if (binding_displays_configs) {
      display_configs = *binding_displays_configs;
    }

    if (x_res_vec[instance_index] > 0 && y_res_vec[instance_index] > 0) {
      if (display_configs.empty()) {
        display_configs.push_back({
            .width = x_res_vec[instance_index],
            .height = y_res_vec[instance_index],
            .dpi = dpi_vec[instance_index],
            .refresh_rate_hz = refresh_rate_hz_vec[instance_index],
          });
      } else {
        LOG(WARNING)
            << "Ignoring --x_res and --y_res when --display specified.";
      }
    }
    instance.set_display_configs(display_configs);

    instance.set_memory_mb(memory_mb_vec[instance_index]);
    instance.set_ddr_mem_mb(memory_mb_vec[instance_index] * 1.2);
    instance.set_setupwizard_mode(setupwizard_mode_vec[instance_index]);
    instance.set_userdata_format(userdata_format_vec[instance_index]);
    instance.set_guest_enforce_security(guest_enforce_security_vec[instance_index]);
    instance.set_pause_in_bootloader(pause_in_bootloader_vec[instance_index]);
    instance.set_run_as_daemon(daemon_vec[instance_index]);
    instance.set_enable_modem_simulator(enable_modem_simulator_vec[instance_index] &&
                                        !enable_minimal_mode_vec[instance_index]);
    instance.set_modem_simulator_instance_number(modem_simulator_count_vec[instance_index]);
    instance.set_modem_simulator_sim_type(modem_simulator_sim_type_vec[instance_index]);

    instance.set_enable_minimal_mode(enable_minimal_mode_vec[instance_index]);
    instance.set_camera_server_port(camera_server_port_vec[instance_index]);
    instance.set_gem5_binary_dir(gem5_binary_dir_vec[instance_index]);
    instance.set_gem5_checkpoint_dir(gem5_checkpoint_dir_vec[instance_index]);
    instance.set_data_policy(data_policy_vec[instance_index]);

    instance.set_mobile_bridge_name(StrForInstance("cvd-mbr-", num));
    instance.set_wifi_bridge_name("cvd-wbr");
    instance.set_ethernet_bridge_name("cvd-ebr");
    instance.set_mobile_tap_name(iface_config.mobile_tap.name);

    if (NetworkInterfaceExists(iface_config.non_bridged_wireless_tap.name) &&
        tmp_config_obj.virtio_mac80211_hwsim()) {
      instance.set_use_bridged_wifi_tap(false);
      instance.set_wifi_tap_name(iface_config.non_bridged_wireless_tap.name);
    } else {
      instance.set_use_bridged_wifi_tap(true);
      instance.set_wifi_tap_name(iface_config.bridged_wireless_tap.name);
    }

    instance.set_ethernet_tap_name(iface_config.ethernet_tap.name);

    instance.set_uuid(FLAGS_uuid);

    instance.set_modem_simulator_host_id(1000 + num);  // Must be 4 digits
    // the deprecated vnc was 6444 + num - 1, and qemu_vnc was vnc - 5900
    instance.set_qemu_vnc_server_port(544 + num - 1);
    instance.set_adb_host_port(6520 + num - 1);
    instance.set_adb_ip_and_port("0.0.0.0:" + std::to_string(6520 + num - 1));
    instance.set_fastboot_host_port(const_instance.adb_host_port());

    std::uint8_t ethernet_mac[6] = {};
    std::uint8_t mobile_mac[6] = {};
    std::uint8_t wifi_mac[6] = {};
    std::uint8_t ethernet_ipv6[16] = {};
    GenerateEthMacForInstance(num - 1, ethernet_mac);
    GenerateMobileMacForInstance(num - 1, mobile_mac);
    GenerateWifiMacForInstance(num - 1, wifi_mac);
    GenerateCorrespondingIpv6ForMac(ethernet_mac, ethernet_ipv6);

    instance.set_ethernet_mac(MacAddressToString(ethernet_mac));
    instance.set_mobile_mac(MacAddressToString(mobile_mac));
    instance.set_wifi_mac(MacAddressToString(wifi_mac));
    instance.set_ethernet_ipv6(Ipv6ToString(ethernet_ipv6));

    instance.set_tombstone_receiver_port(calc_vsock_port(6600));
    instance.set_audiocontrol_server_port(9410);  /* OK to use the same port number across instances */
    instance.set_config_server_port(calc_vsock_port(6800));
    instance.set_lights_server_port(calc_vsock_port(6900));

    // gpu related settings
    const std::string gpu_mode = CF_EXPECT(InitializeGpuMode(
        gpu_mode_vec[instance_index], enable_gpu_vhost_user_vec[instance_index],
        vm_manager_vec[instance_index], guest_configs[instance_index],
        &instance));

    instance.set_restart_subprocesses(restart_subprocesses_vec[instance_index]);
    instance.set_gpu_capture_binary(gpu_capture_binary_vec[instance_index]);
    if (!gpu_capture_binary_vec[instance_index].empty()) {
      CF_EXPECT(gpu_mode == kGpuModeGfxstream ||
                    gpu_mode == kGpuModeGfxstreamGuestAngle,
                "GPU capture only supported with --gpu_mode=gfxstream");

      // GPU capture runs in a detached mode where the "launcher" process
      // intentionally exits immediately.
      CF_EXPECT(!restart_subprocesses_vec[instance_index],
          "GPU capture only supported with --norestart_subprocesses");
    }

    instance.set_hwcomposer(hwcomposer_vec[instance_index]);
    if (!hwcomposer_vec[instance_index].empty()) {
      if (hwcomposer_vec[instance_index] == kHwComposerRanchu) {
        CF_EXPECT(gpu_mode != kGpuModeDrmVirgl,
                  "ranchu hwcomposer not supported with --gpu_mode=drm_virgl");
      }
    }

    if (hwcomposer_vec[instance_index] == kHwComposerAuto) {
      if (gpu_mode == kGpuModeDrmVirgl) {
        instance.set_hwcomposer(kHwComposerDrm);
      } else if (gpu_mode == kGpuModeNone) {
        instance.set_hwcomposer(kHwComposerNone);
      } else {
        instance.set_hwcomposer(kHwComposerRanchu);
      }
    }

    instance.set_enable_gpu_udmabuf(enable_gpu_udmabuf_vec[instance_index]);

    // 1. Keep original code order SetCommandLineOptionWithMode("enable_sandbox")
    // then set_enable_sandbox later.
    // 2. SetCommandLineOptionWithMode condition: if gpu_mode or console,
    // then SetCommandLineOptionWithMode false as original code did,
    // otherwise keep default enable_sandbox value.
    // 3. Sepolicy rules need to be updated to support gpu mode. Temporarily disable
    // auto-enabling sandbox when gpu is enabled (b/152323505).
    default_enable_sandbox += comma_str;
    if ((gpu_mode != kGpuModeGuestSwiftshader) || console_vec[instance_index]) {
      // original code, just moved to each instance setting block
      default_enable_sandbox += "false";
    } else {
      default_enable_sandbox +=
          fmt::format("{}", enable_sandbox_vec[instance_index]);
    }
    comma_str = ",";

    auto graphics_check = vmm->ConfigureGraphics(const_instance);
    if (!graphics_check.ok()) {
      LOG(FATAL) << graphics_check.error().Message();
    }

    // end of gpu related settings

    instance.set_gnss_grpc_proxy_server_port(7200 + num -1);
    instance.set_gnss_file_path(gnss_file_paths[instance_index]);
    instance.set_fixed_location_file_path(fixed_location_file_paths[instance_index]);

    std::vector<std::string> virtual_disk_paths;

    bool os_overlay = true;
    os_overlay &= !protected_vm_vec[instance_index];
    // Gem5 already uses CoW wrappers around disk images
    os_overlay &= vm_manager_vec[0] != Gem5Manager::name();
    os_overlay &= FLAGS_use_overlay;
    if (os_overlay) {
      auto path = const_instance.PerInstancePath("overlay.img");
      virtual_disk_paths.push_back(path);
    } else {
      virtual_disk_paths.push_back(const_instance.os_composite_disk_path());
    }

    bool persistent_disk = true;
    persistent_disk &= !protected_vm_vec[instance_index];
    persistent_disk &= vm_manager_vec[0] != Gem5Manager::name();
    if (persistent_disk) {
#ifdef __APPLE__
      const std::string persistent_composite_img_base =
          "persistent_composite.img";
#else
      const bool is_vm_qemu_cli = (tmp_config_obj.vm_manager() == "qemu_cli");
      const std::string persistent_composite_img_base =
          is_vm_qemu_cli ? "persistent_composite_overlay.img"
                         : "persistent_composite.img";
#endif
      auto path =
          const_instance.PerInstancePath(persistent_composite_img_base.data());
      virtual_disk_paths.push_back(path);
    }

    instance.set_use_sdcard(use_sdcard_vec[instance_index]);

    bool sdcard = true;
    sdcard &= use_sdcard_vec[instance_index];
    sdcard &= !protected_vm_vec[instance_index];
    if (sdcard) {
      if (tmp_config_obj.vm_manager() == "qemu_cli") {
        virtual_disk_paths.push_back(const_instance.sdcard_overlay_path());
      } else {
        virtual_disk_paths.push_back(const_instance.sdcard_path());
      }
    }

    instance.set_virtual_disk_paths(virtual_disk_paths);

    // We'd like to set mac prefix to be 5554, 5555, 5556, ... in normal cases.
    // When --base_instance_num=3, this might be 5556, 5557, 5558, ... (skipping
    // first two)
    instance.set_wifi_mac_prefix(5554 + (num - 1));

    // streaming, webrtc setup
    instance.set_enable_webrtc(start_webrtc_vec[instance_index]);
    instance.set_webrtc_assets_dir(webrtc_assets_dir_vec[instance_index]);

    auto tcp_range  = ParsePortRange(tcp_port_range_vec[instance_index]);
    instance.set_webrtc_tcp_port_range(tcp_range);

    auto udp_range  = ParsePortRange(udp_port_range_vec[instance_index]);
    instance.set_webrtc_udp_port_range(udp_range);

    // end of streaming, webrtc setup

    instance.set_start_webrtc_signaling_server(false);

    CF_EXPECT(Contains(num_to_webrtc_device_id_flag_map, num),
              "Error in looking up num to webrtc_device_id_flag_map");
    instance.set_webrtc_device_id(num_to_webrtc_device_id_flag_map[num]);

    instance.set_group_id(FLAGS_group_id);

    if (!is_first_instance || !start_webrtc_vec[instance_index]) {
      // Only the first instance starts the signaling server or proxy
      instance.set_start_webrtc_signaling_server(false);
      instance.set_start_webrtc_sig_server_proxy(false);
    } else {
      auto port = 8443 + num - 1;
      // Change the signaling server port for all instances
      tmp_config_obj.set_sig_server_port(port);
      // Either the signaling server or the proxy is started, never both
      instance.set_start_webrtc_signaling_server(FLAGS_start_webrtc_sig_server);
      // The proxy is only started if the host operator is available
      instance.set_start_webrtc_sig_server_proxy(
          cuttlefish::FileIsSocket(HOST_OPERATOR_SOCKET_PATH) &&
          !FLAGS_start_webrtc_sig_server);
    }

    // Start wmediumd process for the first instance if
    // vhost_user_mac80211_hwsim is not specified.
    const bool start_wmediumd = tmp_config_obj.virtio_mac80211_hwsim() &&
                                FLAGS_vhost_user_mac80211_hwsim.empty() &&
                                is_first_instance && FLAGS_enable_wifi;
    if (start_wmediumd) {
      // TODO(b/199020470) move this to the directory for shared resources
      auto vhost_user_socket_path =
          const_instance.PerInstanceInternalUdsPath("vhost_user_mac80211");
      auto wmediumd_api_socket_path =
          const_instance.PerInstanceInternalUdsPath("wmediumd_api_server");

      tmp_config_obj.set_vhost_user_mac80211_hwsim(vhost_user_socket_path);
      tmp_config_obj.set_wmediumd_api_server_socket(wmediumd_api_socket_path);
      instance.set_start_wmediumd(true);
    } else {
      instance.set_start_wmediumd(false);
    }

    instance.set_start_netsim(is_first_instance && is_any_netsim);

    instance.set_start_rootcanal(is_first_instance && !is_bt_netsim &&
                                 (FLAGS_rootcanal_instance_num <= 0));

    instance.set_start_casimir(FLAGS_casimir_instance_num <= 0);

    instance.set_start_pica(is_first_instance && FLAGS_pica_instance_num <= 0);

    if (!FLAGS_ap_rootfs_image.empty() && !FLAGS_ap_kernel_image.empty() && start_wmediumd) {
      // TODO(264537774): Ubuntu grub modules / grub monoliths cannot be used to boot
      // 64 bit kernel using 32 bit u-boot / grub.
      // Enable this code back after making sure it works across all popular environments
      // if (CanGenerateEsp(guest_configs[0].target_arch)) {
      //   instance.set_ap_boot_flow(CuttlefishConfig::InstanceSpecific::APBootFlow::Grub);
      // } else {
      //   instance.set_ap_boot_flow(CuttlefishConfig::InstanceSpecific::APBootFlow::LegacyDirect);
      // }
      instance.set_ap_boot_flow(CuttlefishConfig::InstanceSpecific::APBootFlow::LegacyDirect);
    } else {
      instance.set_ap_boot_flow(CuttlefishConfig::InstanceSpecific::APBootFlow::None);
    }

    is_first_instance = false;

    // instance.modem_simulator_ports := "" or "[port,]*port"
    if (modem_simulator_count_vec[instance_index] > 0) {
      std::stringstream modem_ports;
      for (auto index {0}; index < modem_simulator_count_vec[instance_index] - 1; index++) {
        auto port = 9600 + (modem_simulator_count_vec[instance_index] * (num - 1)) + index;
        modem_ports << calc_vsock_port(port) << ",";
      }
      auto port = 9600 + (modem_simulator_count_vec[instance_index] * (num - 1)) +
                  modem_simulator_count_vec[instance_index] - 1;
      modem_ports << calc_vsock_port(port);
      instance.set_modem_simulator_ports(modem_ports.str());
    } else {
      instance.set_modem_simulator_ports("");
    }

    auto external_network_mode = CF_EXPECT(
        ParseExternalNetworkMode(device_external_network_vec[instance_index]));
    CF_EXPECT(external_network_mode == ExternalNetworkMode::kTap ||
                  vm_manager_vec[instance_index] == QemuManager::name(),
              "TODO(b/286284441): slirp only works on QEMU");
    instance.set_external_network_mode(external_network_mode);

    instance_index++;
  }  // end of num_instances loop

  std::vector<std::string> names;
  names.reserve(tmp_config_obj.Instances().size());
  for (const auto& instance : tmp_config_obj.Instances()) {
    names.emplace_back(instance.instance_name());
  }
  tmp_config_obj.set_instance_names(names);

  // keep legacy values for acloud or other related tools (b/262284453)
  tmp_config_obj.set_crosvm_binary(crosvm_binary_vec[0]);

  // Keep the original code here to set enable_sandbox commandline flag value
  SetCommandLineOptionWithMode("enable_sandbox", default_enable_sandbox.c_str(),
                               google::FlagSettingMode::SET_FLAGS_DEFAULT);

  // After SetCommandLineOptionWithMode,
  // default flag values changed, need recalculate name_to_default_value
  name_to_default_value = CurrentFlagsToDefaultValue();
  // After last SetCommandLineOptionWithMode, we could set these special flags
  enable_sandbox_vec = CF_EXPECT(GET_FLAG_BOOL_VALUE(
      enable_sandbox));

  instance_index = 0;
  for (const auto& num : instance_nums) {
    auto instance = tmp_config_obj.ForInstance(num);
    instance.set_enable_sandbox(enable_sandbox_vec[instance_index]);
    instance_index++;
  }

  DiskImageFlagsVectorization(tmp_config_obj, fetcher_config);

  return tmp_config_obj;
}

Result<void> SetDefaultFlagsForQemu(Arch target_arch, std::map<std::string, std::string>& name_to_default_value) {
  auto instance_nums =
      CF_EXPECT(InstanceNumsCalculator().FromGlobalGflags().Calculate());
  int32_t instances_size = instance_nums.size();
  std::vector<std::string> gpu_mode_vec =
      CF_EXPECT(GET_FLAG_STR_VALUE(gpu_mode));
  std::vector<bool> start_webrtc_vec = CF_EXPECT(GET_FLAG_BOOL_VALUE(
      start_webrtc));
  std::string default_start_webrtc = "";

  for (int instance_index = 0; instance_index < instance_nums.size(); instance_index++) {
    if (instance_index > 0) {
      default_start_webrtc += ",";
    }
    if (gpu_mode_vec[instance_index] == kGpuModeGuestSwiftshader && !start_webrtc_vec[instance_index]) {
      // This makes WebRTC the default streamer unless the user requests
      // another via a --star_<streamer> flag, while at the same time it's
      // possible to run without any streamer by setting --start_webrtc=false.
      default_start_webrtc += "true";
    } else {
      default_start_webrtc +=
          fmt::format("{}", start_webrtc_vec[instance_index]);
    }
  }
  // This is the 1st place to set "start_webrtc" flag value
  // for now, we don't set non-default options for QEMU
  SetCommandLineOptionWithMode("start_webrtc", default_start_webrtc.c_str(),
                               SET_FLAGS_DEFAULT);

  std::string default_bootloader =
      DefaultHostArtifactsPath("etc/bootloader_");
  if(target_arch == Arch::Arm) {
      // Bootloader is unstable >512MB RAM on 32-bit ARM
      SetCommandLineOptionWithMode("memory_mb", "512", SET_FLAGS_VALUE);
      default_bootloader += "arm";
  } else if (target_arch == Arch::Arm64) {
      default_bootloader += "aarch64";
  } else if (target_arch == Arch::RiscV64) {
      default_bootloader += "riscv64";
  } else {
      default_bootloader += "x86_64";
  }
  default_bootloader += "/bootloader.qemu";
  SetCommandLineOptionWithMode("bootloader", default_bootloader.c_str(),
                               SET_FLAGS_DEFAULT);
  return {};
}


Result<void> SetDefaultFlagsForCrosvm(
    const std::vector<GuestConfig>& guest_configs,
    std::map<std::string, std::string>& name_to_default_value) {
  auto instance_nums =
      CF_EXPECT(InstanceNumsCalculator().FromGlobalGflags().Calculate());
  int32_t instances_size = instance_nums.size();
  std::vector<bool> start_webrtc_vec = CF_EXPECT(GET_FLAG_BOOL_VALUE(
      start_webrtc));
  std::string default_start_webrtc = "";

  std::set<Arch> supported_archs{Arch::X86_64};
  bool default_enable_sandbox =
      supported_archs.find(HostArch()) != supported_archs.end() &&
      EnsureDirectoryExists(kCrosvmVarEmptyDir).ok() &&
      IsDirectoryEmpty(kCrosvmVarEmptyDir) && !IsRunningInContainer();

  std::vector<std::string> system_image_dir =
      android::base::Split(FLAGS_system_image_dir, ",");
  std::string cur_bootloader = "";
  std::string default_bootloader = "";
  std::string default_enable_sandbox_str = "";
  for (int instance_index = 0; instance_index < instance_nums.size(); instance_index++) {
    if (guest_configs[instance_index].android_version_number == "11.0.0") {
      cur_bootloader = DefaultHostArtifactsPath("etc/bootloader_");
      if (guest_configs[instance_index].target_arch == Arch::Arm64) {
        cur_bootloader += "aarch64";
      } else {
        cur_bootloader += "x86_64";
      }
      cur_bootloader += "/bootloader.crosvm";
    } else {
      if (instance_index >= system_image_dir.size()) {
        cur_bootloader = system_image_dir[0];
      } else {
        cur_bootloader = system_image_dir[instance_index];
      }
      cur_bootloader += "/bootloader";
    }
    if (instance_index > 0) {
      default_bootloader += ",";
      default_enable_sandbox_str += ",";
      default_start_webrtc += ",";
    }
    default_bootloader += cur_bootloader;
    default_enable_sandbox_str += fmt::format("{}", default_enable_sandbox);
    if (!start_webrtc_vec[instance_index]) {
      // This makes WebRTC the default streamer unless the user requests
      // another via a --star_<streamer> flag, while at the same time it's
      // possible to run without any streamer by setting --start_webrtc=false.
      default_start_webrtc += "true";
    } else {
      default_start_webrtc +=
          fmt::format("{}", start_webrtc_vec[instance_index]);
    }
  }
  SetCommandLineOptionWithMode("bootloader", default_bootloader.c_str(),
                               SET_FLAGS_DEFAULT);
  // This is the 1st place to set "start_webrtc" flag value
  SetCommandLineOptionWithMode("start_webrtc", default_start_webrtc.c_str(),
                               SET_FLAGS_DEFAULT);
  // This is the 1st place to set "enable_sandbox" flag value
  SetCommandLineOptionWithMode("enable_sandbox",
                               default_enable_sandbox_str.c_str(), SET_FLAGS_DEFAULT);
  return {};
}

void SetDefaultFlagsForGem5() {
  // TODO: Add support for gem5 gpu models
  SetCommandLineOptionWithMode("gpu_mode", kGpuModeGuestSwiftshader,
                               SET_FLAGS_DEFAULT);

  SetCommandLineOptionWithMode("cpus", "1", SET_FLAGS_DEFAULT);
}

void SetDefaultFlagsForOpenwrt(Arch target_arch) {
  if (target_arch == Arch::X86_64) {
    SetCommandLineOptionWithMode(
        "ap_kernel_image",
        DefaultHostArtifactsPath("etc/openwrt/images/openwrt_kernel_x86_64")
            .c_str(),
        SET_FLAGS_DEFAULT);
    SetCommandLineOptionWithMode(
        "ap_rootfs_image",
        DefaultHostArtifactsPath("etc/openwrt/images/openwrt_rootfs_x86_64")
            .c_str(),
        SET_FLAGS_DEFAULT);
  } else if (target_arch == Arch::Arm64) {
    SetCommandLineOptionWithMode(
        "ap_kernel_image",
        DefaultHostArtifactsPath("etc/openwrt/images/openwrt_kernel_aarch64")
            .c_str(),
        SET_FLAGS_DEFAULT);
    SetCommandLineOptionWithMode(
        "ap_rootfs_image",
        DefaultHostArtifactsPath("etc/openwrt/images/openwrt_rootfs_aarch64")
            .c_str(),
        SET_FLAGS_DEFAULT);
  }
}

Result<std::vector<GuestConfig>> GetGuestConfigAndSetDefaults() {
  auto instance_nums =
      CF_EXPECT(InstanceNumsCalculator().FromGlobalGflags().Calculate());
  int32_t instances_size = instance_nums.size();
  CF_EXPECT(ResolveInstanceFiles(), "Failed to resolve instance files");

  std::vector<GuestConfig> guest_configs = CF_EXPECT(ReadGuestConfig());

  // TODO(weihsu), b/250988697:
  // assume all instances are using same VM manager/app/arch,
  // later that multiple instances may use different VM manager/app/arch

  // Temporary add this checking to make sure all instances have same target_arch.
  // This checking should be removed later.
  for (int instance_index = 1; instance_index < guest_configs.size(); instance_index++) {
    CF_EXPECT(guest_configs[0].target_arch == guest_configs[instance_index].target_arch,
              "all instance target_arch should be same");
  }
  if (FLAGS_vm_manager == "") {
    if (IsHostCompatible(guest_configs[0].target_arch)) {
      FLAGS_vm_manager = CrosvmManager::name();
    } else {
      FLAGS_vm_manager = QemuManager::name();
    }
  }
  // TODO(weihsu), b/250988697:
  // Currently, all instances should use same vmm
  std::vector<std::string> vm_manager_vec =
      android::base::Split(FLAGS_vm_manager, ",");
  // get flag default values and store into map
  auto name_to_default_value = CurrentFlagsToDefaultValue();

  if (vm_manager_vec[0] == QemuManager::name()) {

    CF_EXPECT(SetDefaultFlagsForQemu(guest_configs[0].target_arch, name_to_default_value));
  } else if (vm_manager_vec[0] == CrosvmManager::name()) {
    CF_EXPECT(SetDefaultFlagsForCrosvm(guest_configs, name_to_default_value));
  } else if (vm_manager_vec[0] == Gem5Manager::name()) {
    // TODO: Get the other architectures working
    if (guest_configs[0].target_arch != Arch::Arm64) {
      return CF_ERR("Gem5 only supports ARM64");
    }
    SetDefaultFlagsForGem5();
  } else {
    return CF_ERR("Unknown Virtual Machine Manager: " << FLAGS_vm_manager);
  }
  if (vm_manager_vec[0] != Gem5Manager::name()) {
    // After SetCommandLineOptionWithMode in SetDefaultFlagsForCrosvm/Qemu,
    // default flag values changed, need recalculate name_to_default_value
    name_to_default_value = CurrentFlagsToDefaultValue();
    std::vector<bool> start_webrtc_vec = CF_EXPECT(GET_FLAG_BOOL_VALUE(
        start_webrtc));
    bool start_webrtc = false;
    for(bool value : start_webrtc_vec) {
      start_webrtc |= value;
    }

    auto host_operator_present =
        cuttlefish::FileIsSocket(HOST_OPERATOR_SOCKET_PATH);
    // The default for starting signaling server depends on whether or not webrtc
    // is to be started and the presence of the host orchestrator.
    SetCommandLineOptionWithMode(
        "start_webrtc_sig_server",
        start_webrtc && !host_operator_present ? "true" : "false",
        SET_FLAGS_DEFAULT);
    SetCommandLineOptionWithMode(
        "webrtc_sig_server_addr",
        host_operator_present ? HOST_OPERATOR_SOCKET_PATH : "0.0.0.0",
        SET_FLAGS_DEFAULT);
  }

  SetDefaultFlagsForOpenwrt(guest_configs[0].target_arch);

  // Set the env variable to empty (in case the caller passed a value for it).
  unsetenv(kCuttlefishConfigEnvVarName);

  return guest_configs;
}

std::string GetConfigFilePath(const CuttlefishConfig& config) {
  return config.AssemblyPath("cuttlefish_config.json");
}

std::string GetCuttlefishEnvPath() {
  return StringFromEnv("HOME", ".") + "/.cuttlefish.sh";
}

std::string GetSeccompPolicyDir() {
  static const std::string kSeccompDir = std::string("usr/share/crosvm/") +
                                         cuttlefish::HostArchStr() +
                                         "-linux-gnu/seccomp";
  return DefaultHostArtifactsPath(kSeccompDir);
}

} // namespace cuttlefish<|MERGE_RESOLUTION|>--- conflicted
+++ resolved
@@ -294,17 +294,8 @@
               "The debug flags gem5 uses to print debugs to file");
 
 DEFINE_vec(restart_subprocesses,
-<<<<<<< HEAD
            fmt::format("{}", CF_DEFAULTS_RESTART_SUBPROCESSES),
            "Restart any crashed host process");
-DEFINE_vec(enable_vehicle_hal_grpc_server,
-           fmt::format("{}", CF_DEFAULTS_ENABLE_VEHICLE_HAL_GRPC_SERVER),
-           "Enables the vehicle HAL "
-           "emulation gRPC server on the host");
-=======
-              cuttlefish::BoolToString(CF_DEFAULTS_RESTART_SUBPROCESSES),
-              "Restart any crashed host process");
->>>>>>> ed08d17d
 DEFINE_vec(bootloader, CF_DEFAULTS_BOOTLOADER, "Bootloader binary path");
 DEFINE_vec(boot_slot, CF_DEFAULTS_BOOT_SLOT,
               "Force booting into the given slot. If empty, "
