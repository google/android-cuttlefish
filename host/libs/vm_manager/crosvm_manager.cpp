/*
 * Copyright (C) 2019 The Android Open Source Project
 *
 * Licensed under the Apache License, Version 2.0 (the "License");
 * you may not use this file except in compliance with the License.
 * You may obtain a copy of the License at
 *
 *      http://www.apache.org/licenses/LICENSE-2.0
 *
 * Unless required by applicable law or agreed to in writing, software
 * distributed under the License is distributed on an "AS IS" BASIS,
 * WITHOUT WARRANTIES OR CONDITIONS OF ANY KIND, either express or implied.
 * See the License for the specific language governing permissions and
 * limitations under the License.
 */

#include "host/libs/vm_manager/crosvm_manager.h"

#include <string>
#include <vector>

#include <glog/logging.h>

#include "common/libs/utils/network.h"
#include "common/libs/utils/subprocess.h"
#include "host/libs/config/cuttlefish_config.h"
#include "host/libs/vm_manager/qemu_manager.h"

namespace vm_manager {

namespace {

std::string GetControlSocketPath(const vsoc::CuttlefishConfig* config) {
  return config->PerInstancePath("crosvm_control.sock");
}

cvd::SharedFD ConnectToLogMonitor(const std::string& log_monitor_name) {
  return cvd::SharedFD::SocketLocalClient(log_monitor_name.c_str(), false,
                                          SOCK_STREAM);
}

void AddTapFdParameter(cvd::Command* crosvm_cmd, const std::string& tap_name) {
  auto tap_fd = cvd::OpenTapInterface(tap_name);
  if (tap_fd->IsOpen()) {
    crosvm_cmd->AddParameter("--tap-fd=", tap_fd);
  } else {
    LOG(ERROR) << "Unable to connect to " << tap_name << ": "
               << tap_fd->StrError();
  }
}

}  // namespace

const std::string CrosvmManager::name() { return "crosvm"; }

<<<<<<< HEAD
=======
bool CrosvmManager::ConfigureGpu(vsoc::CuttlefishConfig* config) {
  // Override the default HAL search paths in all cases. We do this because
  // the HAL search path allows for fallbacks, and fallbacks in conjunction
  // with properities lead to non-deterministic behavior while loading the
  // HALs.
  if (config->gpu_mode() == vsoc::kGpuModeDrmVirgl) {
    config->add_kernel_cmdline("androidboot.hardware.gralloc=minigbm");
    config->add_kernel_cmdline("androidboot.hardware.hwcomposer=drm_minigbm");
    config->add_kernel_cmdline("androidboot.hardware.egl=mesa");
    return true;
  }
  if (config->gpu_mode() == vsoc::kGpuModeGuestSwiftshader) {
    config->add_kernel_cmdline(
        "androidboot.hardware.gralloc=cutf_ashmem");
    config->add_kernel_cmdline(
        "androidboot.hardware.hwcomposer=cutf_cvm_ashmem");
    config->add_kernel_cmdline("androidboot.hardware.egl=swiftshader");
    return true;
  }
  return false;
}

>>>>>>> 95d0b995
void CrosvmManager::ConfigureBootDevices(vsoc::CuttlefishConfig* config) {
  // PCI domain 0, bus 0, device 5, function 0
  // TODO There is no way to control this assignment with crosvm (yet)
  config->add_kernel_cmdline(
    "androidboot.boot_devices=pci0000:00/0000:00:01.0");
}

CrosvmManager::CrosvmManager(const vsoc::CuttlefishConfig* config)
    : VmManager(config) {}

<<<<<<< HEAD
cvd::Command CrosvmManager::StartCommand() {
=======
cvd::Command CrosvmManager::StartCommand(bool with_frontend) {
>>>>>>> 95d0b995
  // TODO Add aarch64 support
  // TODO Add the tap interfaces (--tap-fd)
  // TODO Redirect logcat output

  // Run crosvm directly instead of through a cf_crosvm.sh script. The kernel
  // logs are on crosvm's standard output, so we need to redirect it to the log
  // monitor socket, a helper script will print more than just the logs to
  // standard output.
  cvd::Command command(config_->crosvm_binary());
  command.AddParameter("run");

<<<<<<< HEAD
=======
  if (config_->gpu_mode() != vsoc::kGpuModeGuestSwiftshader) {
    command.AddParameter("--gpu");
    command.AddParameter("--wayland-sock=", config_->wayland_socket());
  }
>>>>>>> 95d0b995
  if (!config_->ramdisk_image_path().empty()) {
    command.AddParameter("--initrd=", config_->ramdisk_image_path());
  }
  command.AddParameter("--null-audio");
  command.AddParameter("--mem=", config_->memory_mb());
  command.AddParameter("--cpus=", config_->cpus());
  command.AddParameter("--params=", config_->kernel_cmdline_as_string());
  if (config_->super_image_path().empty()) {
    command.AddParameter("--rwdisk=", config_->system_image_path());
  } else {
    command.AddParameter("--rwdisk=", config_->super_image_path());
  }
  command.AddParameter("--rwdisk=", config_->data_image_path());
  command.AddParameter("--rwdisk=", config_->cache_image_path());
  command.AddParameter("--rwdisk=", config_->metadata_image_path());
  if (config_->super_image_path().empty()) {
    command.AddParameter("--rwdisk=", config_->vendor_image_path());
    command.AddParameter("--rwdisk=", config_->product_image_path());
  }
  command.AddParameter("--socket=", GetControlSocketPath(config_));
  if (!config_->gsi_fstab_path().empty()) {
    command.AddParameter("--android-fstab=", config_->gsi_fstab_path());
  }
<<<<<<< HEAD
  command.AddParameter("--single-touch=", config_->touch_socket_path(), ":",
                       config_->x_res(), ":", config_->y_res());
  command.AddParameter("--keyboard=", config_->keyboard_socket_path());
=======

  if (with_frontend) {
    command.AddParameter("--single-touch=", config_->touch_socket_path(), ":",
                         config_->x_res(), ":", config_->y_res());
    command.AddParameter("--keyboard=", config_->keyboard_socket_path());
  }
>>>>>>> 95d0b995

  AddTapFdParameter(&command, config_->wifi_tap_name());
  AddTapFdParameter(&command, config_->mobile_tap_name());

  // TODO remove this (use crosvm's seccomp files)
  command.AddParameter("--disable-sandbox");

  if (config_->vsock_guest_cid() >= 2) {
    command.AddParameter("--cid=", config_->vsock_guest_cid());
  }

  auto kernel_log_connection =
      ConnectToLogMonitor(config_->kernel_log_socket_name());
  if (!kernel_log_connection->IsOpen()) {
    LOG(WARNING) << "Unable to connect to log monitor: "
                 << kernel_log_connection->StrError();
  } else {
    command.RedirectStdIO(cvd::Subprocess::StdIOChannel::kStdOut,
                          kernel_log_connection);
  }

  auto dev_null = cvd::SharedFD::Open("/dev/null", O_RDONLY);
  if (dev_null->IsOpen()) {
    command.RedirectStdIO(cvd::Subprocess::StdIOChannel::kStdIn, dev_null);
  } else {
    LOG(ERROR) << "Unable to open /dev/null for stdin redirection";
  }

  // This needs to be the last parameter
  command.AddParameter(config_->GetKernelImageToUse());

  return command;
}

bool CrosvmManager::Stop() {
  cvd::Command command(config_->crosvm_binary());
  command.AddParameter("stop");
  command.AddParameter(GetControlSocketPath(config_));

  auto process = command.Start();

  return process.Wait() == 0;
}

}  // namespace vm_manager
<|MERGE_RESOLUTION|>--- conflicted
+++ resolved
@@ -53,8 +53,6 @@
 
 const std::string CrosvmManager::name() { return "crosvm"; }
 
-<<<<<<< HEAD
-=======
 bool CrosvmManager::ConfigureGpu(vsoc::CuttlefishConfig* config) {
   // Override the default HAL search paths in all cases. We do this because
   // the HAL search path allows for fallbacks, and fallbacks in conjunction
@@ -77,7 +75,6 @@
   return false;
 }
 
->>>>>>> 95d0b995
 void CrosvmManager::ConfigureBootDevices(vsoc::CuttlefishConfig* config) {
   // PCI domain 0, bus 0, device 5, function 0
   // TODO There is no way to control this assignment with crosvm (yet)
@@ -88,11 +85,7 @@
 CrosvmManager::CrosvmManager(const vsoc::CuttlefishConfig* config)
     : VmManager(config) {}
 
-<<<<<<< HEAD
-cvd::Command CrosvmManager::StartCommand() {
-=======
 cvd::Command CrosvmManager::StartCommand(bool with_frontend) {
->>>>>>> 95d0b995
   // TODO Add aarch64 support
   // TODO Add the tap interfaces (--tap-fd)
   // TODO Redirect logcat output
@@ -104,13 +97,10 @@
   cvd::Command command(config_->crosvm_binary());
   command.AddParameter("run");
 
-<<<<<<< HEAD
-=======
   if (config_->gpu_mode() != vsoc::kGpuModeGuestSwiftshader) {
     command.AddParameter("--gpu");
     command.AddParameter("--wayland-sock=", config_->wayland_socket());
   }
->>>>>>> 95d0b995
   if (!config_->ramdisk_image_path().empty()) {
     command.AddParameter("--initrd=", config_->ramdisk_image_path());
   }
@@ -134,18 +124,12 @@
   if (!config_->gsi_fstab_path().empty()) {
     command.AddParameter("--android-fstab=", config_->gsi_fstab_path());
   }
-<<<<<<< HEAD
-  command.AddParameter("--single-touch=", config_->touch_socket_path(), ":",
-                       config_->x_res(), ":", config_->y_res());
-  command.AddParameter("--keyboard=", config_->keyboard_socket_path());
-=======
 
   if (with_frontend) {
     command.AddParameter("--single-touch=", config_->touch_socket_path(), ":",
                          config_->x_res(), ":", config_->y_res());
     command.AddParameter("--keyboard=", config_->keyboard_socket_path());
   }
->>>>>>> 95d0b995
 
   AddTapFdParameter(&command, config_->wifi_tap_name());
   AddTapFdParameter(&command, config_->mobile_tap_name());
@@ -190,4 +174,4 @@
   return process.Wait() == 0;
 }
 
-}  // namespace vm_manager
+}  // namespace vm_manager