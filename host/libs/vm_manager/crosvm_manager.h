--- conflicted
+++ resolved
@@ -28,10 +28,7 @@
  public:
   static const std::string name();
   static bool EnsureInstanceDirExists(const std::string& instance_dir);
-<<<<<<< HEAD
-=======
   static bool ConfigureGpu(vsoc::CuttlefishConfig* config);
->>>>>>> a908abc0
   static void ConfigureBootDevices(vsoc::CuttlefishConfig* config);
 
   CrosvmManager(const vsoc::CuttlefishConfig* config);
