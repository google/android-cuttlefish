/*
 * Copyright (C) 2018 The Android Open Source Project
 *
 * Licensed under the Apache License, Version 2.0 (the "License");
 * you may not use this file except in compliance with the License.
 * You may obtain a copy of the License at
 *
 *      http://www.apache.org/licenses/LICENSE-2.0
 *
 * Unless required by applicable law or agreed to in writing, software
 * distributed under the License is distributed on an "AS IS" BASIS,
 * WITHOUT WARRANTIES OR CONDITIONS OF ANY KIND, either express or implied.
 * See the License for the specific language governing permissions and
 * limitations under the License.
 */

#include "host/libs/vm_manager/vm_manager.h"

#include <memory>

#include <glog/logging.h>

#include "common/libs/utils/users.h"
#include "host/libs/config/cuttlefish_config.h"
#include "host/libs/vm_manager/qemu_manager.h"
#include "host/libs/vm_manager/crosvm_manager.h"

namespace vm_manager {

VmManager::VmManager(const vsoc::CuttlefishConfig* config)
    : config_(config) {}

namespace{
template <typename T>
VmManager* GetManagerSingleton(const vsoc::CuttlefishConfig* config) {
  static std::shared_ptr<VmManager> vm_manager(new T(config));
  return vm_manager.get();
}
}

std::map<std::string, VmManager::VmManagerHelper>
    VmManager::vm_manager_helpers_ = {
        {
          QemuManager::name(),
          {
            [](const vsoc::CuttlefishConfig* config) {
              return GetManagerSingleton<QemuManager>(config);
            },
            []() { return vsoc::HostSupportsQemuCli(); },
            [](vsoc::CuttlefishConfig* c) {
<<<<<<< HEAD
=======
              return QemuManager::ConfigureGpu(c);
            },
            [](vsoc::CuttlefishConfig* c) {
>>>>>>> 95d0b995
              return QemuManager::ConfigureBootDevices(c);
            }
          },
        },
        {
          CrosvmManager::name(),
          {
            [](const vsoc::CuttlefishConfig* config) {
              return GetManagerSingleton<CrosvmManager>(config);
            },
            // Same as Qemu for the time being
            []() { return vsoc::HostSupportsQemuCli(); },
            [](vsoc::CuttlefishConfig* c) {
<<<<<<< HEAD
=======
              return CrosvmManager::ConfigureGpu(c);
            },
            [](vsoc::CuttlefishConfig* c) {
>>>>>>> 95d0b995
              return CrosvmManager::ConfigureBootDevices(c);
            }
          }
        }
    };

VmManager* VmManager::Get(const std::string& vm_manager_name,
                          const vsoc::CuttlefishConfig* config) {
  if (VmManager::IsValidName(vm_manager_name)) {
    return vm_manager_helpers_[vm_manager_name].builder(config);
  }
  LOG(ERROR) << "Requested invalid VmManager: " << vm_manager_name;
  return nullptr;
}

bool VmManager::IsValidName(const std::string& name) {
  return vm_manager_helpers_.count(name) > 0;
}

bool VmManager::IsVmManagerSupported(const std::string& name) {
  return VmManager::IsValidName(name) &&
         vm_manager_helpers_[name].support_checker();
}

<<<<<<< HEAD
=======
bool VmManager::ConfigureGpuMode(vsoc::CuttlefishConfig* config) {
  auto it = vm_manager_helpers_.find(config->vm_manager());
  if (it == vm_manager_helpers_.end()) {
    return false;
  }
  return it->second.configure_gpu_mode(config);
}

>>>>>>> 95d0b995
void VmManager::ConfigureBootDevices(vsoc::CuttlefishConfig* config) {
  auto it = vm_manager_helpers_.find(config->vm_manager());
  if (it == vm_manager_helpers_.end()) {
    return;
  }
  it->second.configure_boot_devices(config);
}

std::vector<std::string> VmManager::GetValidNames() {
  std::vector<std::string> ret = {};
  for (const auto& key_val: vm_manager_helpers_) {
    ret.push_back(key_val.first);
  }
  return ret;
}

bool VmManager::UserInGroup(const std::string& group,
                            std::vector<std::string>* config_commands) {
  if (!cvd::InGroup(group)) {
    LOG(ERROR) << "User must be a member of " << group;
    config_commands->push_back("# Add your user to the " + group + " group:");
    config_commands->push_back("sudo usermod -aG " + group + " $USER");
    return false;
  }
  return true;
}

bool VmManager::ValidateHostConfiguration(
    std::vector<std::string>* config_commands) const {
  // the check for cvdnetwork needs to happen even if the user is not in kvm, so
  // we cant just say UserInGroup("kvm") && UserInGroup("cvdnetwork")
  auto in_kvm = VmManager::UserInGroup("kvm", config_commands);
  auto in_cvdnetwork = VmManager::UserInGroup("cvdnetwork", config_commands);
  return in_kvm && in_cvdnetwork;
}
}  // namespace vm_manager<|MERGE_RESOLUTION|>--- conflicted
+++ resolved
@@ -48,12 +48,9 @@
             },
             []() { return vsoc::HostSupportsQemuCli(); },
             [](vsoc::CuttlefishConfig* c) {
-<<<<<<< HEAD
-=======
               return QemuManager::ConfigureGpu(c);
             },
             [](vsoc::CuttlefishConfig* c) {
->>>>>>> 95d0b995
               return QemuManager::ConfigureBootDevices(c);
             }
           },
@@ -67,12 +64,9 @@
             // Same as Qemu for the time being
             []() { return vsoc::HostSupportsQemuCli(); },
             [](vsoc::CuttlefishConfig* c) {
-<<<<<<< HEAD
-=======
               return CrosvmManager::ConfigureGpu(c);
             },
             [](vsoc::CuttlefishConfig* c) {
->>>>>>> 95d0b995
               return CrosvmManager::ConfigureBootDevices(c);
             }
           }
@@ -97,8 +91,6 @@
          vm_manager_helpers_[name].support_checker();
 }
 
-<<<<<<< HEAD
-=======
 bool VmManager::ConfigureGpuMode(vsoc::CuttlefishConfig* config) {
   auto it = vm_manager_helpers_.find(config->vm_manager());
   if (it == vm_manager_helpers_.end()) {
@@ -107,7 +99,6 @@
   return it->second.configure_gpu_mode(config);
 }
 
->>>>>>> 95d0b995
 void VmManager::ConfigureBootDevices(vsoc::CuttlefishConfig* config) {
   auto it = vm_manager_helpers_.find(config->vm_manager());
   if (it == vm_manager_helpers_.end()) {
