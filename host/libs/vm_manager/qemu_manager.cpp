--- conflicted
+++ resolved
@@ -55,8 +55,6 @@
 
 const std::string QemuManager::name() { return "qemu_cli"; }
 
-<<<<<<< HEAD
-=======
 bool QemuManager::ConfigureGpu(vsoc::CuttlefishConfig *config) {
   if (config->gpu_mode() != vsoc::kGpuModeGuestSwiftshader) {
     return false;
@@ -73,7 +71,6 @@
   return true;
 }
 
->>>>>>> a908abc0
 void QemuManager::ConfigureBootDevices(vsoc::CuttlefishConfig* config) {
   // PCI domain 0, bus 0, device 3, function 0
   // This is controlled with 'addr=0x3' in cf_qemu.sh
