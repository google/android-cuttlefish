// Copyright 2021 Google LLC
//
// Licensed under the Apache License, Version 2.0 (the "License");
// you may not use this file except in compliance with the License.
// You may obtain a copy of the License at
//
// https://www.apache.org/licenses/LICENSE-2.0
//
// Unless required by applicable law or agreed to in writing, software
// distributed under the License is distributed on an "AS IS" BASIS,
// WITHOUT WARRANTIES OR CONDITIONS OF ANY KIND, either express or implied.
// See the License for the specific language governing permissions and
// limitations under the License.

package main

import (
	"encoding/json"
	"errors"
	"fmt"
	"log"
	"math/rand"
	"net"
	"net/http"
	"os"
	"strconv"
	"sync"
	"time"

<<<<<<< HEAD
	"github.com/google/uuid"
=======
	apiv1 "cuttlefish/host-orchestrator/api/v1"

>>>>>>> 1176613a
	"github.com/gorilla/mux"
)

const (
	defaultSocketPath             = "/run/cuttlefish/operator"
	defaultHttpPort               = "1080"
	defaultHttpsPort              = "1443"
	defaultTLSCertDir             = "/etc/cuttlefish-common/host-orchestrator/cert"
	defaultInstanceManagerEnabled = false
	defaultAndroidBuildURL        = "https://androidbuildinternal.googleapis.com"
	defaultCVDArtifactsDir        = "/var/lib/cuttlefish-common"
)

func startHttpServer() {
	httpPort := fromEnvOrDefault("ORCHESTRATOR_HTTP_PORT", defaultHttpPort)
	log.Println(fmt.Sprint("Host Orchestrator is listening at http://localhost:", httpPort))
	log.Fatal(http.ListenAndServe(
		fmt.Sprint(":", httpPort),
		// handler is nil, so DefaultServeMux is used.
		nil))
}

func startHttpsServer() {
	tlsCertDir := fromEnvOrDefault("ORCHESTRATOR_TLS_CERT_DIR", defaultTLSCertDir)
	httpsPort := fromEnvOrDefault("ORCHESTRATOR_HTTPS_PORT", defaultHttpsPort)
	certPath := tlsCertDir + "/cert.pem"
	keyPath := tlsCertDir + "/key.pem"
	log.Println(fmt.Sprint("Host Orchestrator is listening at https://localhost:", httpsPort))
	log.Fatal(http.ListenAndServeTLS(fmt.Sprint(":", httpsPort),
		certPath,
		keyPath,
		// handler is nil, so DefaultServeMux is used.
		//
		// Using DefaultServerMux in both servers (http and https) is not a problem
		// as http.ServeMux instances are thread safe.
		nil))
}

func main() {
	socketPath := fromEnvOrDefault("ORCHESTRATOR_SOCKET_PATH", defaultSocketPath)
	imEnabled := fromEnvOrDefaultBool("ORCHESTRATOR_INSTANCE_MANAGER_ENABLED", defaultInstanceManagerEnabled)
	rand.Seed(time.Now().UnixNano())
	pool := NewDevicePool()
	polledSet := NewPolledSet()
	config := apiv1.InfraConfig{
		Type: "config",
		IceServers: []apiv1.IceServer{
			apiv1.IceServer{URLs: []string{"stun:stun.l.google.com:19302"}},
		},
	}
	abURL := fromEnvOrDefault("ORCHESTRATOR_ANDROID_BUILD_URL", defaultAndroidBuildURL)
	cvdArtifactsDir := fromEnvOrDefault("ORCHESTRATOR_CVD_ARTIFACTS_DIR", defaultCVDArtifactsDir)
	fetchCVDDownloader := NewABFetchCVDDownloader(http.DefaultClient, abURL)
	fetchCVDHandler := NewFetchCVDHandler(cvdArtifactsDir, fetchCVDDownloader)
	om := NewMapOM(func() string { return uuid.New().String() })
	im := NewInstanceManager(fetchCVDHandler, om)

	setupDeviceEndpoint(pool, config, socketPath)
	r := setupServerRoutes(pool, polledSet, config, imEnabled, im, om)
	http.Handle("/", r)

	starters := []func(){startHttpServer, startHttpsServer}
	wg := new(sync.WaitGroup)
	wg.Add(len(starters))
	for _, starter := range starters {
		go func(f func()) {
			defer wg.Done()
			f()
		}(starter)
	}
	wg.Wait()
}

func setupDeviceEndpoint(pool *DevicePool, config apiv1.InfraConfig, path string) {
	if err := os.RemoveAll(path); err != nil {
		log.Fatal("Failed to clean previous socket: ", err)
	}
	addr, err := net.ResolveUnixAddr("unixpacket", path)
	if err != nil {
		log.Println("Failed to create unix address from path: ", err)
		return
	}
	sock, err := net.ListenUnix("unixpacket", addr)
	if err != nil {
		log.Fatal("Failed to create unix socket: ", err)
	}
	// Make sure the socket is only accessible by owner and group
	if err := os.Chmod(path, 0770); err != nil {
		// This shouldn't happen since the creation of the socket just succeeded
		log.Println("Failed to change permissions on socket file: ", err)
	}
	log.Println("Device endpoint created")
	// Serve the register_device endpoint in a background thread
	go func() {
		defer sock.Close()
		for {
			c, err := sock.AcceptUnix()
			if err != nil {
				log.Fatal("Failed to accept: ", err)
			}
			go deviceEndpoint(NewJSONUnix(c), pool, config)
		}
	}()
}

func setupServerRoutes(
	pool *DevicePool,
	polledSet *PolledSet,
	config apiv1.InfraConfig,
	imEnabled bool,
	im *InstanceManager,
	om OperationManager) *mux.Router {
	router := mux.NewRouter()
	http.HandleFunc("/connect_client", func(w http.ResponseWriter, r *http.Request) {
		clientWs(w, r, pool, config)
	})
	// The path parameter needs to include the leading '/'
	router.HandleFunc("/devices/{deviceId}/files{path:/.+}", func(w http.ResponseWriter, r *http.Request) {
		deviceFiles(w, r, pool)
	}).Methods("GET")
	router.HandleFunc("/devices", func(w http.ResponseWriter, r *http.Request) {
		listDevices(w, r, pool)
	}).Methods("GET")
	router.HandleFunc("/polled_connections/{connId}/:forward", func(w http.ResponseWriter, r *http.Request) {
		forward(w, r, polledSet)
	}).Methods("POST")
	router.HandleFunc("/polled_connections/{connId}/messages", func(w http.ResponseWriter, r *http.Request) {
		messages(w, r, polledSet)
	}).Methods("GET")
	router.HandleFunc("/polled_connections", func(w http.ResponseWriter, r *http.Request) {
		createPolledConnection(w, r, pool, polledSet)
	}).Methods("POST")
	router.HandleFunc("/infra_config", func(w http.ResponseWriter, r *http.Request) {
		replyJSONOK(w, config)
	}).Methods("GET")
	if imEnabled {
		router.HandleFunc("/devices", func(w http.ResponseWriter, r *http.Request) {
			createDevices(w, r, im)
		}).Methods("POST")
		router.HandleFunc("/operations/{name}", func(w http.ResponseWriter, r *http.Request) {
			getOperation(w, r, om)
		}).Methods("GET")
	}
	fs := http.FileServer(http.Dir("static"))
	router.PathPrefix("/").Handler(fs)
	return router
}

// Device endpoint
func deviceEndpoint(c *JSONUnix, pool *DevicePool, config apiv1.InfraConfig) {
	log.Println("Device connected")
	defer c.Close()
	var msg apiv1.RegisterMsg
	if err := c.Recv(&msg); err != nil {
		log.Println("Error reading from device: ", err)
		return
	}
	if msg.Type != "register" {
		replyError(c, "First device message must be the registration")
		return
	}
	id := msg.DeviceId
	if id == "" {
		replyError(c, "Missing device_id")
		return
	}
	info := msg.Info
	if info == nil {
		log.Println("No device info provided by: ", id)
		info = make(map[string]interface{})
	}
	port := msg.Port
	device := NewDevice(c, port, info)
	if !pool.Register(device, id) {
		replyError(c, fmt.Sprintln("Device id already taken: ", id))
		return
	}
	defer pool.Unregister(id)
	if err := device.Send(config); err != nil {
		log.Println("Failed to send config to device: ", err)
		return
	}
	for {
		var msg apiv1.ForwardMsg
		if err := c.Recv(&msg); err != nil {
			log.Println("Error reading from device: ", err)
			return
		}
		if msg.Type != "forward" {
			replyError(c, fmt.Sprintln("Unrecognized message type: ", msg.Type))
			return
		}
		clientId := msg.ClientId
		if clientId == 0 {
			replyError(c, "Device forward message missing client id")
			return
		}
		payload := msg.Payload
		if payload == nil {
			replyError(c, "Device forward message missing payload")
			return
		}
		dMsg := map[string]interface{}{
			"message_type": "device_msg",
			"payload":      payload,
		}
		if err := device.ToClient(clientId, dMsg); err != nil {
			log.Println("Device: ", id, " failed to send message to client: ", err)
			replyError(c, fmt.Sprintln("Client disconnected: ", clientId))
		}
	}
}

// General client endpoints

func listDevices(w http.ResponseWriter, r *http.Request, pool *DevicePool) {
	if err := replyJSONOK(w, pool.DeviceIds()); err != nil {
		log.Println(err)
	}
}

func createDevices(w http.ResponseWriter, r *http.Request, im *InstanceManager) {
	var msg apiv1.CreateCVDRequest
	err := json.NewDecoder(r.Body).Decode(&msg)
	if err != nil {
		replyJSONErr(w, NewBadRequestError("malformed JSON in request", err))
		return
	}
	op, err := im.CreateCVD(msg)
	if err != nil {
		replyJSONErr(w, err)
		return
	}
	replyJSONOK(w, BuildOperation(op))
}

func getOperation(w http.ResponseWriter, r *http.Request, om OperationManager) {
	vars := mux.Vars(r)
	name := vars["name"]
	if op, ok := om.Get(name); !ok {
		replyJSONErr(w, NewNotFoundError("operation not found", nil))
	} else {
		replyJSONOK(w, BuildOperation(op))
	}
}

func deviceFiles(w http.ResponseWriter, r *http.Request, pool *DevicePool) {
	vars := mux.Vars(r)
	devId := vars["deviceId"]
	dev := pool.GetDevice(devId)
	if dev == nil {
		http.NotFound(w, r)
		return
	}
	path := vars["path"]
	if shouldIntercept(path) {
		http.ServeFile(w, r, fmt.Sprintf("intercept%s", path))
	} else {
		r.URL.Path = path
		dev.Proxy.ServeHTTP(w, r)
	}
}

// Client websocket endpoint

func clientWs(w http.ResponseWriter, r *http.Request, pool *DevicePool, config apiv1.InfraConfig) {
	log.Println(r.URL)
	ws := NewJSONWs(w, r)
	if ws == nil {
		return
	}
	// Serve the websocket in its own thread
	go func() {
		defer ws.Close()
		var msg apiv1.ConnectMsg
		if err := ws.Recv(&msg); err != nil {
			log.Println("Failed to receive from client: ", err)
			return
		}
		if msg.Type != "connect" {
			replyError(ws, "First client message must be 'connect'")
			return
		}
		deviceId := msg.DeviceId
		if deviceId == "" {
			replyError(ws, "Missing or invalid device_id")
			return
		}
		device := pool.GetDevice(deviceId)
		if device == nil {
			replyError(ws, fmt.Sprintln("Unknown device id: ", deviceId))
			return
		}
		client := NewWsClient(ws)
		id := device.Register(client)
		defer device.Unregister(id)
		if err := client.Send(config); err != nil {
			log.Println("Failed to send config to client: ", err)
			return
		}
		infoMsg := make(map[string]interface{})
		infoMsg["message_type"] = "device_info"
		infoMsg["device_info"] = device.info
		if err := client.Send(infoMsg); err != nil {
			log.Println("Failed to send device info to client: ", err)
			return
		}
		for {
			var msg apiv1.ForwardMsg
			if err := ws.Recv(&msg); err != nil {
				log.Println("Client websocket closed")
				return
			}
			if msg.Type != "forward" {
				replyError(ws, fmt.Sprintln("Unrecognized message type: ", msg.Type))
				return
			}
			payload := msg.Payload
			if payload == nil {
				replyError(ws, "Client forward message missing payload")
				return
			}
			cMsg := apiv1.ClientMsg{
				Type:     "client_msg",
				ClientId: id,
				Payload:  payload,
			}
			if err := device.Send(cMsg); err != nil {
				replyError(ws, "Device disconnected")
			}
		}
	}()
}

// Http long polling client endpoints

func createPolledConnection(w http.ResponseWriter, r *http.Request, pool *DevicePool, polledSet *PolledSet) {
	var msg apiv1.NewConnMsg
	err := json.NewDecoder(r.Body).Decode(&msg)
	if err != nil {
		log.Println("Failed to parse json from client: ", err)
		http.Error(w, err.Error(), http.StatusBadRequest)
		return
	}
	log.Println("id: ", msg.DeviceId)
	device := pool.GetDevice(msg.DeviceId)
	if device == nil {
		http.Error(w, "Device not found", http.StatusNotFound)
		return
	}
	conn := polledSet.NewConnection(device)
	reply := apiv1.NewConnReply{ConnId: conn.Id(), DeviceInfo: device.info}
	replyJSONOK(w, reply)
}

func forward(w http.ResponseWriter, r *http.Request, polledSet *PolledSet) {
	id := mux.Vars(r)["connId"]
	conn := polledSet.GetConnection(id)
	if conn == nil {
		http.NotFound(w, r)
		return
	}
	var msg apiv1.ForwardMsg
	err := json.NewDecoder(r.Body).Decode(&msg)
	if err != nil {
		log.Println("Failed to parse json from client: ", err)
		http.Error(w, err.Error(), http.StatusBadRequest)
		return
	}
	cMsg := apiv1.ClientMsg{
		Type:     "client_msg",
		ClientId: conn.ClientId(),
		Payload:  msg.Payload,
	}
	if err := conn.ToDevice(cMsg); err != nil {
		log.Println("Failed to send message to device: ", err)
		http.Error(w, "Device disconnected", http.StatusNotFound)
	}
	replyJSONOK(w, "ok")
}

func messages(w http.ResponseWriter, r *http.Request, polledSet *PolledSet) {
	id := mux.Vars(r)["connId"]
	conn := polledSet.GetConnection(id)
	if conn == nil {
		http.NotFound(w, r)
		return
	}
	start := 0
	count := -1 // All messages
	if sStr := r.FormValue("start"); sStr != "" {
		i, err := strconv.Atoi(sStr)
		if err != nil {
			log.Println("Invalid start value: ", sStr)
			http.Error(w, "Invalid value for start field", http.StatusBadRequest)
			return
		}
		start = i
	}
	if cStr := r.FormValue("count"); cStr != "" {
		i, err := strconv.Atoi(cStr)
		if err != nil {
			log.Println("Invalid count value: ", cStr)
			http.Error(w, "Invalid value for count field", http.StatusBadRequest)
			return
		}
		count = i
	}
	replyJSONOK(w, conn.GetMessages(start, count))
}

<<<<<<< HEAD
// JSON objects schema

type RegisterMsg struct {
	Type     string      `json:"message_type"`
	DeviceId string      `json:"device_id"`
	Port     int         `json:"device_port"`
	Info     interface{} `json:"device_info"`
}

type ConnectMsg struct {
	Type     string `json:"message_type"`
	DeviceId string `json:"device_id"`
}

type ForwardMsg struct {
	Type    string      `json:"message_type"`
	Payload interface{} `json:"payload"`
	// This is used by the device message and ignored by the client
	ClientId int `json:"client_id"`
}

type ClientMsg struct {
	Type     string      `json:"message_type"`
	ClientId int         `json:"client_id"`
	Payload  interface{} `json:"payload"`
}

type ErrorMsg struct {
	Error string `json:"error"`
}

type NewConnMsg struct {
	DeviceId string `json:"device_id"`
}

type NewConnReply struct {
	ConnId     string      `json:"connection_id"`
	DeviceInfo interface{} `json:"device_info"`
}

type InfraConfig struct {
	Type       string      `json:"message_type"`
	IceServers []IceServer `json:"ice_servers"`
}
type IceServer struct {
	URLs []string `json:"urls"`
}

type CreateCVDRequest struct {
	// REQUIRED.
	BuildInfo *BuildInfo `json:"build_info"`
	// The number of CVDs to create. Use this field if creating more than one instance.
	// Defaults to 1.
	InstancesCount int `json:"instances_count"`
	// REQUIRED. The build id used to download the fetch_cvd binary from.
	FetchCVDBuildID string `json:"fetch_cvd_build_id"`
}

type BuildInfo struct {
	// [REQUIRED] The Android build identifier.
	BuildID string `json:"build_id"`
	// [REQUIRED] A string to determine the specific product and flavor from
	// the set of builds, e.g. aosp_cf_x86_64_phone-userdebug.
	Target string `json:"target"`
}

type Operation struct {
	Name string `json:"name"`
	// If the value is `false`, it means the operation is still in progress.
	// If `true`, the operation is completed, and either `error` or `response` is
	// available.
	Done bool `json:"done"`
	// Result will contain either an error or a result object but never both.
	Result *OperationResult `json:"result,omitempty"`
}

type OperationResult struct {
	Error *ErrorMsg `json:"error,omitempty"`
}

=======
>>>>>>> 1176613a
// Utility functions

// Interface implemented by any connection capable of sending in JSON format
type JSONConn interface {
	Send(val interface{}) error
}

// Log and reply with an error
func replyError(c JSONConn, msg string) {
	log.Println(msg)
	if err := c.Send(apiv1.ErrorMsg{Error: msg}); err != nil {
		log.Println("Failed to send error reply: ", err)
	}
}

// Send a JSON http response with success status code to the client
func replyJSONOK(w http.ResponseWriter, obj interface{}) error {
	return replyJSON(w, obj, http.StatusOK)
}

// Send a JSON http response with error to the client
func replyJSONErr(w http.ResponseWriter, err error) error {
	log.Printf("response with error: %v\n", err)
	var e *AppError
	if errors.As(err, &e) {
		return replyJSON(w, e.JSONResponse(), e.StatusCode)
	}
	return replyJSON(w, apiv1.ErrorMsg{Error: "Internal Server Error"}, http.StatusInternalServerError)
}

// Send a JSON http response to the client
func replyJSON(w http.ResponseWriter, obj interface{}, statusCode int) error {
	w.Header().Set("Content-Type", "application/json")
	w.WriteHeader(statusCode)
	encoder := json.NewEncoder(w)
	return encoder.Encode(obj)
}

// Whether a device file request should be intercepted and served from the signaling server instead
func shouldIntercept(path string) bool {
	return path == "/js/server_connector.js"
}

func fromEnvOrDefault(key string, def string) string {
	val := os.Getenv(key)
	if val == "" {
		return def
	}
	return val
}

func fromEnvOrDefaultBool(key string, def bool) bool {
	val := os.Getenv(key)
	if val == "" {
		return def
	}
	b, err := strconv.ParseBool(val)
	if err != nil {
		panic(err)
	}
	return b
}

func BuildOperation(data OperationData) Operation {
	op := Operation{
		Name: data.Name,
		Done: data.Done,
	}
	if !data.Done {
		return op
	}
	if data.IsError() {
		op.Result = &OperationResult{
			Error: &ErrorMsg{data.Result.Error.ErrorMsg},
		}
	}
	return op
}<|MERGE_RESOLUTION|>--- conflicted
+++ resolved
@@ -27,12 +27,9 @@
 	"sync"
 	"time"
 
-<<<<<<< HEAD
+	apiv1 "cuttlefish/host-orchestrator/api/v1"
+
 	"github.com/google/uuid"
-=======
-	apiv1 "cuttlefish/host-orchestrator/api/v1"
-
->>>>>>> 1176613a
 	"github.com/gorilla/mux"
 )
 
@@ -444,89 +441,6 @@
 	replyJSONOK(w, conn.GetMessages(start, count))
 }
 
-<<<<<<< HEAD
-// JSON objects schema
-
-type RegisterMsg struct {
-	Type     string      `json:"message_type"`
-	DeviceId string      `json:"device_id"`
-	Port     int         `json:"device_port"`
-	Info     interface{} `json:"device_info"`
-}
-
-type ConnectMsg struct {
-	Type     string `json:"message_type"`
-	DeviceId string `json:"device_id"`
-}
-
-type ForwardMsg struct {
-	Type    string      `json:"message_type"`
-	Payload interface{} `json:"payload"`
-	// This is used by the device message and ignored by the client
-	ClientId int `json:"client_id"`
-}
-
-type ClientMsg struct {
-	Type     string      `json:"message_type"`
-	ClientId int         `json:"client_id"`
-	Payload  interface{} `json:"payload"`
-}
-
-type ErrorMsg struct {
-	Error string `json:"error"`
-}
-
-type NewConnMsg struct {
-	DeviceId string `json:"device_id"`
-}
-
-type NewConnReply struct {
-	ConnId     string      `json:"connection_id"`
-	DeviceInfo interface{} `json:"device_info"`
-}
-
-type InfraConfig struct {
-	Type       string      `json:"message_type"`
-	IceServers []IceServer `json:"ice_servers"`
-}
-type IceServer struct {
-	URLs []string `json:"urls"`
-}
-
-type CreateCVDRequest struct {
-	// REQUIRED.
-	BuildInfo *BuildInfo `json:"build_info"`
-	// The number of CVDs to create. Use this field if creating more than one instance.
-	// Defaults to 1.
-	InstancesCount int `json:"instances_count"`
-	// REQUIRED. The build id used to download the fetch_cvd binary from.
-	FetchCVDBuildID string `json:"fetch_cvd_build_id"`
-}
-
-type BuildInfo struct {
-	// [REQUIRED] The Android build identifier.
-	BuildID string `json:"build_id"`
-	// [REQUIRED] A string to determine the specific product and flavor from
-	// the set of builds, e.g. aosp_cf_x86_64_phone-userdebug.
-	Target string `json:"target"`
-}
-
-type Operation struct {
-	Name string `json:"name"`
-	// If the value is `false`, it means the operation is still in progress.
-	// If `true`, the operation is completed, and either `error` or `response` is
-	// available.
-	Done bool `json:"done"`
-	// Result will contain either an error or a result object but never both.
-	Result *OperationResult `json:"result,omitempty"`
-}
-
-type OperationResult struct {
-	Error *ErrorMsg `json:"error,omitempty"`
-}
-
-=======
->>>>>>> 1176613a
 // Utility functions
 
 // Interface implemented by any connection capable of sending in JSON format
@@ -590,8 +504,8 @@
 	return b
 }
 
-func BuildOperation(data OperationData) Operation {
-	op := Operation{
+func BuildOperation(data OperationData) apiv1.Operation {
+	op := apiv1.Operation{
 		Name: data.Name,
 		Done: data.Done,
 	}
@@ -599,8 +513,8 @@
 		return op
 	}
 	if data.IsError() {
-		op.Result = &OperationResult{
-			Error: &ErrorMsg{data.Result.Error.ErrorMsg},
+		op.Result = &apiv1.OperationResult{
+			Error: &apiv1.ErrorMsg{data.Result.Error.ErrorMsg},
 		}
 	}
 	return op
