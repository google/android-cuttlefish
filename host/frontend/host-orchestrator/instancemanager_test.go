// Copyright 2022 Google LLC
//
// Licensed under the Apache License, Version 2.0 (the "License");
// you may not use this file except in compliance with the License.
// You may obtain a copy of the License at
//
// https://www.apache.org/licenses/LICENSE-2.0
//
// Unless required by applicable law or agreed to in writing, software
// distributed under the License is distributed on an "AS IS" BASIS,
// WITHOUT WARRANTIES OR CONDITIONS OF ANY KIND, either express or implied.
// See the License for the specific language governing permissions and
// limitations under the License.

package main

import (
	"bytes"
	"errors"
	"fmt"
	"io"
	"io/ioutil"
	"net/http"
	"os"
	"strings"
	"testing"

	apiv1 "cuttlefish/host-orchestrator/api/v1"
)

func TestCreateCVDInvalidRequestsEmptyFields(t *testing.T) {
	im := &InstanceManager{}
<<<<<<< HEAD
	var validRequest = func() CreateCVDRequest {
		return CreateCVDRequest{
			BuildInfo: &BuildInfo{
=======
	var validRequest = func() *apiv1.CreateCVDRequest {
		return &apiv1.CreateCVDRequest{
			BuildInfo: &apiv1.BuildInfo{
>>>>>>> 1176613a
				BuildID: "1234",
				Target:  "aosp_cf_x86_64_phone-userdebug",
			},
			FetchCVDBuildID: "9999",
		}
	}
	// Make sure the valid request is indeed valid.
	if err := validateRequest(validRequest()); err != nil {
		t.Fatalf("the valid request is not valid")
	}
	var tests = []struct {
		corruptRequest func(r *apiv1.CreateCVDRequest)
	}{
		{func(r *apiv1.CreateCVDRequest) { r.BuildInfo = nil }},
		{func(r *apiv1.CreateCVDRequest) { r.BuildInfo.BuildID = "" }},
		{func(r *apiv1.CreateCVDRequest) { r.BuildInfo.Target = "" }},
		{func(r *apiv1.CreateCVDRequest) { r.FetchCVDBuildID = "" }},
	}

	for _, test := range tests {
		req := validRequest()
		test.corruptRequest(&req)
		_, err := im.CreateCVD(req)
		var appErr *AppError
		if !errors.As(err, &appErr) {
			t.Errorf("error type <<\"%T\">> not found in error chain", appErr)
		}
		var emptyFieldErr EmptyFieldError
		if !errors.As(err, &emptyFieldErr) {
			t.Errorf("error type <<\"%T\">> not found in error chain", emptyFieldErr)
		}
	}
}

func TestCreateCVDNewOperationFails(t *testing.T) {
	dir := t.TempDir()
	opName := "operation-1"
	om := NewMapOM(func() string { return opName })
	fetchCVDHandler := NewFetchCVDHandler(dir, &FakeFetchCVDDownloader{t: t})
	im := NewInstanceManager(fetchCVDHandler, om)
	req := CreateCVDRequest{
		BuildInfo: &BuildInfo{
			BuildID: "1234",
			Target:  "aosp_cf_x86_64_phone-userdebug",
		},
		FetchCVDBuildID: "1",
	}

	im.CreateCVD(req)
	_, err := im.CreateCVD(req)

	var appErr *AppError
	if !errors.As(err, &appErr) {
		t.Errorf("error type <<\"%T\">> not found in error chain", appErr)
	}
	var newOperationErr NewOperationError
	if !errors.As(err, &newOperationErr) {
		t.Errorf("error type <<\"%T\">> not found in error chain", newOperationErr)
	}
	im.launchCVDWG.Wait()
	expectedOp := OperationData{
		Name: opName,
		Done: false,
	}
	op, _ := om.Get(opName)
	if op != expectedOp {
		t.Errorf("expected <<%+v>>, got %+v", expectedOp, op)
	}

}

func TestCreateCVDFetchCVDFails(t *testing.T) {
	dir := t.TempDir()
	opName := "operation-1"
	om := NewMapOM(func() string { return opName })
	fetchCVDHandler := NewFetchCVDHandler(dir, &AlwaysFailsFetchCVDDownloader{})
	im := NewInstanceManager(fetchCVDHandler, om)
	req := CreateCVDRequest{
		BuildInfo: &BuildInfo{
			BuildID: "1234",
			Target:  "aosp_cf_x86_64_phone-userdebug",
		},
		FetchCVDBuildID: "1",
	}
	returnedOp := OperationData{
		Name: opName,
		Done: false,
	}
	completedOp := OperationData{
		Name: opName,
		Done: true,
		Result: OperationResultData{
			Error: OperationErrorData{"failed to download fetch_cvd"},
		},
	}

	op, _ := im.CreateCVD(req)
	if op != returnedOp {
		t.Errorf("expected <<%+v>>, got %+v", returnedOp, op)
	}
	im.launchCVDWG.Wait()
	op, _ = om.Get(opName)
	if op != completedOp {
		t.Errorf("expected <<%+v>>, got %+v", completedOp, op)
	}
}

type FakeFetchCVDDownloader struct {
	t       *testing.T
	content string
}

func (d *FakeFetchCVDDownloader) Download(dst io.Writer, buildID string) error {
	r := strings.NewReader(d.content)
	if _, err := io.Copy(dst, r); err != nil {
		d.t.Fatal(err)
	}
	return nil
}

func TestFetchCVDHandler(t *testing.T) {
	dir := t.TempDir()
	f, err := os.Create(BuildFetchCVDFileName(dir, "1"))
	if err != nil {
		t.Fatal(err)
	}
	defer f.Close()
	_, err = f.Write([]byte(string("000")))
	if err != nil {
		t.Fatal(err)
	}
	downloader := &FakeFetchCVDDownloader{
		t:       t,
		content: "111",
	}

	t.Run("binary is not downloaded as it already exists", func(t *testing.T) {
		h := NewFetchCVDHandler(dir, downloader)

		err := h.Download("1")

		if err != nil {
			t.Errorf("epected <<nil>> error, got %#v", err)
		}
		content, err := ioutil.ReadFile(BuildFetchCVDFileName(dir, "1"))
		if err != nil {
			t.Fatal(err)
		}
		actual := string(content)
		expected := "000"
		if actual != expected {
			t.Errorf("expected <<%q>>, got %q", expected, actual)
		}
	})

	t.Run("binary is downloaded", func(t *testing.T) {
		h := NewFetchCVDHandler(dir, downloader)

		h.Download("2")

		content, _ := ioutil.ReadFile(BuildFetchCVDFileName(dir, "2"))
		actual := string(content)
		expected := "111"
		if actual != expected {
			t.Errorf("expected <<%q>>, got %q", expected, actual)
		}
	})
}

type AlwaysFailsFetchCVDDownloader struct{}

func (d *AlwaysFailsFetchCVDDownloader) Download(dst io.Writer, buildID string) error {
	return fmt.Errorf("downloading failed")
}

func TestFetchCVDHandlerDownloadingFails(t *testing.T) {
	dir := t.TempDir()
	h := NewFetchCVDHandler(dir, &AlwaysFailsFetchCVDDownloader{})

	err := h.Download("1")

	if err == nil {
		t.Errorf("expected an error")
	}
	if _, err := os.Stat(BuildFetchCVDFileName(dir, "1")); err == nil {
		t.Errorf("file must not have been created")
	}
}

func TestBuildFetchCVDFileName(t *testing.T) {
	actual := BuildFetchCVDFileName("/usr/bin", "1")
	expected := "/usr/bin/fetch_cvd_1"
	if actual != expected {
		t.Errorf("expected <<%q>>, got %q", expected, actual)
	}
}

type roundTripFunc func(r *http.Request) (*http.Response, error)

func (s roundTripFunc) RoundTrip(r *http.Request) (*http.Response, error) {
	return s(r)
}

func newMockClient(rt roundTripFunc) *http.Client {
	return &http.Client{Transport: rt}
}

func newResponseBody(content string) io.ReadCloser {
	return ioutil.NopCloser(strings.NewReader(content))
}

func TestABFetchCVDDownloaderDownload(t *testing.T) {
	fetchCVDBinContent := "001100"
	getSignedURLRequestURI := "/android/internal/build/v3/builds/1/aosp_cf_x86_64_phone-userdebug/attempts/latest/artifacts/fetch_cvd/url?redirect=false"
	downloadRequestURI := "/android-build/builds/X/Y/Z"
	url := "https://someurl.fake"
	mockClient := newMockClient(func(r *http.Request) (*http.Response, error) {
		res := &http.Response{
			StatusCode: http.StatusOK,
		}
		reqURI := r.URL.RequestURI()
		if reqURI == getSignedURLRequestURI {
			resURL := url + downloadRequestURI
			res.Body = newResponseBody(`{"signedUrl": "` + resURL + `"}`)
		} else if reqURI == downloadRequestURI {
			res.Body = newResponseBody(fetchCVDBinContent)
		} else {
			t.Fatalf("invalide request URI: %q\n", reqURI)
		}
		return res, nil
	})
	d := NewABFetchCVDDownloader(mockClient, url)

	var b bytes.Buffer
	d.Download(io.Writer(&b), "1")

	actual := b.String()
	if actual != fetchCVDBinContent {
		t.Errorf("expected <<%q>>, got %q", fetchCVDBinContent, actual)
	}
}

func TestABFetchCVDDownloaderDownloadWithError(t *testing.T) {
	errorMessage := "No latest build attempt for build 1"
	url := "https://something.fake"
	mockClient := newMockClient(func(r *http.Request) (*http.Response, error) {
		errJSON := `{
			"error": {
				"code": 401,
				"message": "` + errorMessage + `"
			}
		}`
		return &http.Response{
			StatusCode: http.StatusNotFound,
			Body:       newResponseBody(errJSON),
		}, nil
	})
	d := NewABFetchCVDDownloader(mockClient, url)

	var b bytes.Buffer
	err := d.Download(io.Writer(&b), "1")

	if !strings.Contains(err.Error(), errorMessage) {
		t.Errorf("expected to contain <<%q>> in error: %#v", errorMessage, err)
	}
}

func TestBuildGetSignedURL(t *testing.T) {
	baseURL := "http://localhost:1080"

	t.Run("regular build id", func(t *testing.T) {
		expected := "http://localhost:1080/android/internal/build/v3/builds/1/aosp_cf_x86_64_phone-userdebug/attempts/latest/artifacts/fetch_cvd/url?redirect=false"

		actual := BuildGetSignedURL(baseURL, "1")

		if actual != expected {
			t.Errorf("expected <<%q>>, got %q", expected, actual)
		}
	})

	t.Run("url-escaped build id", func(t *testing.T) {
		expected := "http://localhost:1080/android/internal/build/v3/builds/latest%3F/aosp_cf_x86_64_phone-userdebug/attempts/latest/artifacts/fetch_cvd/url?redirect=false"

		actual := BuildGetSignedURL(baseURL, "latest?")

		if actual != expected {
			t.Errorf("expected <<%q>>, got %q", expected, actual)
		}
	})
}<|MERGE_RESOLUTION|>--- conflicted
+++ resolved
@@ -30,15 +30,9 @@
 
 func TestCreateCVDInvalidRequestsEmptyFields(t *testing.T) {
 	im := &InstanceManager{}
-<<<<<<< HEAD
-	var validRequest = func() CreateCVDRequest {
-		return CreateCVDRequest{
-			BuildInfo: &BuildInfo{
-=======
-	var validRequest = func() *apiv1.CreateCVDRequest {
-		return &apiv1.CreateCVDRequest{
+	var validRequest = func() apiv1.CreateCVDRequest {
+		return apiv1.CreateCVDRequest{
 			BuildInfo: &apiv1.BuildInfo{
->>>>>>> 1176613a
 				BuildID: "1234",
 				Target:  "aosp_cf_x86_64_phone-userdebug",
 			},
@@ -79,8 +73,8 @@
 	om := NewMapOM(func() string { return opName })
 	fetchCVDHandler := NewFetchCVDHandler(dir, &FakeFetchCVDDownloader{t: t})
 	im := NewInstanceManager(fetchCVDHandler, om)
-	req := CreateCVDRequest{
-		BuildInfo: &BuildInfo{
+	req := apiv1.CreateCVDRequest{
+		BuildInfo: &apiv1.BuildInfo{
 			BuildID: "1234",
 			Target:  "aosp_cf_x86_64_phone-userdebug",
 		},
@@ -116,8 +110,8 @@
 	om := NewMapOM(func() string { return opName })
 	fetchCVDHandler := NewFetchCVDHandler(dir, &AlwaysFailsFetchCVDDownloader{})
 	im := NewInstanceManager(fetchCVDHandler, om)
-	req := CreateCVDRequest{
-		BuildInfo: &BuildInfo{
+	req := apiv1.CreateCVDRequest{
+		BuildInfo: &apiv1.BuildInfo{
 			BuildID: "1234",
 			Target:  "aosp_cf_x86_64_phone-userdebug",
 		},
